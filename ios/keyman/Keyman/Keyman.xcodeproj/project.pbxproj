--- conflicted
+++ resolved
@@ -1096,13 +1096,8 @@
 				GCC_PRECOMPILE_PREFIX_HEADER = YES;
 				GCC_PREFIX_HEADER = "Keyman/Keyman-Prefix.pch";
 				GCC_PREPROCESSOR_DEFINITIONS = "$(inherited)";
-<<<<<<< HEAD
 				INFOPLIST_FILE = Keyman/Info.plist;
-				IPHONEOS_DEPLOYMENT_TARGET = 9.0;
-=======
-				INFOPLIST_FILE = "Keyman-Info.plist";
 				IPHONEOS_DEPLOYMENT_TARGET = 12.1;
->>>>>>> 8e95d0fb
 				LD_RUNPATH_SEARCH_PATHS = (
 					"$(inherited)",
 					"@executable_path/Frameworks",
@@ -1136,13 +1131,8 @@
 				DEVELOPMENT_TEAM = 3YE4W86L3G;
 				GCC_PRECOMPILE_PREFIX_HEADER = YES;
 				GCC_PREFIX_HEADER = "Keyman/Keyman-Prefix.pch";
-<<<<<<< HEAD
 				INFOPLIST_FILE = Keyman/Info.plist;
-				IPHONEOS_DEPLOYMENT_TARGET = 9.0;
-=======
-				INFOPLIST_FILE = "Keyman-Info.plist";
 				IPHONEOS_DEPLOYMENT_TARGET = 12.1;
->>>>>>> 8e95d0fb
 				LD_RUNPATH_SEARCH_PATHS = (
 					"$(inherited)",
 					"@executable_path/Frameworks",
@@ -1437,13 +1427,8 @@
 				GCC_PRECOMPILE_PREFIX_HEADER = YES;
 				GCC_PREFIX_HEADER = "Keyman/Keyman-Prefix.pch";
 				GCC_PREPROCESSOR_DEFINITIONS = "$(inherited)";
-<<<<<<< HEAD
 				INFOPLIST_FILE = Keyman/Info.plist;
-				IPHONEOS_DEPLOYMENT_TARGET = 9.0;
-=======
-				INFOPLIST_FILE = "Keyman-Info.plist";
 				IPHONEOS_DEPLOYMENT_TARGET = 12.1;
->>>>>>> 8e95d0fb
 				LD_RUNPATH_SEARCH_PATHS = (
 					"$(inherited)",
 					"@executable_path/Frameworks",
