# Keyman for iPhone and iPad Version History

## 2018-04-25 10.0.141 beta
<<<<<<< HEAD
* Refactor navigation bar branding. (#802)
=======
* Fix alphabetical list to be case insensitive on new keyboard list
>>>>>>> ee22ebe1

## 2018-04-25 10.0.140 beta
* Fixed lack of output for certain punctuation longpress keys. (#702)

## 2018-03-22 10.0.139 beta
* Initial beta release of Keyman for iPhone and iPad 10

## 10.0 alpha
* Updated versioning scheme for uniformity across all Keyman products.
* Keyman app migrated to Swift 4.0 (#305)
* KeymanEngine is now built as a Swift 4.0 framework (#378)
* Refactored internal app data structures to be more strictly typed (#384, #388)
* Add types to notifications posted by KeymanEngine (#389)
* Refactor KeymanEngine's internal usage of KeymanWeb (#406)
* Fixed bugs introduced by refactoring (#408, #413, #414, #416, #422, #443, #453, #463, #464, #465)
* Removed notifications for subkey displayed, subkey dismissed and debug log messages (#389, #415)
* Removed migration from old app data directory structure (#418)
* Implemented Carthage as a dependency manager and include 3rd party libraries for unzipping and logging (#475)
* Support installing Keyman Packages (KMP) for ad-hoc distribution

## 2017-08-26 2.6.4 stable
* Fixed bug with blank keyboard on some devices (#218)
* Fixed bug with keyboard width being incorrect on iPhone 7, iPhone 7+ (#224) 

## 2017-08-18 2.6.0 beta
* Numerous keyboarding bugfixes
* Replaced an outdated internal library

## 2017-02-21 2.5.2 stable
* Fixed bug with long-press keys not working on some newer iPhones

## 2017-02-09 2.5.1 stable
* Keyman is now distributed by SIL International

## 2016-10-14 2.4.2 stable
* Keyman Pro is renamed to Keyman and is now free!
* Separate free edition discontinued

## 2015-11-03 2.4.1 stable
* Now rotates correctly on iOS 9
* Optimized for iOS 9
* Fixed performance issues on iOS 8

## 2015-06-29 2.2.0 stable
* Faster load, keyboard switching and more responsive touches
* More stable, reduced memory requirements and addressed crashes
* Improved look and feel including smaller banner and improved long-press menus
* Smoother touch interactions and rapid touch interactions
* Handles touches just outside a key more intelligently
* Minor bug fixes and improvements

## 2015-01-27 2.1.0 stable
* Built-in browser enables language display where standard browsers do not (Keyman Pro)
* Other bug fixes & improvements

## 2.0.2 stable
* Fixes OSK display issues on iOS 6 & 7 (only Keyman Free supports iOS 6 & 7)
* Fixes Navigation bar background image for iPhone 6 & 6 Plus
* Fixes display of Get started & activity indicator for iPhone 6 Plus on landscape
* Now displays version and build number in info page
* Other bug fixes & improvements

## 2014-11-10 2.0.0 stable
### New Features
* Use any Keyman keyboard throughout your entire iOS 8 device
* Custom installable fonts with iOS 8
* Updated keyboard styling

### Bug Fixes
* Custom font issues experienced in iOS 7.1+ are resolved when you update to iOS 8

## 1.4.0 stable
### New Features

* iPhone & iPod Touch devices now show a key preview when a key is touched
* Installed keyboards now have keyboard version information and help link available in keyboard picker
* A-Z index in language/keyboard list is now enabled on iOS 7.1 and later versions
* Hebrew, Arabic and other right-to-left languages are now correctly displayed flowing right-to-left on iOS 7 and later
* European Latin keyboard no longer has desktop-based shortcuts enabled (e.g. .c no longer outputs ċ)
* Default European Latin keyboard upgraded to latest version (1.2)
* Keyboards can now be re-downloaded if the font fails to download
* Keyboard is now reloaded after updating/re-installing a custom keyboard to allow any changes to appear immediately
* Keyman help page link can now link to keyboard help
* Other minor bug fixes, a potential memory leak, and performance enhancements

### Known Issues

* iOS 7.1 has a problem with installed font profiles: once you restart your device, and in certain other situations, the installed font profiles become unavailable and language fonts will fail to display. While this is not a bug in Keyman as such, it can impact usage of your language in some apps. 
* We have received some reports of a bug with fonts in version 1.2: for some users, their language font fails to display after upgrading to version 1.2 from an earlier version. This is happening due to a change in the cached data for your language. To fix the problem on your iPhone or iPad: 
	* Open the Keyboards list by touching the globe button on the keyboard. 
	* Swipe left on the keyboard with the issue to delete it. 
	* Click the Add (+) button to reinstall the keyboard. You should not need to reinstall the font profile. 

## 1.3.0 stable
### New Features

* Enhancement: Keyboard is slightly taller on 3.5" and 4" devices to make it easier to use
* Bug fix: A slightly longer press on a key would sometimes fail to input the keystroke
* Default English keyboard is now enhanced for European language diacritics

### Bug Fixes

* Font display in iOS 7.1 and later is improved
* Egyptian Hieroglyphic keyboard works correctly
* Click sounds when typing now correspond precisely to each touch
* Some keyboards which displayed UTF-8 encoding bugs now load correctly.

### Known Issues

* iOS 7.1 has a problem with installed font profiles: once you restart your device, and in certain other situations, the installed font profiles become unavailable and language fonts will fail to display. While this is not a bug in Keyman as such, it can impact usage of your language in some apps. 
* We have received some reports of a bug with fonts in version 1.2: for some users, their language font fails to display after upgrading to version 1.2 from an earlier version. This is happening due to a change in the cached data for your language. To fix the problem on your iPhone or iPad: 
	* Open the Keyboards list by touching the globe button on the keyboard. 
	* Swipe left on the keyboard with the issue to delete it. 
	* Click the Add (+) button to reinstall the keyboard. You should not need to reinstall the font profile. 

## 1.2.0 stable
### New Features

* Install custom keyboards created with Keyman Developer 9 (free download for Windows) 
* User interface updated for iOS 7 
* Performance improvements 

### Bug Fixes

* Font display in iOS 7.1 and later is improved
* Egyptian Hieroglyphic keyboard works correctly
* Click sounds when typing now correspond precisely to each touch
* Some keyboards which displayed UTF-8 encoding bugs now load correctly.

### Known Issues

* iOS 7.1 has a problem with installed font profiles: once you restart your device, and in certain other situations, the installed font profiles become unavailable and language fonts will fail to display. While this is not a bug in Keyman as such, it can impact usage of your language in some apps. 
* We have received some reports of a bug with fonts in version 1.2: for some users, their language font fails to display after upgrading to version 1.2 from an earlier version. This is happening due to a change in the cached data for your language. To fix the problem on your iPhone or iPad: 
	* Open the Keyboards list by touching the globe button on the keyboard. 
	* Swipe left on the keyboard with the issue to delete it. 
	* Click the Add (+) button to reinstall the keyboard. You should not need to reinstall the font profile. 

## 1.1.0 stable
### New Features

* Font installation for your language for iOS 7+ 
* Keyman now opens in response to keyman://localhost/open links on websites 
* Text and text size are now saved and loaded back automatically after restarting the app. 

### Bug Fixes

* Copy/Paste no longer fails if the text contains apostrophe character 
* Fix for Javascript code injection
* Popup keys no longer appear unexpectedly after key touch 
* (>) button in keyboard list now operates 
* Action button popups no longer overlap the button on iPad
* Keyboard height now always cleanly matches available height in landscape mode
* Help bubble for keyboard change button now shows on first use
* Small message appended to mail and Facebook posts to help friends read text that may not display without fonts

## 1.0.0 stable
* First release!<|MERGE_RESOLUTION|>--- conflicted
+++ resolved
@@ -1,11 +1,8 @@
 # Keyman for iPhone and iPad Version History
 
 ## 2018-04-25 10.0.141 beta
-<<<<<<< HEAD
 * Refactor navigation bar branding. (#802)
-=======
 * Fix alphabetical list to be case insensitive on new keyboard list
->>>>>>> ee22ebe1
 
 ## 2018-04-25 10.0.140 beta
 * Fixed lack of output for certain punctuation longpress keys. (#702)
