--- conflicted
+++ resolved
@@ -4,13 +4,9 @@
 * Replaced deprecated calls to UIAlertView and cleaned up extraneous blank buttons (#1002)
 * Bookmark add button is enabled only when title/url fields have text (#1073)
 * Removed deprecated code to to support keyman:// scheme for ad-hoc distribution (#1160)
-<<<<<<< HEAD
 * Updated the default keyboard to SIL EuroLatin (#1288)
 * Added support for error feeedback from keyboards (#1314)
-=======
-* Updated the default keyboard to SIL EuroLatin (#1101)
 * Fixed bug behind some crashes of system keyboard (#1166)
->>>>>>> 655e6228
 
 ## 2018-08-02 10.0.208 stable 
 * Fixed OSK layout problems (and possible crash) on iOS 11 on certain hardware (#1089, #1159) 
