// !$*UTF8*$!
{
	archiveVersion = 1;
	classes = {
	};
	objectVersion = 46;
	objects = {

/* Begin PBXAggregateTarget section */
		C06D37C51F82364E00F61AE0 /* KME-universal */ = {
			isa = PBXAggregateTarget;
			buildConfigurationList = C06D37C71F82364E00F61AE0 /* Build configuration list for PBXAggregateTarget "KME-universal" */;
			buildPhases = (
				C06D37C61F82364E00F61AE0 /* ShellScript */,
			);
			dependencies = (
				C06D37CB1F83204200F61AE0 /* PBXTargetDependency */,
			);
			name = "KME-universal";
			productName = "Keyman-lib";
		};
/* End PBXAggregateTarget section */

/* Begin PBXBuildFile section */
		1645D5952036C6FF0076C51B /* KeymanPackage.swift in Sources */ = {isa = PBXBuildFile; fileRef = 1645D5942036C6FF0076C51B /* KeymanPackage.swift */; };
		1645D5972036C9F80076C51B /* KMPKeyboard.swift in Sources */ = {isa = PBXBuildFile; fileRef = 1645D5962036C9F80076C51B /* KMPKeyboard.swift */; };
		165EB3A12098993900040A69 /* KeyboardError.swift in Sources */ = {isa = PBXBuildFile; fileRef = 165EB3A02098993900040A69 /* KeyboardError.swift */; };
		6CD5DFAA150F6DC8007A5DDE /* icon.png in Resources */ = {isa = PBXBuildFile; fileRef = 6CD5DFA8150F6DC8007A5DDE /* icon.png */; };
		6CD5DFAB150F6DC8007A5DDE /* icon@2x.png in Resources */ = {isa = PBXBuildFile; fileRef = 6CD5DFA9150F6DC8007A5DDE /* icon@2x.png */; };
		988B36B61ADF67290008752C /* inuktitut_pirurvik-1.0.js in Resources */ = {isa = PBXBuildFile; fileRef = 988B36B51ADF67290008752C /* inuktitut_pirurvik-1.0.js */; };
		988B36B91ADF728A0008752C /* inuktitut_latin-1.0.js in Resources */ = {isa = PBXBuildFile; fileRef = 988B36B71ADF728A0008752C /* inuktitut_latin-1.0.js */; };
		988B36BA1ADF728A0008752C /* inuktitut_naqittaut-1.0.js in Resources */ = {isa = PBXBuildFile; fileRef = 988B36B81ADF728A0008752C /* inuktitut_naqittaut-1.0.js */; };
		98D4190C17695E58008D2FF3 /* Default-568h@2x.png in Resources */ = {isa = PBXBuildFile; fileRef = 98D4190B17695E58008D2FF3 /* Default-568h@2x.png */; };
		98F9D6A01954112F0087AA43 /* Tavultesoft.KMEI.SystemKeyboard.appex in Embed App Extensions */ = {isa = PBXBuildFile; fileRef = 98F9D6971954112F0087AA43 /* Tavultesoft.KMEI.SystemKeyboard.appex */; };
		9A079DCA222E050E00581263 /* LexicalModelKeymanPackage.swift in Sources */ = {isa = PBXBuildFile; fileRef = 9A079DC9222E050E00581263 /* LexicalModelKeymanPackage.swift */; };
		9A079DD4223194B100581263 /* KeymanEngine.framework in Frameworks */ = {isa = PBXBuildFile; fileRef = C06D372B1F81F4E100F61AE0 /* KeymanEngine.framework */; };
		9A079DE62231A69D00581263 /* Foundation.framework in Frameworks */ = {isa = PBXBuildFile; fileRef = 9A079DE52231A69D00581263 /* Foundation.framework */; };
		9A079E372238680700581263 /* KMPLexicalModel.swift in Sources */ = {isa = PBXBuildFile; fileRef = 9A079E362238680700581263 /* KMPLexicalModel.swift */; };
		9A079E3A223AFF3C00581263 /* KeyboardKeymanPackage.swift in Sources */ = {isa = PBXBuildFile; fileRef = 9A079E39223AFF3C00581263 /* KeyboardKeymanPackage.swift */; };
		9A079E3D223B5FAF00581263 /* InstallableLexicalModel.swift in Sources */ = {isa = PBXBuildFile; fileRef = 9A079E3C223B5FAF00581263 /* InstallableLexicalModel.swift */; };
		9A079E40223B602B00581263 /* LexicalModel.swift in Sources */ = {isa = PBXBuildFile; fileRef = 9A079E3F223B602B00581263 /* LexicalModel.swift */; };
		9A079E43223B61AE00581263 /* FullLexicalModelID.swift in Sources */ = {isa = PBXBuildFile; fileRef = 9A079E42223B61AE00581263 /* FullLexicalModelID.swift */; };
		9A082559227589360051EBB0 /* Formatter+ISODateExtension.swift in Sources */ = {isa = PBXBuildFile; fileRef = 9A082558227589360051EBB0 /* Formatter+ISODateExtension.swift */; };
		9A0FCA0422D7C49700D33F86 /* DeviceKit.framework in CopyFiles */ = {isa = PBXBuildFile; fileRef = CE2B1E4521B60E7C007D092E /* DeviceKit.framework */; settings = {ATTRIBUTES = (CodeSignOnCopy, RemoveHeadersOnCopy, ); }; };
		9A0FCA0522D7C49E00D33F86 /* Reachability.framework in CopyFiles */ = {isa = PBXBuildFile; fileRef = 9A0FC9FC22D66D9E00D33F86 /* Reachability.framework */; settings = {ATTRIBUTES = (CodeSignOnCopy, RemoveHeadersOnCopy, ); }; };
		9A0FCA0622D7C4E100D33F86 /* XCGLogger.framework in CopyFiles */ = {isa = PBXBuildFile; fileRef = 1687ACCC1FD8DE5300926D69 /* XCGLogger.framework */; settings = {ATTRIBUTES = (CodeSignOnCopy, RemoveHeadersOnCopy, ); }; };
		9A0FCA0722D7C50800D33F86 /* Zip.framework in CopyFiles */ = {isa = PBXBuildFile; fileRef = 165C8B8B1FD8220600D4A78D /* Zip.framework */; settings = {ATTRIBUTES = (CodeSignOnCopy, RemoveHeadersOnCopy, ); }; };
		9A0FCA0822D7C53500D33F86 /* ObjcExceptionBridging.framework in CopyFiles */ = {isa = PBXBuildFile; fileRef = 1687ACCD1FD8DE5300926D69 /* ObjcExceptionBridging.framework */; settings = {ATTRIBUTES = (CodeSignOnCopy, RemoveHeadersOnCopy, ); }; };
		9A0FCA0922D7C58B00D33F86 /* Keyman.bundle in Resources */ = {isa = PBXBuildFile; fileRef = F27FCB51157FE3CE00FBBA20 /* Keyman.bundle */; };
		9A3B14D2229370B20052A11F /* InstalledLanguagesViewController.swift in Sources */ = {isa = PBXBuildFile; fileRef = 9A3B14D1229370B20052A11F /* InstalledLanguagesViewController.swift */; };
		9A3E832522EAC14A00D22D2A /* KeyboardSwitcherViewController.swift in Sources */ = {isa = PBXBuildFile; fileRef = 9A3E832422EAC14A00D22D2A /* KeyboardSwitcherViewController.swift */; };
		9A4609972241B39B00B0BFD1 /* LexicalModelInfoViewController.swift in Sources */ = {isa = PBXBuildFile; fileRef = 9A4609962241B39B00B0BFD1 /* LexicalModelInfoViewController.swift */; };
		9A4609992242047400B0BFD1 /* LexicalModelAPICall.swift in Sources */ = {isa = PBXBuildFile; fileRef = 9A4609982242047400B0BFD1 /* LexicalModelAPICall.swift */; };
		9A60764422893A4E003BCFBA /* SettingsViewController.swift in Sources */ = {isa = PBXBuildFile; fileRef = 9A60764322893A4E003BCFBA /* SettingsViewController.swift */; };
		9A9CB08022416E5400231FB9 /* LexicalModelPickerViewController.swift in Sources */ = {isa = PBXBuildFile; fileRef = 9A9CB07F22416E5400231FB9 /* LexicalModelPickerViewController.swift */; };
		9A9CB0822241704800231FB9 /* APILexicalModelRepository.swift in Sources */ = {isa = PBXBuildFile; fileRef = 9A9CB0812241704800231FB9 /* APILexicalModelRepository.swift */; };
		9A9CB084224170F700231FB9 /* LexicalModelRepository.swift in Sources */ = {isa = PBXBuildFile; fileRef = 9A9CB083224170F700231FB9 /* LexicalModelRepository.swift */; };
		9A9CB0862241717C00231FB9 /* LexicalModelRepositoryDelegate.swift in Sources */ = {isa = PBXBuildFile; fileRef = 9A9CB0852241717C00231FB9 /* LexicalModelRepositoryDelegate.swift */; };
		9AD4F53C229F85AC007992D3 /* LanguageSettingsViewController.swift in Sources */ = {isa = PBXBuildFile; fileRef = 9AD4F53A229F85AC007992D3 /* LanguageSettingsViewController.swift */; };
		9AD4F53D229F85AC007992D3 /* LanguageSettingsViewController.xib in Resources */ = {isa = PBXBuildFile; fileRef = 9AD4F53B229F85AC007992D3 /* LanguageSettingsViewController.xib */; };
		9AD4F53F22A8A286007992D3 /* LanguageSettingsViewController.xib in Resources */ = {isa = PBXBuildFile; fileRef = 9AD4F53B229F85AC007992D3 /* LanguageSettingsViewController.xib */; };
		9ADC459D22E1895D004C78C6 /* LanguageLMDetailViewController.swift in Sources */ = {isa = PBXBuildFile; fileRef = 9ADC459B22E1895D004C78C6 /* LanguageLMDetailViewController.swift */; };
		9ADC459F22E1895D004C78C6 /* LanguageLMDetailViewController.xib in Resources */ = {isa = PBXBuildFile; fileRef = 9ADC459C22E1895D004C78C6 /* LanguageLMDetailViewController.xib */; };
		9ADC45A022E1895D004C78C6 /* LanguageLMDetailViewController.xib in Resources */ = {isa = PBXBuildFile; fileRef = 9ADC459C22E1895D004C78C6 /* LanguageLMDetailViewController.xib */; };
		C007C4651F9F52D8006461B9 /* LanguagesAPICall.swift in Sources */ = {isa = PBXBuildFile; fileRef = C007C4641F9F52D8006461B9 /* LanguagesAPICall.swift */; };
		C024C9941FA6EB470060583B /* NotificationName.swift in Sources */ = {isa = PBXBuildFile; fileRef = C024C9931FA6EB470060583B /* NotificationName.swift */; };
		C024C9961FA6EC650060583B /* NotificationCenter+Typed.swift in Sources */ = {isa = PBXBuildFile; fileRef = C024C9951FA6EC650060583B /* NotificationCenter+Typed.swift */; };
		C024C9981FA6F2340060583B /* NotificationObserver.swift in Sources */ = {isa = PBXBuildFile; fileRef = C024C9971FA6F2330060583B /* NotificationObserver.swift */; };
		C0324B8D1F87480700AF3785 /* TextFieldDelegateProxy.swift in Sources */ = {isa = PBXBuildFile; fileRef = C0324B8C1F87480700AF3785 /* TextFieldDelegateProxy.swift */; };
		C0324B8F1F8750B700AF3785 /* TextView.swift in Sources */ = {isa = PBXBuildFile; fileRef = C0324B8E1F8750B700AF3785 /* TextView.swift */; };
		C0324B911F8763E100AF3785 /* TextViewDelegateProxy.swift in Sources */ = {isa = PBXBuildFile; fileRef = C0324B901F8763E100AF3785 /* TextViewDelegateProxy.swift */; };
		C0324B931F87689B00AF3785 /* KeymanURLProtocol.swift in Sources */ = {isa = PBXBuildFile; fileRef = C0324B921F87689B00AF3785 /* KeymanURLProtocol.swift */; };
		C040E50E1F85FF8A00901EE4 /* KeyPreviewView.swift in Sources */ = {isa = PBXBuildFile; fileRef = C040E50D1F85FF8A00901EE4 /* KeyPreviewView.swift */; };
		C040E5101F8606E300901EE4 /* TextField.swift in Sources */ = {isa = PBXBuildFile; fileRef = C040E50F1F8606E300901EE4 /* TextField.swift */; };
		C040E5121F86107E00901EE4 /* AppDelegate.swift in Sources */ = {isa = PBXBuildFile; fileRef = C040E5111F86107E00901EE4 /* AppDelegate.swift */; };
		C040E5141F86108900901EE4 /* MainViewController.swift in Sources */ = {isa = PBXBuildFile; fileRef = C040E5131F86108900901EE4 /* MainViewController.swift */; };
		C042ED5D1FC6A65A001D82F4 /* Version.swift in Sources */ = {isa = PBXBuildFile; fileRef = C042ED5C1FC6A65A001D82F4 /* Version.swift */; };
		C04514881F85D7F500D88416 /* KeyboardViewController.swift in Sources */ = {isa = PBXBuildFile; fileRef = C04514871F85D7F500D88416 /* KeyboardViewController.swift */; };
		C045148A1F85DF9100D88416 /* InputViewController.swift in Sources */ = {isa = PBXBuildFile; fileRef = C04514891F85DF9000D88416 /* InputViewController.swift */; };
		C0452BAB1F9F1FE10064431A /* Language.swift in Sources */ = {isa = PBXBuildFile; fileRef = C0452BAA1F9F1FE10064431A /* Language.swift */; };
		C0452BAD1F9F21270064431A /* Keyboard.swift in Sources */ = {isa = PBXBuildFile; fileRef = C0452BAC1F9F21270064431A /* Keyboard.swift */; };
		C0452BAF1F9F22A80064431A /* Font.swift in Sources */ = {isa = PBXBuildFile; fileRef = C0452BAE1F9F22A80064431A /* Font.swift */; };
		C055E6EB1F99ED090035C2DD /* RegisteredFont.swift in Sources */ = {isa = PBXBuildFile; fileRef = C055E6EA1F99ED090035C2DD /* RegisteredFont.swift */; };
		C059FCB71FD924DC00BD1A64 /* Zip.framework in Frameworks */ = {isa = PBXBuildFile; fileRef = 165C8B8B1FD8220600D4A78D /* Zip.framework */; };
		C059FCB81FD924DC00BD1A64 /* Zip.framework in Embed Frameworks */ = {isa = PBXBuildFile; fileRef = 165C8B8B1FD8220600D4A78D /* Zip.framework */; settings = {ATTRIBUTES = (CodeSignOnCopy, RemoveHeadersOnCopy, ); }; };
		C059FCBC1FD9266C00BD1A64 /* ObjcExceptionBridging.framework in Frameworks */ = {isa = PBXBuildFile; fileRef = 1687ACCD1FD8DE5300926D69 /* ObjcExceptionBridging.framework */; };
		C059FCBD1FD9266C00BD1A64 /* XCGLogger.framework in Frameworks */ = {isa = PBXBuildFile; fileRef = 1687ACCC1FD8DE5300926D69 /* XCGLogger.framework */; };
		C059FCBE1FD9266C00BD1A64 /* Zip.framework in Frameworks */ = {isa = PBXBuildFile; fileRef = 165C8B8B1FD8220600D4A78D /* Zip.framework */; };
		C05B14331FD914870082A316 /* Log.swift in Sources */ = {isa = PBXBuildFile; fileRef = C05B14321FD914870082A316 /* Log.swift */; };
		C05F432D1FBD5A4C0058CBD4 /* KeyboardAPICall.swift in Sources */ = {isa = PBXBuildFile; fileRef = C05F432C1FBD5A4C0058CBD4 /* KeyboardAPICall.swift */; };
		C05F43311FBD62550058CBD4 /* JSONDecoder.DateDecodingStrategy+ISO8601Fallback.swift in Sources */ = {isa = PBXBuildFile; fileRef = C05F43301FBD62550058CBD4 /* JSONDecoder.DateDecodingStrategy+ISO8601Fallback.swift */; };
		C06085B41F9485E40057E5B9 /* UIButton+Helpers.swift in Sources */ = {isa = PBXBuildFile; fileRef = C06085B31F9485E40057E5B9 /* UIButton+Helpers.swift */; };
		C06D372F1F81F4E100F61AE0 /* KeymanEngine.h in Headers */ = {isa = PBXBuildFile; fileRef = C06D372D1F81F4E100F61AE0 /* KeymanEngine.h */; settings = {ATTRIBUTES = (Public, ); }; };
		C06D37341F81F5C300F61AE0 /* HTTPDownloader.swift in Sources */ = {isa = PBXBuildFile; fileRef = C0ED71B41F6BBFAF002A2FD6 /* HTTPDownloader.swift */; };
		C06D37351F81F5C300F61AE0 /* HTTPDownloadRequest.swift in Sources */ = {isa = PBXBuildFile; fileRef = C0ED71B21F6BB0B1002A2FD6 /* HTTPDownloadRequest.swift */; };
		C06D37361F81F5C300F61AE0 /* KeyboardMenuView.swift in Sources */ = {isa = PBXBuildFile; fileRef = C034BBBD1F7CCE7D00021FF5 /* KeyboardMenuView.swift */; };
		C06D37381F81F5C400F61AE0 /* SubKeysView.swift in Sources */ = {isa = PBXBuildFile; fileRef = C07B42AE1F7CEE2700ECA97F /* SubKeysView.swift */; };
		C06D37401F81F5C400F61AE0 /* LanguageDetailViewController.swift in Sources */ = {isa = PBXBuildFile; fileRef = C092D8381F6A70C8005C5485 /* LanguageDetailViewController.swift */; };
		C06D37411F81F5C400F61AE0 /* LanguageViewController.swift in Sources */ = {isa = PBXBuildFile; fileRef = C04C2A6C1F6B7D9A00BA42B6 /* LanguageViewController.swift */; };
		C06D37421F81F5C400F61AE0 /* KeyboardPickerButton.swift in Sources */ = {isa = PBXBuildFile; fileRef = C08C620F1F67BD4500268D03 /* KeyboardPickerButton.swift */; };
		C06D37431F81F5C400F61AE0 /* KeyboardPickerBarButtonItem.swift in Sources */ = {isa = PBXBuildFile; fileRef = C08C620B1F6792A200268D03 /* KeyboardPickerBarButtonItem.swift */; };
		C06D37441F81F5C400F61AE0 /* KeyboardNameTableViewCell.swift in Sources */ = {isa = PBXBuildFile; fileRef = C08C62121F67C31100268D03 /* KeyboardNameTableViewCell.swift */; };
		C06D37461F81F5C400F61AE0 /* PopoverView.swift in Sources */ = {isa = PBXBuildFile; fileRef = C0A5FF361F6682EB00BE740C /* PopoverView.swift */; };
		C06D37571F82060900F61AE0 /* KeymanEngine.framework in Frameworks */ = {isa = PBXBuildFile; fileRef = C06D372B1F81F4E100F61AE0 /* KeymanEngine.framework */; };
		C06D375A1F82075A00F61AE0 /* KeymanEngine.framework in Frameworks */ = {isa = PBXBuildFile; fileRef = C06D372B1F81F4E100F61AE0 /* KeymanEngine.framework */; };
		C06D375E1F82089200F61AE0 /* KeymanEngine.framework in Embed Frameworks */ = {isa = PBXBuildFile; fileRef = C06D372B1F81F4E100F61AE0 /* KeymanEngine.framework */; settings = {ATTRIBUTES = (CodeSignOnCopy, RemoveHeadersOnCopy, ); }; };
		C06D37601F82095200F61AE0 /* Keyman.bundle in Resources */ = {isa = PBXBuildFile; fileRef = F27FCB51157FE3CE00FBBA20 /* Keyman.bundle */; };
		C075EB061F8EFF870041F4BD /* String+Helpers.swift in Sources */ = {isa = PBXBuildFile; fileRef = C075EB051F8EFF870041F4BD /* String+Helpers.swift */; };
		C07705DD1FD8ED9E00D2F3C7 /* ObjcExceptionBridging.framework in Frameworks */ = {isa = PBXBuildFile; fileRef = 1687ACCD1FD8DE5300926D69 /* ObjcExceptionBridging.framework */; };
		C07705DE1FD8ED9E00D2F3C7 /* ObjcExceptionBridging.framework in Embed Frameworks */ = {isa = PBXBuildFile; fileRef = 1687ACCD1FD8DE5300926D69 /* ObjcExceptionBridging.framework */; settings = {ATTRIBUTES = (CodeSignOnCopy, RemoveHeadersOnCopy, ); }; };
		C07705DF1FD8ED9E00D2F3C7 /* XCGLogger.framework in Frameworks */ = {isa = PBXBuildFile; fileRef = 1687ACCC1FD8DE5300926D69 /* XCGLogger.framework */; };
		C07705E01FD8ED9E00D2F3C7 /* XCGLogger.framework in Embed Frameworks */ = {isa = PBXBuildFile; fileRef = 1687ACCC1FD8DE5300926D69 /* XCGLogger.framework */; settings = {ATTRIBUTES = (CodeSignOnCopy, RemoveHeadersOnCopy, ); }; };
		C07A9D8A1FD1762700828ADD /* KeyboardRepository.swift in Sources */ = {isa = PBXBuildFile; fileRef = C07A9D891FD1762700828ADD /* KeyboardRepository.swift */; };
		C07A9D8C1FD176AB00828ADD /* KeyboardRepositoryDelegate.swift in Sources */ = {isa = PBXBuildFile; fileRef = C07A9D8B1FD176AB00828ADD /* KeyboardRepositoryDelegate.swift */; };
		C07A9D8E1FD1798900828ADD /* APIKeyboardRepository.swift in Sources */ = {isa = PBXBuildFile; fileRef = C07A9D8D1FD1798900828ADD /* APIKeyboardRepository.swift */; };
		C082CE151F90AFD400860F02 /* Collection+SafeAccess.swift in Sources */ = {isa = PBXBuildFile; fileRef = C082CE141F90AFD400860F02 /* Collection+SafeAccess.swift */; };
		C08E698D1FDA392D0026056B /* Migrations.swift in Sources */ = {isa = PBXBuildFile; fileRef = C08E698C1FDA392D0026056B /* Migrations.swift */; };
		C08E69911FDA6F6F0026056B /* FullKeyboardID.swift in Sources */ = {isa = PBXBuildFile; fileRef = C08E69901FDA6F6F0026056B /* FullKeyboardID.swift */; };
		C0959CD41F99C44E00B616BC /* Constants.swift in Sources */ = {isa = PBXBuildFile; fileRef = C0959CD31F99C44E00B616BC /* Constants.swift */; };
		C0A93A541F8B21240079948B /* Manager.swift in Sources */ = {isa = PBXBuildFile; fileRef = C0A93A531F8B21240079948B /* Manager.swift */; };
		C0B09EAE1FCFD10F002F39AF /* FontManager.swift in Sources */ = {isa = PBXBuildFile; fileRef = C0B09EAD1FCFD10F002F39AF /* FontManager.swift */; };
		C0B901AA1FA1AFC200764EB8 /* UserDefaults+Types.swift in Sources */ = {isa = PBXBuildFile; fileRef = C0B901A91FA1AFC200764EB8 /* UserDefaults+Types.swift */; };
		C0C16A891FA8146300F090BA /* KeymanWebViewController.swift in Sources */ = {isa = PBXBuildFile; fileRef = C0C16A881FA8146300F090BA /* KeymanWebViewController.swift */; };
		C0CB633C1FA6F61500617CDB /* Notifications.swift in Sources */ = {isa = PBXBuildFile; fileRef = C0CB633B1FA6F61500617CDB /* Notifications.swift */; };
		C0D3F35E1F9F33490055C7CF /* Options.swift in Sources */ = {isa = PBXBuildFile; fileRef = C0D3F35D1F9F33490055C7CF /* Options.swift */; };
		C0D3F3601F9F3AD80055C7CF /* InstallableKeyboard.swift in Sources */ = {isa = PBXBuildFile; fileRef = C0D3F35F1F9F3AD80055C7CF /* InstallableKeyboard.swift */; };
		C0E30C8C1FC40D0400C80416 /* Storage.swift in Sources */ = {isa = PBXBuildFile; fileRef = C0E30C8B1FC40D0400C80416 /* Storage.swift */; };
		C0EF3E7B1F95B65300CE9BD4 /* KeymanWebDelegate.swift in Sources */ = {isa = PBXBuildFile; fileRef = C0EF3E7A1F95B65300CE9BD4 /* KeymanWebDelegate.swift */; };
		CE17ABDE23069E76005FBB14 /* LanguageResource.swift in Sources */ = {isa = PBXBuildFile; fileRef = CE17ABDD23069E76005FBB14 /* LanguageResource.swift */; };
		CE1E1EC12303C8CC001C7BE0 /* ResourceDownloadStatusToolbar.swift in Sources */ = {isa = PBXBuildFile; fileRef = CE1E1EC02303C8CC001C7BE0 /* ResourceDownloadStatusToolbar.swift */; };
		CE1F67A32304EB3800FF6972 /* ResourceDownloadManager.swift in Sources */ = {isa = PBXBuildFile; fileRef = CE1F67A22304EB3800FF6972 /* ResourceDownloadManager.swift */; };
		CE22DFBA230B94DB00A4551C /* ResourceDownloadQueue.swift in Sources */ = {isa = PBXBuildFile; fileRef = CE22DFB9230B94DB00A4551C /* ResourceDownloadQueue.swift */; };
		CE24ECF021B763740052D291 /* KeymanResponder+Types.swift in Sources */ = {isa = PBXBuildFile; fileRef = CE24ECEF21B763740052D291 /* KeymanResponder+Types.swift */; };
		CE24ECF121B763740052D291 /* KeymanResponder+Types.swift in Sources */ = {isa = PBXBuildFile; fileRef = CE24ECEF21B763740052D291 /* KeymanResponder+Types.swift */; };
		CE24ECF221B763740052D291 /* KeymanResponder+Types.swift in Sources */ = {isa = PBXBuildFile; fileRef = CE24ECEF21B763740052D291 /* KeymanResponder+Types.swift */; };
		CE2B1E4721B60E89007D092E /* DeviceKit.framework in Frameworks */ = {isa = PBXBuildFile; fileRef = CE2B1E4521B60E7C007D092E /* DeviceKit.framework */; };
		CE2B1E4821B60E8A007D092E /* DeviceKit.framework in Frameworks */ = {isa = PBXBuildFile; fileRef = CE2B1E4521B60E7C007D092E /* DeviceKit.framework */; };
		CE2B1E4A21B60FB1007D092E /* DeviceKit.framework in Embed Frameworks */ = {isa = PBXBuildFile; fileRef = CE2B1E4521B60E7C007D092E /* DeviceKit.framework */; settings = {ATTRIBUTES = (CodeSignOnCopy, RemoveHeadersOnCopy, ); }; };
		CE37C38B23FCC9EE007031C6 /* Keyboards.bundle in Resources */ = {isa = PBXBuildFile; fileRef = CE37C38A23FCC9EE007031C6 /* Keyboards.bundle */; };
		CE37C38D23FCD41E007031C6 /* Keyboards.swift in Sources */ = {isa = PBXBuildFile; fileRef = CE37C38C23FCD41E007031C6 /* Keyboards.swift */; };
		CE37C38F23FCD52F007031C6 /* Lexical Models.bundle in Resources */ = {isa = PBXBuildFile; fileRef = CE37C38E23FCD52F007031C6 /* Lexical Models.bundle */; };
		CE37C39123FCD617007031C6 /* LexicalModels.swift in Sources */ = {isa = PBXBuildFile; fileRef = CE37C39023FCD617007031C6 /* LexicalModels.swift */; };
		CE4459E723FBBB4A003151FD /* AppDelegate.swift in Sources */ = {isa = PBXBuildFile; fileRef = CE4459CD23FBBA8D003151FD /* AppDelegate.swift */; };
		CE4459E823FBBB79003151FD /* KeymanEngine.framework in Frameworks */ = {isa = PBXBuildFile; fileRef = C06D372B1F81F4E100F61AE0 /* KeymanEngine.framework */; };
		CE4459E923FBBB79003151FD /* KeymanEngine.framework in Embed Frameworks */ = {isa = PBXBuildFile; fileRef = C06D372B1F81F4E100F61AE0 /* KeymanEngine.framework */; settings = {ATTRIBUTES = (CodeSignOnCopy, RemoveHeadersOnCopy, ); }; };
		CE4459EE23FBBB8F003151FD /* DeviceKit.framework in Frameworks */ = {isa = PBXBuildFile; fileRef = CE2B1E4521B60E7C007D092E /* DeviceKit.framework */; };
		CE4459EF23FBBB8F003151FD /* DeviceKit.framework in Embed Frameworks */ = {isa = PBXBuildFile; fileRef = CE2B1E4521B60E7C007D092E /* DeviceKit.framework */; settings = {ATTRIBUTES = (CodeSignOnCopy, RemoveHeadersOnCopy, ); }; };
		CE4459F023FBBB8F003151FD /* ObjcExceptionBridging.framework in Frameworks */ = {isa = PBXBuildFile; fileRef = 1687ACCD1FD8DE5300926D69 /* ObjcExceptionBridging.framework */; };
		CE4459F123FBBB8F003151FD /* ObjcExceptionBridging.framework in Embed Frameworks */ = {isa = PBXBuildFile; fileRef = 1687ACCD1FD8DE5300926D69 /* ObjcExceptionBridging.framework */; settings = {ATTRIBUTES = (CodeSignOnCopy, RemoveHeadersOnCopy, ); }; };
		CE4459F223FBBB8F003151FD /* Reachability.framework in Frameworks */ = {isa = PBXBuildFile; fileRef = 9A0FC9FC22D66D9E00D33F86 /* Reachability.framework */; };
		CE4459F323FBBB8F003151FD /* Reachability.framework in Embed Frameworks */ = {isa = PBXBuildFile; fileRef = 9A0FC9FC22D66D9E00D33F86 /* Reachability.framework */; settings = {ATTRIBUTES = (CodeSignOnCopy, RemoveHeadersOnCopy, ); }; };
		CE4459F423FBBB8F003151FD /* XCGLogger.framework in Frameworks */ = {isa = PBXBuildFile; fileRef = 1687ACCC1FD8DE5300926D69 /* XCGLogger.framework */; };
		CE4459F523FBBB8F003151FD /* XCGLogger.framework in Embed Frameworks */ = {isa = PBXBuildFile; fileRef = 1687ACCC1FD8DE5300926D69 /* XCGLogger.framework */; settings = {ATTRIBUTES = (CodeSignOnCopy, RemoveHeadersOnCopy, ); }; };
		CE4459F623FBBB8F003151FD /* Zip.framework in Frameworks */ = {isa = PBXBuildFile; fileRef = 165C8B8B1FD8220600D4A78D /* Zip.framework */; };
		CE4459F723FBBB8F003151FD /* Zip.framework in Embed Frameworks */ = {isa = PBXBuildFile; fileRef = 165C8B8B1FD8220600D4A78D /* Zip.framework */; settings = {ATTRIBUTES = (CodeSignOnCopy, RemoveHeadersOnCopy, ); }; };
		CE67D961228A6F190029F2B5 /* KeyboardCommandStructs.swift in Sources */ = {isa = PBXBuildFile; fileRef = CE67D960228A6F190029F2B5 /* KeyboardCommandStructs.swift */; };
		CE71705823A9C14D00A924A1 /* ResourceFileManager.swift in Sources */ = {isa = PBXBuildFile; fileRef = CE71705723A9C14D00A924A1 /* ResourceFileManager.swift */; };
		CE71705F23A9C97F00A924A1 /* PackageInstallViewController.swift in Sources */ = {isa = PBXBuildFile; fileRef = CE71705E23A9C97F00A924A1 /* PackageInstallViewController.swift */; };
		CE754A0223D151B90030CB79 /* ResourceInfoView.xib in Resources */ = {isa = PBXBuildFile; fileRef = CE754A0123D151B90030CB79 /* ResourceInfoView.xib */; };
		CE754A0423D162E90030CB79 /* ResourceInfoViewController.swift in Sources */ = {isa = PBXBuildFile; fileRef = CE754A0323D162E90030CB79 /* ResourceInfoViewController.swift */; };
		CE79B24923C711FF007E72AE /* KeyboardScaleMap.swift in Sources */ = {isa = PBXBuildFile; fileRef = CE79B24823C711FF007E72AE /* KeyboardScaleMap.swift */; };
		CE7A26D123CEE5790005955C /* Keyboard Colors.xcassets in Resources */ = {isa = PBXBuildFile; fileRef = CE7A26D023CEE5790005955C /* Keyboard Colors.xcassets */; };
		CE7A26D423CEE71B0005955C /* Keyboard Colors.xcassets in Resources */ = {isa = PBXBuildFile; fileRef = CE7A26D023CEE5790005955C /* Keyboard Colors.xcassets */; };
		CE7A26D923CEEC640005955C /* Colors+Extension.swift in Sources */ = {isa = PBXBuildFile; fileRef = CE7A26D723CEEC630005955C /* Colors+Extension.swift */; };
		CE7A26DB23CEEF640005955C /* Colors.swift in Sources */ = {isa = PBXBuildFile; fileRef = CE7A26DA23CEEF640005955C /* Colors.swift */; };
		CE7ADD6623DE89FC00BC9A00 /* Alerts.swift in Sources */ = {isa = PBXBuildFile; fileRef = CE7ADD6523DE89FC00BC9A00 /* Alerts.swift */; };
		CE805CE72411FF9100BF0617 /* Sentry.framework in Frameworks */ = {isa = PBXBuildFile; fileRef = CEC0C66B2410AC9A003E1BCD /* Sentry.framework */; };
		CE805CE82411FF9100BF0617 /* Sentry.framework in Embed Frameworks */ = {isa = PBXBuildFile; fileRef = CEC0C66B2410AC9A003E1BCD /* Sentry.framework */; settings = {ATTRIBUTES = (CodeSignOnCopy, RemoveHeadersOnCopy, ); }; };
		CE805CE92411FFAA00BF0617 /* Sentry.framework in Frameworks */ = {isa = PBXBuildFile; fileRef = CEC0C66B2410AC9A003E1BCD /* Sentry.framework */; };
		CE805CEA2411FFAA00BF0617 /* Sentry.framework in Embed Frameworks */ = {isa = PBXBuildFile; fileRef = CEC0C66B2410AC9A003E1BCD /* Sentry.framework */; settings = {ATTRIBUTES = (CodeSignOnCopy, RemoveHeadersOnCopy, ); }; };
		CE808A48236697BE00713E6B /* DeviceKit.framework in Frameworks */ = {isa = PBXBuildFile; fileRef = CE2B1E4521B60E7C007D092E /* DeviceKit.framework */; };
		CE808A4B236697D400713E6B /* ObjcExceptionBridging.framework in Frameworks */ = {isa = PBXBuildFile; fileRef = 1687ACCD1FD8DE5300926D69 /* ObjcExceptionBridging.framework */; };
		CE808A4D236697D500713E6B /* Reachability.framework in Frameworks */ = {isa = PBXBuildFile; fileRef = 9A0FC9FC22D66D9E00D33F86 /* Reachability.framework */; };
		CE808A4F236697D800713E6B /* XCGLogger.framework in Frameworks */ = {isa = PBXBuildFile; fileRef = 1687ACCC1FD8DE5300926D69 /* XCGLogger.framework */; };
		CE808A532366980A00713E6B /* Zip.framework in Frameworks */ = {isa = PBXBuildFile; fileRef = 165C8B8B1FD8220600D4A78D /* Zip.framework */; };
		CE8EDEB123F53D1A009E1FF6 /* FileManagementTests.swift in Sources */ = {isa = PBXBuildFile; fileRef = 9A079DD1223194B100581263 /* FileManagementTests.swift */; };
		CE8EDEB323F53F96009E1FF6 /* VersionTests.swift in Sources */ = {isa = PBXBuildFile; fileRef = CE8EDEB223F53F96009E1FF6 /* VersionTests.swift */; };
		CE976D4F23FA380700FFDF3A /* Reachability.framework in Frameworks */ = {isa = PBXBuildFile; fileRef = 9A0FC9FC22D66D9E00D33F86 /* Reachability.framework */; };
		CE976D5023FA380700FFDF3A /* Reachability.framework in Embed Frameworks */ = {isa = PBXBuildFile; fileRef = 9A0FC9FC22D66D9E00D33F86 /* Reachability.framework */; settings = {ATTRIBUTES = (CodeSignOnCopy, RemoveHeadersOnCopy, ); }; };
		CE9B440C23FE49F000499CAB /* Migrations.swift in Sources */ = {isa = PBXBuildFile; fileRef = CE9B440B23FE49F000499CAB /* Migrations.swift */; };
		CE9B440F23FE4E7500499CAB /* 12.0 Ad-hoc Migration.bundle in Resources */ = {isa = PBXBuildFile; fileRef = CE9B440D23FE4E7400499CAB /* 12.0 Ad-hoc Migration.bundle */; };
		CE9B441023FE4E7500499CAB /* Simple 12.0 Migration.bundle in Resources */ = {isa = PBXBuildFile; fileRef = CE9B440E23FE4E7500499CAB /* Simple 12.0 Migration.bundle */; };
		CE9CD88023FCC1CA002BF2F8 /* TestUtils.swift in Sources */ = {isa = PBXBuildFile; fileRef = CE9CD87F23FCC1CA002BF2F8 /* TestUtils.swift */; };
		CE9CD88323FCC4E3002BF2F8 /* UserDefaults.swift in Sources */ = {isa = PBXBuildFile; fileRef = CE9CD88223FCC4E3002BF2F8 /* UserDefaults.swift */; };
		CEC0C66C2410AC9A003E1BCD /* Sentry.framework in Frameworks */ = {isa = PBXBuildFile; fileRef = CEC0C66B2410AC9A003E1BCD /* Sentry.framework */; };
		CEC0C6772410E049003E1BCD /* SentryManager.swift in Sources */ = {isa = PBXBuildFile; fileRef = CEC0C6762410E049003E1BCD /* SentryManager.swift */; };
		CEDFEF8F23FE43B700BECF39 /* MigrationTests.swift in Sources */ = {isa = PBXBuildFile; fileRef = CEDFEF8E23FE43B700BECF39 /* MigrationTests.swift */; };
		CEF888D223FE6ADF00667693 /* No-defaults 10.0 Migration.bundle in Resources */ = {isa = PBXBuildFile; fileRef = CEF888D023FE6ADE00667693 /* No-defaults 10.0 Migration.bundle */; };
		CEF888D323FE6ADF00667693 /* Simple 10.0 Migration.bundle in Resources */ = {isa = PBXBuildFile; fileRef = CEF888D123FE6ADF00667693 /* Simple 10.0 Migration.bundle */; };
		CEF888D523FE786C00667693 /* KeyboardScaleTests.swift in Sources */ = {isa = PBXBuildFile; fileRef = CEF888D423FE786C00667693 /* KeyboardScaleTests.swift */; };
/* End PBXBuildFile section */

/* Begin PBXContainerItemProxy section */
		98F9D69E1954112F0087AA43 /* PBXContainerItemProxy */ = {
			isa = PBXContainerItemProxy;
			containerPortal = F243887514BBD43000A3E055 /* Project object */;
			proxyType = 1;
			remoteGlobalIDString = 98F9D6961954112F0087AA43;
			remoteInfo = SystemKeyboard;
		};
		98F9D6A11954112F0087AA43 /* PBXContainerItemProxy */ = {
			isa = PBXContainerItemProxy;
			containerPortal = F243887514BBD43000A3E055 /* Project object */;
			proxyType = 1;
			remoteGlobalIDString = 98F9D6961954112F0087AA43;
			remoteInfo = SystemKeyboard;
		};
		9A079DD5223194B100581263 /* PBXContainerItemProxy */ = {
			isa = PBXContainerItemProxy;
			containerPortal = F243887514BBD43000A3E055 /* Project object */;
			proxyType = 1;
			remoteGlobalIDString = C06D372A1F81F4E100F61AE0;
			remoteInfo = KeymanEngine;
		};
		C06D37581F8206E400F61AE0 /* PBXContainerItemProxy */ = {
			isa = PBXContainerItemProxy;
			containerPortal = F243887514BBD43000A3E055 /* Project object */;
			proxyType = 1;
			remoteGlobalIDString = C06D372A1F81F4E100F61AE0;
			remoteInfo = KeymanEngine;
		};
		C06D375B1F82075D00F61AE0 /* PBXContainerItemProxy */ = {
			isa = PBXContainerItemProxy;
			containerPortal = F243887514BBD43000A3E055 /* Project object */;
			proxyType = 1;
			remoteGlobalIDString = C06D372A1F81F4E100F61AE0;
			remoteInfo = KeymanEngine;
		};
		C06D37CA1F83204200F61AE0 /* PBXContainerItemProxy */ = {
			isa = PBXContainerItemProxy;
			containerPortal = F243887514BBD43000A3E055 /* Project object */;
			proxyType = 1;
			remoteGlobalIDString = C06D372A1F81F4E100F61AE0;
			remoteInfo = KeymanEngine;
		};
		CE4459CB23FBB8DA003151FD /* PBXContainerItemProxy */ = {
			isa = PBXContainerItemProxy;
			containerPortal = F243887514BBD43000A3E055 /* Project object */;
			proxyType = 1;
			remoteGlobalIDString = F243887D14BBD43000A3E055;
			remoteInfo = KeymanEngineDemo;
		};
		CE4459EA23FBBB79003151FD /* PBXContainerItemProxy */ = {
			isa = PBXContainerItemProxy;
			containerPortal = F243887514BBD43000A3E055 /* Project object */;
			proxyType = 1;
			remoteGlobalIDString = C06D372A1F81F4E100F61AE0;
			remoteInfo = KeymanEngine;
		};
		CE4459F823FBBCB3003151FD /* PBXContainerItemProxy */ = {
			isa = PBXContainerItemProxy;
			containerPortal = F243887514BBD43000A3E055 /* Project object */;
			proxyType = 1;
			remoteGlobalIDString = CE4459D223FBBB34003151FD;
			remoteInfo = KeymanEngineTestHost;
		};
/* End PBXContainerItemProxy section */

/* Begin PBXCopyFilesBuildPhase section */
		98F9D6A61954112F0087AA43 /* Embed App Extensions */ = {
			isa = PBXCopyFilesBuildPhase;
			buildActionMask = 2147483647;
			dstPath = "";
			dstSubfolderSpec = 13;
			files = (
				98F9D6A01954112F0087AA43 /* Tavultesoft.KMEI.SystemKeyboard.appex in Embed App Extensions */,
			);
			name = "Embed App Extensions";
			runOnlyForDeploymentPostprocessing = 0;
		};
		9A0FCA0322D7C48500D33F86 /* CopyFiles */ = {
			isa = PBXCopyFilesBuildPhase;
			buildActionMask = 2147483647;
			dstPath = "";
			dstSubfolderSpec = 10;
			files = (
				9A0FCA0822D7C53500D33F86 /* ObjcExceptionBridging.framework in CopyFiles */,
				9A0FCA0722D7C50800D33F86 /* Zip.framework in CopyFiles */,
				9A0FCA0622D7C4E100D33F86 /* XCGLogger.framework in CopyFiles */,
				9A0FCA0522D7C49E00D33F86 /* Reachability.framework in CopyFiles */,
				9A0FCA0422D7C49700D33F86 /* DeviceKit.framework in CopyFiles */,
			);
			runOnlyForDeploymentPostprocessing = 0;
		};
		C06D375F1F82089300F61AE0 /* Embed Frameworks */ = {
			isa = PBXCopyFilesBuildPhase;
			buildActionMask = 2147483647;
			dstPath = "";
			dstSubfolderSpec = 10;
			files = (
				C059FCB81FD924DC00BD1A64 /* Zip.framework in Embed Frameworks */,
				CE805CE82411FF9100BF0617 /* Sentry.framework in Embed Frameworks */,
				CE976D5023FA380700FFDF3A /* Reachability.framework in Embed Frameworks */,
				C07705DE1FD8ED9E00D2F3C7 /* ObjcExceptionBridging.framework in Embed Frameworks */,
				C06D375E1F82089200F61AE0 /* KeymanEngine.framework in Embed Frameworks */,
				CE2B1E4A21B60FB1007D092E /* DeviceKit.framework in Embed Frameworks */,
				C07705E01FD8ED9E00D2F3C7 /* XCGLogger.framework in Embed Frameworks */,
			);
			name = "Embed Frameworks";
			runOnlyForDeploymentPostprocessing = 0;
		};
		CE4459EC23FBBB79003151FD /* Embed Frameworks */ = {
			isa = PBXCopyFilesBuildPhase;
			buildActionMask = 2147483647;
			dstPath = "";
			dstSubfolderSpec = 10;
			files = (
				CE4459F523FBBB8F003151FD /* XCGLogger.framework in Embed Frameworks */,
				CE805CEA2411FFAA00BF0617 /* Sentry.framework in Embed Frameworks */,
				CE4459E923FBBB79003151FD /* KeymanEngine.framework in Embed Frameworks */,
				CE4459EF23FBBB8F003151FD /* DeviceKit.framework in Embed Frameworks */,
				CE4459F123FBBB8F003151FD /* ObjcExceptionBridging.framework in Embed Frameworks */,
				CE4459F723FBBB8F003151FD /* Zip.framework in Embed Frameworks */,
				CE4459F323FBBB8F003151FD /* Reachability.framework in Embed Frameworks */,
			);
			name = "Embed Frameworks";
			runOnlyForDeploymentPostprocessing = 0;
		};
/* End PBXCopyFilesBuildPhase section */

/* Begin PBXFileReference section */
		1645D5942036C6FF0076C51B /* KeymanPackage.swift */ = {isa = PBXFileReference; lastKnownFileType = sourcecode.swift; path = KeymanPackage.swift; sourceTree = "<group>"; };
		1645D5962036C9F80076C51B /* KMPKeyboard.swift */ = {isa = PBXFileReference; lastKnownFileType = sourcecode.swift; path = KMPKeyboard.swift; sourceTree = "<group>"; };
		165C8B8B1FD8220600D4A78D /* Zip.framework */ = {isa = PBXFileReference; lastKnownFileType = wrapper.framework; name = Zip.framework; path = ../../Carthage/Build/iOS/Zip.framework; sourceTree = "<group>"; };
		165EB3A02098993900040A69 /* KeyboardError.swift */ = {isa = PBXFileReference; lastKnownFileType = sourcecode.swift; path = KeyboardError.swift; sourceTree = "<group>"; };
		1687ACCC1FD8DE5300926D69 /* XCGLogger.framework */ = {isa = PBXFileReference; lastKnownFileType = wrapper.framework; name = XCGLogger.framework; path = ../../Carthage/Build/iOS/XCGLogger.framework; sourceTree = "<group>"; };
		1687ACCD1FD8DE5300926D69 /* ObjcExceptionBridging.framework */ = {isa = PBXFileReference; lastKnownFileType = wrapper.framework; name = ObjcExceptionBridging.framework; path = ../../Carthage/Build/iOS/ObjcExceptionBridging.framework; sourceTree = "<group>"; };
		6C0A140E151EA930007FA4AD /* Debug.xcconfig */ = {isa = PBXFileReference; fileEncoding = 4; lastKnownFileType = text.xcconfig; path = Debug.xcconfig; sourceTree = "<group>"; };
		6C0A140F151EA930007FA4AD /* Keyman.xcconfig */ = {isa = PBXFileReference; fileEncoding = 4; lastKnownFileType = text.xcconfig; lineEnding = 0; path = Keyman.xcconfig; sourceTree = "<group>"; xcLanguageSpecificationIdentifier = xcode.lang.xcconfig; };
		6C0A1410151EA930007FA4AD /* Project.xcconfig */ = {isa = PBXFileReference; fileEncoding = 4; lastKnownFileType = text.xcconfig; lineEnding = 0; path = Project.xcconfig; sourceTree = "<group>"; xcLanguageSpecificationIdentifier = xcode.lang.xcconfig; };
		6C0A1411151EA930007FA4AD /* Release.xcconfig */ = {isa = PBXFileReference; fileEncoding = 4; lastKnownFileType = text.xcconfig; lineEnding = 0; path = Release.xcconfig; sourceTree = "<group>"; xcLanguageSpecificationIdentifier = xcode.lang.xcconfig; };
		6CD5DFA8150F6DC8007A5DDE /* icon.png */ = {isa = PBXFileReference; lastKnownFileType = image.png; path = icon.png; sourceTree = "<group>"; };
		6CD5DFA9150F6DC8007A5DDE /* icon@2x.png */ = {isa = PBXFileReference; lastKnownFileType = image.png; path = "icon@2x.png"; sourceTree = "<group>"; };
		984FA1F51974C0B30037EE5D /* Tavultesoft.KMEI.SystemKeyboard.entitlements */ = {isa = PBXFileReference; lastKnownFileType = text.xml; path = Tavultesoft.KMEI.SystemKeyboard.entitlements; sourceTree = "<group>"; };
		984FA1F61974C0EF0037EE5D /* KMEI.entitlements */ = {isa = PBXFileReference; lastKnownFileType = text.xml; path = KMEI.entitlements; sourceTree = "<group>"; };
		988B36B51ADF67290008752C /* inuktitut_pirurvik-1.0.js */ = {isa = PBXFileReference; fileEncoding = 4; lastKnownFileType = sourcecode.javascript; name = "inuktitut_pirurvik-1.0.js"; path = "KeymanEngineDemo/Keyboards/inuktitut_pirurvik-1.0.js"; sourceTree = SOURCE_ROOT; };
		988B36B71ADF728A0008752C /* inuktitut_latin-1.0.js */ = {isa = PBXFileReference; fileEncoding = 4; lastKnownFileType = sourcecode.javascript; name = "inuktitut_latin-1.0.js"; path = "KeymanEngineDemo/Keyboards/inuktitut_latin-1.0.js"; sourceTree = SOURCE_ROOT; };
		988B36B81ADF728A0008752C /* inuktitut_naqittaut-1.0.js */ = {isa = PBXFileReference; fileEncoding = 4; lastKnownFileType = sourcecode.javascript; name = "inuktitut_naqittaut-1.0.js"; path = "KeymanEngineDemo/Keyboards/inuktitut_naqittaut-1.0.js"; sourceTree = SOURCE_ROOT; };
		98D4190B17695E58008D2FF3 /* Default-568h@2x.png */ = {isa = PBXFileReference; lastKnownFileType = image.png; path = "Default-568h@2x.png"; sourceTree = "<group>"; };
		98F9D6971954112F0087AA43 /* Tavultesoft.KMEI.SystemKeyboard.appex */ = {isa = PBXFileReference; explicitFileType = "wrapper.app-extension"; includeInIndex = 0; path = Tavultesoft.KMEI.SystemKeyboard.appex; sourceTree = BUILT_PRODUCTS_DIR; };
		98F9D69A1954112F0087AA43 /* Info.plist */ = {isa = PBXFileReference; lastKnownFileType = text.plist.xml; path = Info.plist; sourceTree = "<group>"; };
		9A079DC9222E050E00581263 /* LexicalModelKeymanPackage.swift */ = {isa = PBXFileReference; lastKnownFileType = sourcecode.swift; path = LexicalModelKeymanPackage.swift; sourceTree = "<group>"; };
		9A079DCF223194B100581263 /* KeymanEngineTests.xctest */ = {isa = PBXFileReference; explicitFileType = wrapper.cfbundle; includeInIndex = 0; path = KeymanEngineTests.xctest; sourceTree = BUILT_PRODUCTS_DIR; };
		9A079DD1223194B100581263 /* FileManagementTests.swift */ = {isa = PBXFileReference; lastKnownFileType = sourcecode.swift; path = FileManagementTests.swift; sourceTree = "<group>"; };
		9A079DD3223194B100581263 /* Info.plist */ = {isa = PBXFileReference; lastKnownFileType = text.plist.xml; path = Info.plist; sourceTree = "<group>"; };
		9A079DE52231A69D00581263 /* Foundation.framework */ = {isa = PBXFileReference; lastKnownFileType = wrapper.framework; name = Foundation.framework; path = System/Library/Frameworks/Foundation.framework; sourceTree = SDKROOT; };
		9A079E362238680700581263 /* KMPLexicalModel.swift */ = {isa = PBXFileReference; lastKnownFileType = sourcecode.swift; path = KMPLexicalModel.swift; sourceTree = "<group>"; };
		9A079E39223AFF3C00581263 /* KeyboardKeymanPackage.swift */ = {isa = PBXFileReference; lastKnownFileType = sourcecode.swift; path = KeyboardKeymanPackage.swift; sourceTree = "<group>"; };
		9A079E3C223B5FAF00581263 /* InstallableLexicalModel.swift */ = {isa = PBXFileReference; lastKnownFileType = sourcecode.swift; path = InstallableLexicalModel.swift; sourceTree = "<group>"; };
		9A079E3F223B602B00581263 /* LexicalModel.swift */ = {isa = PBXFileReference; lastKnownFileType = sourcecode.swift; path = LexicalModel.swift; sourceTree = "<group>"; };
		9A079E42223B61AE00581263 /* FullLexicalModelID.swift */ = {isa = PBXFileReference; lastKnownFileType = sourcecode.swift; path = FullLexicalModelID.swift; sourceTree = "<group>"; };
		9A082558227589360051EBB0 /* Formatter+ISODateExtension.swift */ = {isa = PBXFileReference; fileEncoding = 4; lastKnownFileType = sourcecode.swift; path = "Formatter+ISODateExtension.swift"; sourceTree = "<group>"; };
		9A0FC9FC22D66D9E00D33F86 /* Reachability.framework */ = {isa = PBXFileReference; lastKnownFileType = wrapper.framework; name = Reachability.framework; path = ../../Carthage/Build/iOS/Reachability.framework; sourceTree = "<group>"; };
		9A3B14D1229370B20052A11F /* InstalledLanguagesViewController.swift */ = {isa = PBXFileReference; fileEncoding = 4; lastKnownFileType = sourcecode.swift; name = InstalledLanguagesViewController.swift; path = Settings/InstalledLanguagesViewController.swift; sourceTree = "<group>"; };
		9A3E832422EAC14A00D22D2A /* KeyboardSwitcherViewController.swift */ = {isa = PBXFileReference; lastKnownFileType = sourcecode.swift; path = KeyboardSwitcherViewController.swift; sourceTree = "<group>"; };
		9A4609962241B39B00B0BFD1 /* LexicalModelInfoViewController.swift */ = {isa = PBXFileReference; lastKnownFileType = sourcecode.swift; path = LexicalModelInfoViewController.swift; sourceTree = "<group>"; };
		9A4609982242047400B0BFD1 /* LexicalModelAPICall.swift */ = {isa = PBXFileReference; lastKnownFileType = sourcecode.swift; path = LexicalModelAPICall.swift; sourceTree = "<group>"; };
		9A60763C22892485003BCFBA /* Settings.storyboard */ = {isa = PBXFileReference; lastKnownFileType = file.storyboard; name = Settings.storyboard; path = Settings/Settings.storyboard; sourceTree = "<group>"; };
		9A60764322893A4E003BCFBA /* SettingsViewController.swift */ = {isa = PBXFileReference; lastKnownFileType = sourcecode.swift; name = SettingsViewController.swift; path = Settings/SettingsViewController.swift; sourceTree = "<group>"; };
		9A9CB07F22416E5400231FB9 /* LexicalModelPickerViewController.swift */ = {isa = PBXFileReference; lastKnownFileType = sourcecode.swift; path = LexicalModelPickerViewController.swift; sourceTree = "<group>"; };
		9A9CB0812241704800231FB9 /* APILexicalModelRepository.swift */ = {isa = PBXFileReference; lastKnownFileType = sourcecode.swift; path = APILexicalModelRepository.swift; sourceTree = "<group>"; };
		9A9CB083224170F700231FB9 /* LexicalModelRepository.swift */ = {isa = PBXFileReference; lastKnownFileType = sourcecode.swift; path = LexicalModelRepository.swift; sourceTree = "<group>"; };
		9A9CB0852241717C00231FB9 /* LexicalModelRepositoryDelegate.swift */ = {isa = PBXFileReference; lastKnownFileType = sourcecode.swift; path = LexicalModelRepositoryDelegate.swift; sourceTree = "<group>"; };
		9AD4F53A229F85AC007992D3 /* LanguageSettingsViewController.swift */ = {isa = PBXFileReference; lastKnownFileType = sourcecode.swift; name = LanguageSettingsViewController.swift; path = Settings/LanguageSettingsViewController.swift; sourceTree = "<group>"; };
		9AD4F53B229F85AC007992D3 /* LanguageSettingsViewController.xib */ = {isa = PBXFileReference; lastKnownFileType = file.xib; name = LanguageSettingsViewController.xib; path = Settings/LanguageSettingsViewController.xib; sourceTree = "<group>"; };
		9ADC459B22E1895D004C78C6 /* LanguageLMDetailViewController.swift */ = {isa = PBXFileReference; lastKnownFileType = sourcecode.swift; path = LanguageLMDetailViewController.swift; sourceTree = "<group>"; };
		9ADC459C22E1895D004C78C6 /* LanguageLMDetailViewController.xib */ = {isa = PBXFileReference; lastKnownFileType = file.xib; path = LanguageLMDetailViewController.xib; sourceTree = "<group>"; };
		C007C4641F9F52D8006461B9 /* LanguagesAPICall.swift */ = {isa = PBXFileReference; lastKnownFileType = sourcecode.swift; path = LanguagesAPICall.swift; sourceTree = "<group>"; };
		C024C9931FA6EB470060583B /* NotificationName.swift */ = {isa = PBXFileReference; lastKnownFileType = sourcecode.swift; path = NotificationName.swift; sourceTree = "<group>"; };
		C024C9951FA6EC650060583B /* NotificationCenter+Typed.swift */ = {isa = PBXFileReference; lastKnownFileType = sourcecode.swift; path = "NotificationCenter+Typed.swift"; sourceTree = "<group>"; };
		C024C9971FA6F2330060583B /* NotificationObserver.swift */ = {isa = PBXFileReference; lastKnownFileType = sourcecode.swift; path = NotificationObserver.swift; sourceTree = "<group>"; };
		C0324B8C1F87480700AF3785 /* TextFieldDelegateProxy.swift */ = {isa = PBXFileReference; lastKnownFileType = sourcecode.swift; path = TextFieldDelegateProxy.swift; sourceTree = "<group>"; };
		C0324B8E1F8750B700AF3785 /* TextView.swift */ = {isa = PBXFileReference; lastKnownFileType = sourcecode.swift; path = TextView.swift; sourceTree = "<group>"; };
		C0324B901F8763E100AF3785 /* TextViewDelegateProxy.swift */ = {isa = PBXFileReference; lastKnownFileType = sourcecode.swift; path = TextViewDelegateProxy.swift; sourceTree = "<group>"; };
		C0324B921F87689B00AF3785 /* KeymanURLProtocol.swift */ = {isa = PBXFileReference; lastKnownFileType = sourcecode.swift; path = KeymanURLProtocol.swift; sourceTree = "<group>"; };
		C034BBBD1F7CCE7D00021FF5 /* KeyboardMenuView.swift */ = {isa = PBXFileReference; lastKnownFileType = sourcecode.swift; path = KeyboardMenuView.swift; sourceTree = "<group>"; };
		C040E50D1F85FF8A00901EE4 /* KeyPreviewView.swift */ = {isa = PBXFileReference; lastKnownFileType = sourcecode.swift; path = KeyPreviewView.swift; sourceTree = "<group>"; };
		C040E50F1F8606E300901EE4 /* TextField.swift */ = {isa = PBXFileReference; lastKnownFileType = sourcecode.swift; path = TextField.swift; sourceTree = "<group>"; };
		C040E5111F86107E00901EE4 /* AppDelegate.swift */ = {isa = PBXFileReference; lastKnownFileType = sourcecode.swift; path = AppDelegate.swift; sourceTree = "<group>"; };
		C040E5131F86108900901EE4 /* MainViewController.swift */ = {isa = PBXFileReference; lastKnownFileType = sourcecode.swift; path = MainViewController.swift; sourceTree = "<group>"; };
		C042ED5C1FC6A65A001D82F4 /* Version.swift */ = {isa = PBXFileReference; lastKnownFileType = sourcecode.swift; path = Version.swift; sourceTree = "<group>"; };
		C04514861F85D7F500D88416 /* SystemKeyboard-Bridging-Header.h */ = {isa = PBXFileReference; lastKnownFileType = sourcecode.c.h; path = "SystemKeyboard-Bridging-Header.h"; sourceTree = "<group>"; };
		C04514871F85D7F500D88416 /* KeyboardViewController.swift */ = {isa = PBXFileReference; lastKnownFileType = sourcecode.swift; path = KeyboardViewController.swift; sourceTree = "<group>"; };
		C04514891F85DF9000D88416 /* InputViewController.swift */ = {isa = PBXFileReference; fileEncoding = 4; lastKnownFileType = sourcecode.swift; path = InputViewController.swift; sourceTree = "<group>"; };
		C0452BAA1F9F1FE10064431A /* Language.swift */ = {isa = PBXFileReference; lastKnownFileType = sourcecode.swift; path = Language.swift; sourceTree = "<group>"; };
		C0452BAC1F9F21270064431A /* Keyboard.swift */ = {isa = PBXFileReference; lastKnownFileType = sourcecode.swift; path = Keyboard.swift; sourceTree = "<group>"; };
		C0452BAE1F9F22A80064431A /* Font.swift */ = {isa = PBXFileReference; lastKnownFileType = sourcecode.swift; path = Font.swift; sourceTree = "<group>"; };
		C04C2A6C1F6B7D9A00BA42B6 /* LanguageViewController.swift */ = {isa = PBXFileReference; fileEncoding = 4; lastKnownFileType = sourcecode.swift; path = LanguageViewController.swift; sourceTree = "<group>"; };
		C055E6EA1F99ED090035C2DD /* RegisteredFont.swift */ = {isa = PBXFileReference; lastKnownFileType = sourcecode.swift; path = RegisteredFont.swift; sourceTree = "<group>"; };
		C05B14321FD914870082A316 /* Log.swift */ = {isa = PBXFileReference; lastKnownFileType = sourcecode.swift; path = Log.swift; sourceTree = "<group>"; };
		C05F432C1FBD5A4C0058CBD4 /* KeyboardAPICall.swift */ = {isa = PBXFileReference; lastKnownFileType = sourcecode.swift; path = KeyboardAPICall.swift; sourceTree = "<group>"; };
		C05F43301FBD62550058CBD4 /* JSONDecoder.DateDecodingStrategy+ISO8601Fallback.swift */ = {isa = PBXFileReference; lastKnownFileType = sourcecode.swift; path = "JSONDecoder.DateDecodingStrategy+ISO8601Fallback.swift"; sourceTree = "<group>"; };
		C06085B31F9485E40057E5B9 /* UIButton+Helpers.swift */ = {isa = PBXFileReference; lastKnownFileType = sourcecode.swift; path = "UIButton+Helpers.swift"; sourceTree = "<group>"; };
		C06D372B1F81F4E100F61AE0 /* KeymanEngine.framework */ = {isa = PBXFileReference; explicitFileType = wrapper.framework; includeInIndex = 0; path = KeymanEngine.framework; sourceTree = BUILT_PRODUCTS_DIR; };
		C06D372D1F81F4E100F61AE0 /* KeymanEngine.h */ = {isa = PBXFileReference; lastKnownFileType = sourcecode.c.h; path = KeymanEngine.h; sourceTree = "<group>"; };
		C06D372E1F81F4E100F61AE0 /* Info.plist */ = {isa = PBXFileReference; lastKnownFileType = text.plist.xml; path = Info.plist; sourceTree = "<group>"; };
		C075EB051F8EFF870041F4BD /* String+Helpers.swift */ = {isa = PBXFileReference; lastKnownFileType = sourcecode.swift; path = "String+Helpers.swift"; sourceTree = "<group>"; };
		C07A9D891FD1762700828ADD /* KeyboardRepository.swift */ = {isa = PBXFileReference; lastKnownFileType = sourcecode.swift; path = KeyboardRepository.swift; sourceTree = "<group>"; };
		C07A9D8B1FD176AB00828ADD /* KeyboardRepositoryDelegate.swift */ = {isa = PBXFileReference; lastKnownFileType = sourcecode.swift; path = KeyboardRepositoryDelegate.swift; sourceTree = "<group>"; };
		C07A9D8D1FD1798900828ADD /* APIKeyboardRepository.swift */ = {isa = PBXFileReference; lastKnownFileType = sourcecode.swift; path = APIKeyboardRepository.swift; sourceTree = "<group>"; };
		C07B42AE1F7CEE2700ECA97F /* SubKeysView.swift */ = {isa = PBXFileReference; lastKnownFileType = sourcecode.swift; path = SubKeysView.swift; sourceTree = "<group>"; };
		C082CE141F90AFD400860F02 /* Collection+SafeAccess.swift */ = {isa = PBXFileReference; lastKnownFileType = sourcecode.swift; path = "Collection+SafeAccess.swift"; sourceTree = "<group>"; };
		C08C620B1F6792A200268D03 /* KeyboardPickerBarButtonItem.swift */ = {isa = PBXFileReference; fileEncoding = 4; lastKnownFileType = sourcecode.swift; path = KeyboardPickerBarButtonItem.swift; sourceTree = "<group>"; };
		C08C620F1F67BD4500268D03 /* KeyboardPickerButton.swift */ = {isa = PBXFileReference; fileEncoding = 4; lastKnownFileType = sourcecode.swift; path = KeyboardPickerButton.swift; sourceTree = "<group>"; };
		C08C62121F67C31100268D03 /* KeyboardNameTableViewCell.swift */ = {isa = PBXFileReference; fileEncoding = 4; lastKnownFileType = sourcecode.swift; path = KeyboardNameTableViewCell.swift; sourceTree = "<group>"; };
		C08E698C1FDA392D0026056B /* Migrations.swift */ = {isa = PBXFileReference; lastKnownFileType = sourcecode.swift; path = Migrations.swift; sourceTree = "<group>"; };
		C08E69901FDA6F6F0026056B /* FullKeyboardID.swift */ = {isa = PBXFileReference; lastKnownFileType = sourcecode.swift; path = FullKeyboardID.swift; sourceTree = "<group>"; };
		C092D8381F6A70C8005C5485 /* LanguageDetailViewController.swift */ = {isa = PBXFileReference; fileEncoding = 4; lastKnownFileType = sourcecode.swift; path = LanguageDetailViewController.swift; sourceTree = "<group>"; };
		C0959CD31F99C44E00B616BC /* Constants.swift */ = {isa = PBXFileReference; lastKnownFileType = sourcecode.swift; path = Constants.swift; sourceTree = "<group>"; };
		C0A5FF361F6682EB00BE740C /* PopoverView.swift */ = {isa = PBXFileReference; fileEncoding = 4; lastKnownFileType = sourcecode.swift; path = PopoverView.swift; sourceTree = "<group>"; };
		C0A93A531F8B21240079948B /* Manager.swift */ = {isa = PBXFileReference; fileEncoding = 4; lastKnownFileType = sourcecode.swift; path = Manager.swift; sourceTree = "<group>"; };
		C0B09EAD1FCFD10F002F39AF /* FontManager.swift */ = {isa = PBXFileReference; lastKnownFileType = sourcecode.swift; path = FontManager.swift; sourceTree = "<group>"; };
		C0B901A91FA1AFC200764EB8 /* UserDefaults+Types.swift */ = {isa = PBXFileReference; lastKnownFileType = sourcecode.swift; path = "UserDefaults+Types.swift"; sourceTree = "<group>"; };
		C0C16A881FA8146300F090BA /* KeymanWebViewController.swift */ = {isa = PBXFileReference; lastKnownFileType = sourcecode.swift; path = KeymanWebViewController.swift; sourceTree = "<group>"; };
		C0CB633B1FA6F61500617CDB /* Notifications.swift */ = {isa = PBXFileReference; lastKnownFileType = sourcecode.swift; path = Notifications.swift; sourceTree = "<group>"; };
		C0D3F35D1F9F33490055C7CF /* Options.swift */ = {isa = PBXFileReference; lastKnownFileType = sourcecode.swift; path = Options.swift; sourceTree = "<group>"; };
		C0D3F35F1F9F3AD80055C7CF /* InstallableKeyboard.swift */ = {isa = PBXFileReference; lastKnownFileType = sourcecode.swift; path = InstallableKeyboard.swift; sourceTree = "<group>"; };
		C0E30C8B1FC40D0400C80416 /* Storage.swift */ = {isa = PBXFileReference; lastKnownFileType = sourcecode.swift; path = Storage.swift; sourceTree = "<group>"; };
		C0ED71B21F6BB0B1002A2FD6 /* HTTPDownloadRequest.swift */ = {isa = PBXFileReference; fileEncoding = 4; lastKnownFileType = sourcecode.swift; path = HTTPDownloadRequest.swift; sourceTree = "<group>"; };
		C0ED71B41F6BBFAF002A2FD6 /* HTTPDownloader.swift */ = {isa = PBXFileReference; fileEncoding = 4; lastKnownFileType = sourcecode.swift; path = HTTPDownloader.swift; sourceTree = "<group>"; };
		C0EF3E7A1F95B65300CE9BD4 /* KeymanWebDelegate.swift */ = {isa = PBXFileReference; lastKnownFileType = sourcecode.swift; path = KeymanWebDelegate.swift; sourceTree = "<group>"; };
		CE17ABDD23069E76005FBB14 /* LanguageResource.swift */ = {isa = PBXFileReference; lastKnownFileType = sourcecode.swift; path = LanguageResource.swift; sourceTree = "<group>"; };
		CE1E1EC02303C8CC001C7BE0 /* ResourceDownloadStatusToolbar.swift */ = {isa = PBXFileReference; lastKnownFileType = sourcecode.swift; path = ResourceDownloadStatusToolbar.swift; sourceTree = "<group>"; };
		CE1F67A22304EB3800FF6972 /* ResourceDownloadManager.swift */ = {isa = PBXFileReference; lastKnownFileType = sourcecode.swift; path = ResourceDownloadManager.swift; sourceTree = "<group>"; };
		CE22DFB9230B94DB00A4551C /* ResourceDownloadQueue.swift */ = {isa = PBXFileReference; lastKnownFileType = sourcecode.swift; path = ResourceDownloadQueue.swift; sourceTree = "<group>"; };
		CE24ECEF21B763740052D291 /* KeymanResponder+Types.swift */ = {isa = PBXFileReference; lastKnownFileType = sourcecode.swift; path = "KeymanResponder+Types.swift"; sourceTree = "<group>"; };
		CE2B1E4521B60E7C007D092E /* DeviceKit.framework */ = {isa = PBXFileReference; lastKnownFileType = wrapper.framework; name = DeviceKit.framework; path = ../../Carthage/Build/iOS/DeviceKit.framework; sourceTree = "<group>"; };
		CE37C38A23FCC9EE007031C6 /* Keyboards.bundle */ = {isa = PBXFileReference; lastKnownFileType = "wrapper.plug-in"; path = Keyboards.bundle; sourceTree = "<group>"; };
		CE37C38C23FCD41E007031C6 /* Keyboards.swift */ = {isa = PBXFileReference; lastKnownFileType = sourcecode.swift; path = Keyboards.swift; sourceTree = "<group>"; };
		CE37C38E23FCD52F007031C6 /* Lexical Models.bundle */ = {isa = PBXFileReference; lastKnownFileType = "wrapper.plug-in"; path = "Lexical Models.bundle"; sourceTree = "<group>"; };
		CE37C39023FCD617007031C6 /* LexicalModels.swift */ = {isa = PBXFileReference; lastKnownFileType = sourcecode.swift; path = LexicalModels.swift; sourceTree = "<group>"; };
		CE4459CD23FBBA8D003151FD /* AppDelegate.swift */ = {isa = PBXFileReference; lastKnownFileType = sourcecode.swift; path = AppDelegate.swift; sourceTree = "<group>"; };
		CE4459D323FBBB34003151FD /* KeymanEngineTestHost.app */ = {isa = PBXFileReference; explicitFileType = wrapper.application; includeInIndex = 0; path = KeymanEngineTestHost.app; sourceTree = BUILT_PRODUCTS_DIR; };
		CE4459ED23FBBB7F003151FD /* Carthage */ = {isa = PBXFileReference; lastKnownFileType = folder; name = Carthage; path = ../../Carthage; sourceTree = "<group>"; };
		CE67D960228A6F190029F2B5 /* KeyboardCommandStructs.swift */ = {isa = PBXFileReference; lastKnownFileType = sourcecode.swift; path = KeyboardCommandStructs.swift; sourceTree = "<group>"; };
		CE71705723A9C14D00A924A1 /* ResourceFileManager.swift */ = {isa = PBXFileReference; lastKnownFileType = sourcecode.swift; path = ResourceFileManager.swift; sourceTree = "<group>"; };
		CE71705E23A9C97F00A924A1 /* PackageInstallViewController.swift */ = {isa = PBXFileReference; lastKnownFileType = sourcecode.swift; path = PackageInstallViewController.swift; sourceTree = "<group>"; };
		CE754A0123D151B90030CB79 /* ResourceInfoView.xib */ = {isa = PBXFileReference; lastKnownFileType = file.xib; path = ResourceInfoView.xib; sourceTree = "<group>"; };
		CE754A0323D162E90030CB79 /* ResourceInfoViewController.swift */ = {isa = PBXFileReference; lastKnownFileType = sourcecode.swift; path = ResourceInfoViewController.swift; sourceTree = "<group>"; };
		CE79B24823C711FF007E72AE /* KeyboardScaleMap.swift */ = {isa = PBXFileReference; lastKnownFileType = sourcecode.swift; path = KeyboardScaleMap.swift; sourceTree = "<group>"; };
		CE7A26D023CEE5790005955C /* Keyboard Colors.xcassets */ = {isa = PBXFileReference; lastKnownFileType = folder.assetcatalog; path = "Keyboard Colors.xcassets"; sourceTree = "<group>"; };
		CE7A26D723CEEC630005955C /* Colors+Extension.swift */ = {isa = PBXFileReference; lastKnownFileType = sourcecode.swift; path = "Colors+Extension.swift"; sourceTree = "<group>"; };
		CE7A26DA23CEEF640005955C /* Colors.swift */ = {isa = PBXFileReference; lastKnownFileType = sourcecode.swift; path = Colors.swift; sourceTree = "<group>"; };
		CE7ADD6523DE89FC00BC9A00 /* Alerts.swift */ = {isa = PBXFileReference; lastKnownFileType = sourcecode.swift; path = Alerts.swift; sourceTree = "<group>"; };
		CE8EDEB223F53F96009E1FF6 /* VersionTests.swift */ = {isa = PBXFileReference; lastKnownFileType = sourcecode.swift; path = VersionTests.swift; sourceTree = "<group>"; };
		CE9B440B23FE49F000499CAB /* Migrations.swift */ = {isa = PBXFileReference; lastKnownFileType = sourcecode.swift; path = Migrations.swift; sourceTree = "<group>"; };
		CE9B440D23FE4E7400499CAB /* 12.0 Ad-hoc Migration.bundle */ = {isa = PBXFileReference; lastKnownFileType = "wrapper.plug-in"; path = "12.0 Ad-hoc Migration.bundle"; sourceTree = "<group>"; };
		CE9B440E23FE4E7500499CAB /* Simple 12.0 Migration.bundle */ = {isa = PBXFileReference; lastKnownFileType = "wrapper.plug-in"; path = "Simple 12.0 Migration.bundle"; sourceTree = "<group>"; };
		CE9CD87F23FCC1CA002BF2F8 /* TestUtils.swift */ = {isa = PBXFileReference; lastKnownFileType = sourcecode.swift; path = TestUtils.swift; sourceTree = "<group>"; };
		CE9CD88223FCC4E3002BF2F8 /* UserDefaults.swift */ = {isa = PBXFileReference; lastKnownFileType = sourcecode.swift; path = UserDefaults.swift; sourceTree = "<group>"; };
		CEC0C66B2410AC9A003E1BCD /* Sentry.framework */ = {isa = PBXFileReference; lastKnownFileType = wrapper.framework; name = Sentry.framework; path = ../../Carthage/Build/iOS/Sentry.framework; sourceTree = "<group>"; };
		CEC0C6762410E049003E1BCD /* SentryManager.swift */ = {isa = PBXFileReference; lastKnownFileType = sourcecode.swift; path = SentryManager.swift; sourceTree = "<group>"; };
		CECB38931F2199BC0098882F /* Reachability.h */ = {isa = PBXFileReference; fileEncoding = 4; lastKnownFileType = sourcecode.c.h; name = Reachability.h; path = KeymanEngine/lib/Reachability/Reachability.h; sourceTree = SOURCE_ROOT; };
		CECB38941F2199BC0098882F /* Reachability.m */ = {isa = PBXFileReference; fileEncoding = 4; lastKnownFileType = sourcecode.c.objc; name = Reachability.m; path = KeymanEngine/lib/Reachability/Reachability.m; sourceTree = SOURCE_ROOT; };
		CEDFEF8E23FE43B700BECF39 /* MigrationTests.swift */ = {isa = PBXFileReference; lastKnownFileType = sourcecode.swift; path = MigrationTests.swift; sourceTree = "<group>"; };
		CEF888D023FE6ADE00667693 /* No-defaults 10.0 Migration.bundle */ = {isa = PBXFileReference; lastKnownFileType = "wrapper.plug-in"; path = "No-defaults 10.0 Migration.bundle"; sourceTree = "<group>"; };
		CEF888D123FE6ADF00667693 /* Simple 10.0 Migration.bundle */ = {isa = PBXFileReference; lastKnownFileType = "wrapper.plug-in"; path = "Simple 10.0 Migration.bundle"; sourceTree = "<group>"; };
		CEF888D423FE786C00667693 /* KeyboardScaleTests.swift */ = {isa = PBXFileReference; lastKnownFileType = sourcecode.swift; path = KeyboardScaleTests.swift; sourceTree = "<group>"; };
		F243887E14BBD43000A3E055 /* KeymanEngineDemo.app */ = {isa = PBXFileReference; explicitFileType = wrapper.application; includeInIndex = 0; path = KeymanEngineDemo.app; sourceTree = BUILT_PRODUCTS_DIR; };
		F243889014BBD43100A3E055 /* KeymanEngine-Prefix.pch */ = {isa = PBXFileReference; lastKnownFileType = sourcecode.c.h; path = "KeymanEngine-Prefix.pch"; sourceTree = "<group>"; };
		F27FCAEE157FD59100FBBA20 /* Keyman-iphoneos.xcconfig */ = {isa = PBXFileReference; lastKnownFileType = text.xcconfig; path = "Keyman-iphoneos.xcconfig"; sourceTree = "<group>"; };
		F27FCAEF157FD59100FBBA20 /* Keyman-iphonesimulator.xcconfig */ = {isa = PBXFileReference; lastKnownFileType = text.xcconfig; path = "Keyman-iphonesimulator.xcconfig"; sourceTree = "<group>"; };
		F27FCAF6157FD95E00FBBA20 /* Keyman-lib.xcconfig */ = {isa = PBXFileReference; lastKnownFileType = text.xcconfig; lineEnding = 0; path = "Keyman-lib.xcconfig"; sourceTree = "<group>"; xcLanguageSpecificationIdentifier = xcode.lang.xcconfig; };
		F27FCB51157FE3CE00FBBA20 /* Keyman.bundle */ = {isa = PBXFileReference; lastKnownFileType = "wrapper.plug-in"; path = Keyman.bundle; sourceTree = "<group>"; };
		F27FCB65157FF34800FBBA20 /* INSTRUCTIONS */ = {isa = PBXFileReference; lastKnownFileType = text; path = INSTRUCTIONS; sourceTree = "<group>"; };
/* End PBXFileReference section */

/* Begin PBXFrameworksBuildPhase section */
		98F9D6941954112F0087AA43 /* Frameworks */ = {
			isa = PBXFrameworksBuildPhase;
			buildActionMask = 2147483647;
			files = (
				C06D375A1F82075A00F61AE0 /* KeymanEngine.framework in Frameworks */,
				C059FCBC1FD9266C00BD1A64 /* ObjcExceptionBridging.framework in Frameworks */,
				C059FCBD1FD9266C00BD1A64 /* XCGLogger.framework in Frameworks */,
				CE2B1E4721B60E89007D092E /* DeviceKit.framework in Frameworks */,
				C059FCBE1FD9266C00BD1A64 /* Zip.framework in Frameworks */,
			);
			runOnlyForDeploymentPostprocessing = 0;
		};
		9A079DCC223194B100581263 /* Frameworks */ = {
			isa = PBXFrameworksBuildPhase;
			buildActionMask = 2147483647;
			files = (
				9A079DE62231A69D00581263 /* Foundation.framework in Frameworks */,
				9A079DD4223194B100581263 /* KeymanEngine.framework in Frameworks */,
			);
			runOnlyForDeploymentPostprocessing = 0;
		};
		C06D37271F81F4E100F61AE0 /* Frameworks */ = {
			isa = PBXFrameworksBuildPhase;
			buildActionMask = 2147483647;
			files = (
				CE808A532366980A00713E6B /* Zip.framework in Frameworks */,
				CEC0C66C2410AC9A003E1BCD /* Sentry.framework in Frameworks */,
				CE808A4F236697D800713E6B /* XCGLogger.framework in Frameworks */,
				CE808A48236697BE00713E6B /* DeviceKit.framework in Frameworks */,
				CE808A4D236697D500713E6B /* Reachability.framework in Frameworks */,
				CE808A4B236697D400713E6B /* ObjcExceptionBridging.framework in Frameworks */,
			);
			runOnlyForDeploymentPostprocessing = 0;
		};
		CE4459D023FBBB34003151FD /* Frameworks */ = {
			isa = PBXFrameworksBuildPhase;
			buildActionMask = 2147483647;
			files = (
				CE4459F423FBBB8F003151FD /* XCGLogger.framework in Frameworks */,
				CE805CE92411FFAA00BF0617 /* Sentry.framework in Frameworks */,
				CE4459E823FBBB79003151FD /* KeymanEngine.framework in Frameworks */,
				CE4459EE23FBBB8F003151FD /* DeviceKit.framework in Frameworks */,
				CE4459F023FBBB8F003151FD /* ObjcExceptionBridging.framework in Frameworks */,
				CE4459F623FBBB8F003151FD /* Zip.framework in Frameworks */,
				CE4459F223FBBB8F003151FD /* Reachability.framework in Frameworks */,
			);
			runOnlyForDeploymentPostprocessing = 0;
		};
		F243887B14BBD43000A3E055 /* Frameworks */ = {
			isa = PBXFrameworksBuildPhase;
			buildActionMask = 2147483647;
			files = (
				C06D37571F82060900F61AE0 /* KeymanEngine.framework in Frameworks */,
				CE805CE72411FF9100BF0617 /* Sentry.framework in Frameworks */,
				CE976D4F23FA380700FFDF3A /* Reachability.framework in Frameworks */,
				C07705DD1FD8ED9E00D2F3C7 /* ObjcExceptionBridging.framework in Frameworks */,
				C07705DF1FD8ED9E00D2F3C7 /* XCGLogger.framework in Frameworks */,
				CE2B1E4821B60E8A007D092E /* DeviceKit.framework in Frameworks */,
				C059FCB71FD924DC00BD1A64 /* Zip.framework in Frameworks */,
			);
			runOnlyForDeploymentPostprocessing = 0;
		};
/* End PBXFrameworksBuildPhase section */

/* Begin PBXGroup section */
		165EB39F2098992D00040A69 /* Errors */ = {
			isa = PBXGroup;
			children = (
				165EB3A02098993900040A69 /* KeyboardError.swift */,
				CEC0C6762410E049003E1BCD /* SentryManager.swift */,
			);
			path = Errors;
			sourceTree = "<group>";
		};
		6C0A13F9151EA151007FA4AD /* Resources */ = {
			isa = PBXGroup;
			children = (
				98D4190B17695E58008D2FF3 /* Default-568h@2x.png */,
				6CD5DFA8150F6DC8007A5DDE /* icon.png */,
				6CD5DFA9150F6DC8007A5DDE /* icon@2x.png */,
			);
			path = Resources;
			sourceTree = "<group>";
		};
		6C0A13FA151EA16F007FA4AD /* resources */ = {
			isa = PBXGroup;
			children = (
				F27FCB51157FE3CE00FBBA20 /* Keyman.bundle */,
			);
			path = resources;
			sourceTree = "<group>";
		};
		6C0A13FE151EA3CF007FA4AD /* Config */ = {
			isa = PBXGroup;
			children = (
				6C0A1410151EA930007FA4AD /* Project.xcconfig */,
				6C0A140E151EA930007FA4AD /* Debug.xcconfig */,
				6C0A1411151EA930007FA4AD /* Release.xcconfig */,
				6C0A140F151EA930007FA4AD /* Keyman.xcconfig */,
				F27FCAEE157FD59100FBBA20 /* Keyman-iphoneos.xcconfig */,
				F27FCAEF157FD59100FBBA20 /* Keyman-iphonesimulator.xcconfig */,
				F27FCAF6157FD95E00FBBA20 /* Keyman-lib.xcconfig */,
			);
			path = Config;
			sourceTree = "<group>";
		};
		980CC8E119D51EF00089BB57 /* URLProtocol */ = {
			isa = PBXGroup;
			children = (
				C0324B921F87689B00AF3785 /* KeymanURLProtocol.swift */,
			);
			name = URLProtocol;
			sourceTree = "<group>";
		};
		98196DE4187BB0D200F001C3 /* KeymanEngineDemo */ = {
			isa = PBXGroup;
			children = (
				C040E5111F86107E00901EE4 /* AppDelegate.swift */,
				C040E5131F86108900901EE4 /* MainViewController.swift */,
				6C0A13F9151EA151007FA4AD /* Resources */,
				988B36B41ADF67180008752C /* Keyboards */,
			);
			path = KeymanEngineDemo;
			sourceTree = "<group>";
		};
		98411308199D9ACD005BD609 /* SubKeysView */ = {
			isa = PBXGroup;
			children = (
				C07B42AE1F7CEE2700ECA97F /* SubKeysView.swift */,
			);
			name = SubKeysView;
			sourceTree = "<group>";
		};
		987F00041AB8FCB700998116 /* KeyboardMenuView */ = {
			isa = PBXGroup;
			children = (
				C034BBBD1F7CCE7D00021FF5 /* KeyboardMenuView.swift */,
			);
			name = KeyboardMenuView;
			sourceTree = "<group>";
		};
		988B36B41ADF67180008752C /* Keyboards */ = {
			isa = PBXGroup;
			children = (
				988B36B71ADF728A0008752C /* inuktitut_latin-1.0.js */,
				988B36B81ADF728A0008752C /* inuktitut_naqittaut-1.0.js */,
				988B36B51ADF67290008752C /* inuktitut_pirurvik-1.0.js */,
			);
			path = Keyboards;
			sourceTree = "<group>";
		};
		989FDF8C193C1B0C00EECAF9 /* KeyPreviewView */ = {
			isa = PBXGroup;
			children = (
				C040E50D1F85FF8A00901EE4 /* KeyPreviewView.swift */,
			);
			name = KeyPreviewView;
			sourceTree = "<group>";
		};
		98A880EF177BF82600601A9E /* PopoverView */ = {
			isa = PBXGroup;
			children = (
				C0A5FF361F6682EB00BE740C /* PopoverView.swift */,
			);
			name = PopoverView;
			sourceTree = "<group>";
		};
		98C0B11817A22DB5007ECAFC /* PickerButtons */ = {
			isa = PBXGroup;
			children = (
				C08C620F1F67BD4500268D03 /* KeyboardPickerButton.swift */,
				C08C620B1F6792A200268D03 /* KeyboardPickerBarButtonItem.swift */,
			);
			name = PickerButtons;
			sourceTree = "<group>";
		};
		98C0B11C17A2302E007ECAFC /* TableViewCells */ = {
			isa = PBXGroup;
			children = (
				C08C62121F67C31100268D03 /* KeyboardNameTableViewCell.swift */,
			);
			name = TableViewCells;
			sourceTree = "<group>";
		};
		98F9D6981954112F0087AA43 /* SystemKeyboard */ = {
			isa = PBXGroup;
			children = (
				984FA1F51974C0B30037EE5D /* Tavultesoft.KMEI.SystemKeyboard.entitlements */,
				C04514871F85D7F500D88416 /* KeyboardViewController.swift */,
				C04514861F85D7F500D88416 /* SystemKeyboard-Bridging-Header.h */,
				98F9D6991954112F0087AA43 /* Supporting Files */,
			);
			path = SystemKeyboard;
			sourceTree = "<group>";
		};
		98F9D6991954112F0087AA43 /* Supporting Files */ = {
			isa = PBXGroup;
			children = (
				98F9D69A1954112F0087AA43 /* Info.plist */,
			);
			name = "Supporting Files";
			sourceTree = "<group>";
		};
		98F9D6ED19545A620087AA43 /* InputViewController */ = {
			isa = PBXGroup;
			children = (
				C04514891F85DF9000D88416 /* InputViewController.swift */,
			);
			name = InputViewController;
			sourceTree = "<group>";
		};
		9A079DD0223194B100581263 /* KeymanEngineTests */ = {
			isa = PBXGroup;
			children = (
				CE9CD88123FCC4C7002BF2F8 /* TestUtils */,
				CE37C38923FCC9AF007031C6 /* resources */,
				9A079DD1223194B100581263 /* FileManagementTests.swift */,
				9A079DD3223194B100581263 /* Info.plist */,
				CE8EDEB223F53F96009E1FF6 /* VersionTests.swift */,
				CE4459CD23FBBA8D003151FD /* AppDelegate.swift */,
				CEF888D423FE786C00667693 /* KeyboardScaleTests.swift */,
				CEDFEF8E23FE43B700BECF39 /* MigrationTests.swift */,
			);
			path = KeymanEngineTests;
			sourceTree = "<group>";
		};
		9A60763E22892495003BCFBA /* Settings */ = {
			isa = PBXGroup;
			children = (
				9A60763C22892485003BCFBA /* Settings.storyboard */,
				9A60764322893A4E003BCFBA /* SettingsViewController.swift */,
				9A3B14D1229370B20052A11F /* InstalledLanguagesViewController.swift */,
				9AD4F53A229F85AC007992D3 /* LanguageSettingsViewController.swift */,
				9AD4F53B229F85AC007992D3 /* LanguageSettingsViewController.xib */,
				CE1E1EC02303C8CC001C7BE0 /* ResourceDownloadStatusToolbar.swift */,
			);
			name = Settings;
			sourceTree = "<group>";
		};
		C024C9921FA6EB340060583B /* Notification */ = {
			isa = PBXGroup;
			children = (
				C024C9951FA6EC650060583B /* NotificationCenter+Typed.swift */,
				C024C9931FA6EB470060583B /* NotificationName.swift */,
				C024C9971FA6F2330060583B /* NotificationObserver.swift */,
				C0CB633B1FA6F61500617CDB /* Notifications.swift */,
			);
			path = Notification;
			sourceTree = "<group>";
		};
		C0452BA91F9F1CAF0064431A /* Model */ = {
			isa = PBXGroup;
			children = (
				C0452BAA1F9F1FE10064431A /* Language.swift */,
				CE17ABDD23069E76005FBB14 /* LanguageResource.swift */,
				C0452BAC1F9F21270064431A /* Keyboard.swift */,
				9A079E3F223B602B00581263 /* LexicalModel.swift */,
				C0452BAE1F9F22A80064431A /* Font.swift */,
				C0D3F35D1F9F33490055C7CF /* Options.swift */,
				C0D3F35F1F9F3AD80055C7CF /* InstallableKeyboard.swift */,
				9A079E3C223B5FAF00581263 /* InstallableLexicalModel.swift */,
				C055E6EA1F99ED090035C2DD /* RegisteredFont.swift */,
				C007C4641F9F52D8006461B9 /* LanguagesAPICall.swift */,
				C05F432C1FBD5A4C0058CBD4 /* KeyboardAPICall.swift */,
				9A4609982242047400B0BFD1 /* LexicalModelAPICall.swift */,
				C042ED5C1FC6A65A001D82F4 /* Version.swift */,
				C08E69901FDA6F6F0026056B /* FullKeyboardID.swift */,
				9A079E42223B61AE00581263 /* FullLexicalModelID.swift */,
				1645D5942036C6FF0076C51B /* KeymanPackage.swift */,
				9A079E39223AFF3C00581263 /* KeyboardKeymanPackage.swift */,
				9A079DC9222E050E00581263 /* LexicalModelKeymanPackage.swift */,
				1645D5962036C9F80076C51B /* KMPKeyboard.swift */,
				9A079E362238680700581263 /* KMPLexicalModel.swift */,
			);
			path = Model;
			sourceTree = "<group>";
		};
		C055E6E81F99EA320035C2DD /* Extension */ = {
			isa = PBXGroup;
			children = (
				C075EB051F8EFF870041F4BD /* String+Helpers.swift */,
				C082CE141F90AFD400860F02 /* Collection+SafeAccess.swift */,
				C06085B31F9485E40057E5B9 /* UIButton+Helpers.swift */,
				C0B901A91FA1AFC200764EB8 /* UserDefaults+Types.swift */,
				C05F43301FBD62550058CBD4 /* JSONDecoder.DateDecodingStrategy+ISO8601Fallback.swift */,
				9A082558227589360051EBB0 /* Formatter+ISODateExtension.swift */,
				CE24ECEF21B763740052D291 /* KeymanResponder+Types.swift */,
			);
			path = Extension;
			sourceTree = "<group>";
		};
		C06D372C1F81F4E100F61AE0 /* KeymanEngine */ = {
			isa = PBXGroup;
			children = (
				CE7A26D023CEE5790005955C /* Keyboard Colors.xcassets */,
				C06D372D1F81F4E100F61AE0 /* KeymanEngine.h */,
				C06D372E1F81F4E100F61AE0 /* Info.plist */,
				F2606FC4158F8B8600F37184 /* lib */,
				6C0A13FA151EA16F007FA4AD /* resources */,
				F273AB9615641D9300A47CEE /* Classes */,
			);
			path = KeymanEngine;
			sourceTree = "<group>";
		};
		C07A9D881FD1760800828ADD /* KeyboardRepository */ = {
			isa = PBXGroup;
			children = (
				C07A9D891FD1762700828ADD /* KeyboardRepository.swift */,
				9A9CB083224170F700231FB9 /* LexicalModelRepository.swift */,
				C07A9D8B1FD176AB00828ADD /* KeyboardRepositoryDelegate.swift */,
				9A9CB0852241717C00231FB9 /* LexicalModelRepositoryDelegate.swift */,
				C07A9D8D1FD1798900828ADD /* APIKeyboardRepository.swift */,
				9A9CB0812241704800231FB9 /* APILexicalModelRepository.swift */,
			);
			path = KeyboardRepository;
			sourceTree = "<group>";
		};
		CE25CCBB1F1DA72A005AA2BC /* HTTPRequest */ = {
			isa = PBXGroup;
			children = (
				C0ED71B41F6BBFAF002A2FD6 /* HTTPDownloader.swift */,
				C0ED71B21F6BB0B1002A2FD6 /* HTTPDownloadRequest.swift */,
			);
			name = HTTPRequest;
			sourceTree = "<group>";
		};
		CE37C38923FCC9AF007031C6 /* resources */ = {
			isa = PBXGroup;
			children = (
				CEF888D023FE6ADE00667693 /* No-defaults 10.0 Migration.bundle */,
				CEF888D123FE6ADF00667693 /* Simple 10.0 Migration.bundle */,
				CE9B440D23FE4E7400499CAB /* 12.0 Ad-hoc Migration.bundle */,
				CE9B440E23FE4E7500499CAB /* Simple 12.0 Migration.bundle */,
				CE37C38A23FCC9EE007031C6 /* Keyboards.bundle */,
				CE37C38E23FCD52F007031C6 /* Lexical Models.bundle */,
			);
			path = resources;
			sourceTree = "<group>";
		};
		CE67D95F228A6ECF0029F2B5 /* KeymanWebView */ = {
			isa = PBXGroup;
			children = (
				C0C16A881FA8146300F090BA /* KeymanWebViewController.swift */,
				CE67D960228A6F190029F2B5 /* KeyboardCommandStructs.swift */,
			);
			name = KeymanWebView;
			sourceTree = "<group>";
		};
		CE71705923A9C7D300A924A1 /* Resource Management */ = {
			isa = PBXGroup;
			children = (
				CE1F67A22304EB3800FF6972 /* ResourceDownloadManager.swift */,
				CE22DFB9230B94DB00A4551C /* ResourceDownloadQueue.swift */,
				CE71705723A9C14D00A924A1 /* ResourceFileManager.swift */,
				CE71705E23A9C97F00A924A1 /* PackageInstallViewController.swift */,
			);
			path = "Resource Management";
			sourceTree = "<group>";
		};
		CE9CD88123FCC4C7002BF2F8 /* TestUtils */ = {
			isa = PBXGroup;
			children = (
				CE9CD87F23FCC1CA002BF2F8 /* TestUtils.swift */,
				CE9CD88223FCC4E3002BF2F8 /* UserDefaults.swift */,
				CE37C38C23FCD41E007031C6 /* Keyboards.swift */,
				CE37C39023FCD617007031C6 /* LexicalModels.swift */,
				CE9B440B23FE49F000499CAB /* Migrations.swift */,
			);
			path = TestUtils;
			sourceTree = "<group>";
		};
		F243887314BBD43000A3E055 = {
			isa = PBXGroup;
			children = (
				C06D372C1F81F4E100F61AE0 /* KeymanEngine */,
				9A079DD0223194B100581263 /* KeymanEngineTests */,
				F243888114BBD43000A3E055 /* Frameworks */,
				984FA1F61974C0EF0037EE5D /* KMEI.entitlements */,
				F243887F14BBD43000A3E055 /* Products */,
				F243888914BBD43100A3E055 /* Supporting Files */,
				98F9D6981954112F0087AA43 /* SystemKeyboard */,
				98196DE4187BB0D200F001C3 /* KeymanEngineDemo */,
			);
			sourceTree = "<group>";
		};
		F243887F14BBD43000A3E055 /* Products */ = {
			isa = PBXGroup;
			children = (
				F243887E14BBD43000A3E055 /* KeymanEngineDemo.app */,
				98F9D6971954112F0087AA43 /* Tavultesoft.KMEI.SystemKeyboard.appex */,
				C06D372B1F81F4E100F61AE0 /* KeymanEngine.framework */,
				9A079DCF223194B100581263 /* KeymanEngineTests.xctest */,
				CE4459D323FBBB34003151FD /* KeymanEngineTestHost.app */,
			);
			name = Products;
			sourceTree = "<group>";
		};
		F243888114BBD43000A3E055 /* Frameworks */ = {
			isa = PBXGroup;
			children = (
				CEC0C66B2410AC9A003E1BCD /* Sentry.framework */,
				CE4459ED23FBBB7F003151FD /* Carthage */,
				9A0FC9FC22D66D9E00D33F86 /* Reachability.framework */,
				9A079DE52231A69D00581263 /* Foundation.framework */,
				CE2B1E4521B60E7C007D092E /* DeviceKit.framework */,
				1687ACCD1FD8DE5300926D69 /* ObjcExceptionBridging.framework */,
				1687ACCC1FD8DE5300926D69 /* XCGLogger.framework */,
				165C8B8B1FD8220600D4A78D /* Zip.framework */,
			);
			name = Frameworks;
			sourceTree = "<group>";
		};
		F243888914BBD43100A3E055 /* Supporting Files */ = {
			isa = PBXGroup;
			children = (
				6C0A13FE151EA3CF007FA4AD /* Config */,
				F243889014BBD43100A3E055 /* KeymanEngine-Prefix.pch */,
				F27FCB65157FF34800FBBA20 /* INSTRUCTIONS */,
			);
			name = "Supporting Files";
			path = KeymanEngine;
			sourceTree = "<group>";
		};
		F2606FC4158F8B8600F37184 /* lib */ = {
			isa = PBXGroup;
			children = (
				F26071F5158F8BE600F37184 /* Reachability */,
			);
			path = lib;
			sourceTree = "<group>";
		};
		F26071F5158F8BE600F37184 /* Reachability */ = {
			isa = PBXGroup;
			children = (
				CECB38931F2199BC0098882F /* Reachability.h */,
				CECB38941F2199BC0098882F /* Reachability.m */,
			);
			path = Reachability;
			sourceTree = "<group>";
		};
		F2607212158FBCB500F37184 /* KeyboardPicker */ = {
			isa = PBXGroup;
			children = (
				CE754A0323D162E90030CB79 /* ResourceInfoViewController.swift */,
				CE754A0123D151B90030CB79 /* ResourceInfoView.xib */,
				9A4609962241B39B00B0BFD1 /* LexicalModelInfoViewController.swift */,
				9A3E832422EAC14A00D22D2A /* KeyboardSwitcherViewController.swift */,
				9A9CB07F22416E5400231FB9 /* LexicalModelPickerViewController.swift */,
				C092D8381F6A70C8005C5485 /* LanguageDetailViewController.swift */,
				9ADC459B22E1895D004C78C6 /* LanguageLMDetailViewController.swift */,
				9ADC459C22E1895D004C78C6 /* LanguageLMDetailViewController.xib */,
				C04C2A6C1F6B7D9A00BA42B6 /* LanguageViewController.swift */,
				98C0B11817A22DB5007ECAFC /* PickerButtons */,
				98C0B11C17A2302E007ECAFC /* TableViewCells */,
			);
			name = KeyboardPicker;
			path = LanguagePicker;
			sourceTree = "<group>";
		};
		F273AB9615641D9300A47CEE /* Classes */ = {
			isa = PBXGroup;
			children = (
				CE71705923A9C7D300A924A1 /* Resource Management */,
				165EB39F2098992D00040A69 /* Errors */,
				C055E6E81F99EA320035C2DD /* Extension */,
				C0452BA91F9F1CAF0064431A /* Model */,
				C024C9921FA6EB340060583B /* Notification */,
				C07A9D881FD1760800828ADD /* KeyboardRepository */,
				9A60763E22892495003BCFBA /* Settings */,
				CE25CCBB1F1DA72A005AA2BC /* HTTPRequest */,
				987F00041AB8FCB700998116 /* KeyboardMenuView */,
				980CC8E119D51EF00089BB57 /* URLProtocol */,
				98411308199D9ACD005BD609 /* SubKeysView */,
				CE67D95F228A6ECF0029F2B5 /* KeymanWebView */,
				98F9D6ED19545A620087AA43 /* InputViewController */,
				989FDF8C193C1B0C00EECAF9 /* KeyPreviewView */,
				F2607212158FBCB500F37184 /* KeyboardPicker */,
				98A880EF177BF82600601A9E /* PopoverView */,
				F273AB9E156440CD00A47CEE /* UITextField */,
				F273AB9D156440BA00A47CEE /* UITextView */,
				C0959CD31F99C44E00B616BC /* Constants.swift */,
				C0A93A531F8B21240079948B /* Manager.swift */,
				CE7A26D723CEEC630005955C /* Colors+Extension.swift */,
				CE7A26DA23CEEF640005955C /* Colors.swift */,
				C0B09EAD1FCFD10F002F39AF /* FontManager.swift */,
				C0E30C8B1FC40D0400C80416 /* Storage.swift */,
				C0EF3E7A1F95B65300CE9BD4 /* KeymanWebDelegate.swift */,
				C05B14321FD914870082A316 /* Log.swift */,
				C08E698C1FDA392D0026056B /* Migrations.swift */,
				CE79B24823C711FF007E72AE /* KeyboardScaleMap.swift */,
				CE7ADD6523DE89FC00BC9A00 /* Alerts.swift */,
			);
			path = Classes;
			sourceTree = "<group>";
		};
		F273AB9D156440BA00A47CEE /* UITextView */ = {
			isa = PBXGroup;
			children = (
				C0324B8E1F8750B700AF3785 /* TextView.swift */,
				C0324B901F8763E100AF3785 /* TextViewDelegateProxy.swift */,
			);
			name = UITextView;
			sourceTree = "<group>";
		};
		F273AB9E156440CD00A47CEE /* UITextField */ = {
			isa = PBXGroup;
			children = (
				C040E50F1F8606E300901EE4 /* TextField.swift */,
				C0324B8C1F87480700AF3785 /* TextFieldDelegateProxy.swift */,
			);
			name = UITextField;
			sourceTree = "<group>";
		};
/* End PBXGroup section */

/* Begin PBXHeadersBuildPhase section */
		C06D37281F81F4E100F61AE0 /* Headers */ = {
			isa = PBXHeadersBuildPhase;
			buildActionMask = 2147483647;
			files = (
				C06D372F1F81F4E100F61AE0 /* KeymanEngine.h in Headers */,
			);
			runOnlyForDeploymentPostprocessing = 0;
		};
/* End PBXHeadersBuildPhase section */

/* Begin PBXNativeTarget section */
		98F9D6961954112F0087AA43 /* SystemKeyboard */ = {
			isa = PBXNativeTarget;
			buildConfigurationList = 98F9D6A31954112F0087AA43 /* Build configuration list for PBXNativeTarget "SystemKeyboard" */;
			buildPhases = (
				98F9D6931954112F0087AA43 /* Sources */,
				98F9D6941954112F0087AA43 /* Frameworks */,
				98F9D6951954112F0087AA43 /* Resources */,
				C0A5FF391F6684DE00BE740C /* ShellScript */,
			);
			buildRules = (
			);
			dependencies = (
				C06D375C1F82075D00F61AE0 /* PBXTargetDependency */,
			);
			name = SystemKeyboard;
			productName = SystemKeyboard;
			productReference = 98F9D6971954112F0087AA43 /* Tavultesoft.KMEI.SystemKeyboard.appex */;
			productType = "com.apple.product-type.app-extension";
		};
		9A079DCE223194B100581263 /* KeymanEngineTests */ = {
			isa = PBXNativeTarget;
			buildConfigurationList = 9A079DD9223194B100581263 /* Build configuration list for PBXNativeTarget "KeymanEngineTests" */;
			buildPhases = (
				9A079DCB223194B100581263 /* Sources */,
				9A079DCC223194B100581263 /* Frameworks */,
				9A079DCD223194B100581263 /* Resources */,
				9A0FCA0322D7C48500D33F86 /* CopyFiles */,
			);
			buildRules = (
			);
			dependencies = (
				9A079DD6223194B100581263 /* PBXTargetDependency */,
				CE4459CC23FBB8DA003151FD /* PBXTargetDependency */,
				CE4459F923FBBCB3003151FD /* PBXTargetDependency */,
			);
			name = KeymanEngineTests;
			productName = KeymanEngineTests;
			productReference = 9A079DCF223194B100581263 /* KeymanEngineTests.xctest */;
			productType = "com.apple.product-type.bundle.unit-test";
		};
		C06D372A1F81F4E100F61AE0 /* KeymanEngine */ = {
			isa = PBXNativeTarget;
			buildConfigurationList = C06D37301F81F4E100F61AE0 /* Build configuration list for PBXNativeTarget "KeymanEngine" */;
			buildPhases = (
				C06D37261F81F4E100F61AE0 /* Sources */,
				C06D37271F81F4E100F61AE0 /* Frameworks */,
				C06D37281F81F4E100F61AE0 /* Headers */,
				C06D37291F81F4E100F61AE0 /* Resources */,
				CE8D0366240F2FE4002D818C /* ShellScript */,
				CEC0C66F2410B005003E1BCD /* ShellScript */,
			);
			buildRules = (
			);
			dependencies = (
			);
			name = KeymanEngine;
			productName = KeymanEngine;
			productReference = C06D372B1F81F4E100F61AE0 /* KeymanEngine.framework */;
			productType = "com.apple.product-type.framework";
		};
		CE4459D223FBBB34003151FD /* KeymanEngineTestHost */ = {
			isa = PBXNativeTarget;
			buildConfigurationList = CE4459E423FBBB36003151FD /* Build configuration list for PBXNativeTarget "KeymanEngineTestHost" */;
			buildPhases = (
				CE4459CF23FBBB34003151FD /* Sources */,
				CE4459D023FBBB34003151FD /* Frameworks */,
				CE4459D123FBBB34003151FD /* Resources */,
				CE4459EC23FBBB79003151FD /* Embed Frameworks */,
			);
			buildRules = (
			);
			dependencies = (
				CE4459EB23FBBB79003151FD /* PBXTargetDependency */,
			);
			name = KeymanEngineTestHost;
			productName = KeymanEngineTestHost;
			productReference = CE4459D323FBBB34003151FD /* KeymanEngineTestHost.app */;
			productType = "com.apple.product-type.application";
		};
		F243887D14BBD43000A3E055 /* KeymanEngineDemo */ = {
			isa = PBXNativeTarget;
			buildConfigurationList = F24388A514BBD43100A3E055 /* Build configuration list for PBXNativeTarget "KeymanEngineDemo" */;
			buildPhases = (
				F243887A14BBD43000A3E055 /* Sources */,
				F243887B14BBD43000A3E055 /* Frameworks */,
				F243887C14BBD43000A3E055 /* Resources */,
				98F9D6A61954112F0087AA43 /* Embed App Extensions */,
				C0A5FF381F6684A300BE740C /* ShellScript */,
				C06D375F1F82089300F61AE0 /* Embed Frameworks */,
			);
			buildRules = (
			);
			dependencies = (
				C06D37591F8206E400F61AE0 /* PBXTargetDependency */,
				98F9D69F1954112F0087AA43 /* PBXTargetDependency */,
				98F9D6A21954112F0087AA43 /* PBXTargetDependency */,
			);
			name = KeymanEngineDemo;
			productName = Keyman;
			productReference = F243887E14BBD43000A3E055 /* KeymanEngineDemo.app */;
			productType = "com.apple.product-type.application";
		};
/* End PBXNativeTarget section */

/* Begin PBXProject section */
		F243887514BBD43000A3E055 /* Project object */ = {
			isa = PBXProject;
			attributes = {
				DefaultBuildSystemTypeForWorkspace = Latest;
				LastSwiftUpdateCheck = 1120;
				LastUpgradeCheck = 1110;
				ORGANIZATIONNAME = "SIL International";
				TargetAttributes = {
					98F9D6961954112F0087AA43 = {
						CreatedOnToolsVersion = 6.0;
						DevelopmentTeam = 3YE4W86L3G;
						LastSwiftMigration = 0900;
						ProvisioningStyle = Automatic;
						SystemCapabilities = {
							com.apple.ApplicationGroups.iOS = {
								enabled = 1;
							};
						};
					};
					9A079DCE223194B100581263 = {
						CreatedOnToolsVersion = 10.1;
						DevelopmentTeam = 3YE4W86L3G;
						ProvisioningStyle = Automatic;
						TestTargetID = CE4459D223FBBB34003151FD;
					};
					C06D372A1F81F4E100F61AE0 = {
						CreatedOnToolsVersion = 9.0;
						DevelopmentTeam = 3YE4W86L3G;
						ProvisioningStyle = Manual;
					};
					CE4459D223FBBB34003151FD = {
						CreatedOnToolsVersion = 11.2.1;
						DevelopmentTeam = WHE552KZN5;
						ProvisioningStyle = Automatic;
					};
					F243887D14BBD43000A3E055 = {
						DevelopmentTeam = 3YE4W86L3G;
						LastSwiftMigration = 0900;
						ProvisioningStyle = Automatic;
						SystemCapabilities = {
							com.apple.ApplicationGroups.iOS = {
								enabled = 1;
							};
						};
					};
				};
			};
			buildConfigurationList = F243887814BBD43000A3E055 /* Build configuration list for PBXProject "KeymanEngine" */;
			compatibilityVersion = "Xcode 3.2";
			developmentRegion = en;
			hasScannedForEncodings = 0;
			knownRegions = (
				en,
				Base,
			);
			mainGroup = F243887314BBD43000A3E055;
			productRefGroup = F243887F14BBD43000A3E055 /* Products */;
			projectDirPath = "";
			projectRoot = "";
			targets = (
				C06D372A1F81F4E100F61AE0 /* KeymanEngine */,
				C06D37C51F82364E00F61AE0 /* KME-universal */,
				F243887D14BBD43000A3E055 /* KeymanEngineDemo */,
				98F9D6961954112F0087AA43 /* SystemKeyboard */,
				9A079DCE223194B100581263 /* KeymanEngineTests */,
				CE4459D223FBBB34003151FD /* KeymanEngineTestHost */,
			);
		};
/* End PBXProject section */

/* Begin PBXResourcesBuildPhase section */
		98F9D6951954112F0087AA43 /* Resources */ = {
			isa = PBXResourcesBuildPhase;
			buildActionMask = 2147483647;
			files = (
			);
			runOnlyForDeploymentPostprocessing = 0;
		};
		9A079DCD223194B100581263 /* Resources */ = {
			isa = PBXResourcesBuildPhase;
			buildActionMask = 2147483647;
			files = (
				9AD4F53F22A8A286007992D3 /* LanguageSettingsViewController.xib in Resources */,
				CE37C38B23FCC9EE007031C6 /* Keyboards.bundle in Resources */,
				CE9B441023FE4E7500499CAB /* Simple 12.0 Migration.bundle in Resources */,
				9ADC45A022E1895D004C78C6 /* LanguageLMDetailViewController.xib in Resources */,
				CEF888D223FE6ADF00667693 /* No-defaults 10.0 Migration.bundle in Resources */,
				CE9B440F23FE4E7500499CAB /* 12.0 Ad-hoc Migration.bundle in Resources */,
				9A0FCA0922D7C58B00D33F86 /* Keyman.bundle in Resources */,
				CEF888D323FE6ADF00667693 /* Simple 10.0 Migration.bundle in Resources */,
				CE37C38F23FCD52F007031C6 /* Lexical Models.bundle in Resources */,
			);
			runOnlyForDeploymentPostprocessing = 0;
		};
		C06D37291F81F4E100F61AE0 /* Resources */ = {
			isa = PBXResourcesBuildPhase;
			buildActionMask = 2147483647;
			files = (
				C06D37601F82095200F61AE0 /* Keyman.bundle in Resources */,
				9ADC459F22E1895D004C78C6 /* LanguageLMDetailViewController.xib in Resources */,
				CE754A0223D151B90030CB79 /* ResourceInfoView.xib in Resources */,
				9AD4F53D229F85AC007992D3 /* LanguageSettingsViewController.xib in Resources */,
				CE7A26D123CEE5790005955C /* Keyboard Colors.xcassets in Resources */,
			);
			runOnlyForDeploymentPostprocessing = 0;
		};
		CE4459D123FBBB34003151FD /* Resources */ = {
			isa = PBXResourcesBuildPhase;
			buildActionMask = 2147483647;
			files = (
			);
			runOnlyForDeploymentPostprocessing = 0;
		};
		F243887C14BBD43000A3E055 /* Resources */ = {
			isa = PBXResourcesBuildPhase;
			buildActionMask = 2147483647;
			files = (
				988B36BA1ADF728A0008752C /* inuktitut_naqittaut-1.0.js in Resources */,
				6CD5DFAA150F6DC8007A5DDE /* icon.png in Resources */,
				6CD5DFAB150F6DC8007A5DDE /* icon@2x.png in Resources */,
				988B36B61ADF67290008752C /* inuktitut_pirurvik-1.0.js in Resources */,
				98D4190C17695E58008D2FF3 /* Default-568h@2x.png in Resources */,
				CE7A26D423CEE71B0005955C /* Keyboard Colors.xcassets in Resources */,
				988B36B91ADF728A0008752C /* inuktitut_latin-1.0.js in Resources */,
			);
			runOnlyForDeploymentPostprocessing = 0;
		};
/* End PBXResourcesBuildPhase section */

/* Begin PBXShellScriptBuildPhase section */
		C06D37C61F82364E00F61AE0 /* ShellScript */ = {
			isa = PBXShellScriptBuildPhase;
			buildActionMask = 2147483647;
			files = (
			);
			inputPaths = (
			);
			outputPaths = (
			);
			runOnlyForDeploymentPostprocessing = 0;
			shellPath = /bin/sh;
			shellScript = "NAME=\"KeymanEngine\"\nUNIVERSAL_DIR=\"${BUILD_DIR}/${CONFIGURATION}-universal/${NAME}.framework\"\nIPHONE_DIR=\"${BUILD_DIR}/${CONFIGURATION}-iphoneos/${NAME}.framework\"\nSIMULATOR_DIR=\"${BUILD_DIR}/${CONFIGURATION}-iphonesimulator/${NAME}.framework\"\n\n# Build architecture that was not built\nif [ ${PLATFORM_NAME} = \"iphonesimulator\" ]; then\n    xcodebuild -scheme \"${NAME}\" ONLY_ACTIVE_ARCH=NO -configuration ${CONFIGURATION} -sdk iphoneos BUILD_DIR=\"${BUILD_DIR}\" BUILD_ROOT=\"${BUILD_ROOT}\" build VERSION=$VERSION VERSION_WITH_TAG=$VERSION_WITH_TAG\nelse\n    xcodebuild -scheme \"${NAME}\" -configuration ${CONFIGURATION} -sdk iphonesimulator BUILD_DIR=\"${BUILD_DIR}\" BUILD_ROOT=\"${BUILD_ROOT}\" build VERSION=$VERSION VERSION_WITH_TAG=$VERSION_WITH_TAG\nfi\n\n# Clean\nrm -rf \"${UNIVERSAL_DIR}\"\nmkdir -p \"${UNIVERSAL_DIR}\"\n\n# Use iPhone framework as base\ncp -R \"${IPHONE_DIR}/\" \"${UNIVERSAL_DIR}/\"\n\n# Copy Swift modules from simulator build\ncp -R \"${SIMULATOR_DIR}/Modules/${NAME}.swiftmodule/\" \"${UNIVERSAL_DIR}/Modules/${NAME}.swiftmodule/\"\n\n# Create universal binary using lipo\nlipo -create \"${IPHONE_DIR}/${NAME}\" \"${SIMULATOR_DIR}/${NAME}\" -output \"${UNIVERSAL_DIR}/${NAME}\"\n";
		};
		C0A5FF381F6684A300BE740C /* ShellScript */ = {
			isa = PBXShellScriptBuildPhase;
			buildActionMask = 2147483647;
			files = (
			);
			inputPaths = (
			);
			outputPaths = (
			);
			runOnlyForDeploymentPostprocessing = 0;
			shellPath = /bin/sh;
			shellScript = "#if which swiftlint >/dev/null; then\n#    swiftlint --config ../../.swiftlint.yml\n#else\n#    echo \"warning: SwiftLint not installed, download from https://github.com/realm/SwiftLint\"\n#fi\n";
		};
		C0A5FF391F6684DE00BE740C /* ShellScript */ = {
			isa = PBXShellScriptBuildPhase;
			buildActionMask = 2147483647;
			files = (
			);
			inputPaths = (
			);
			outputPaths = (
			);
			runOnlyForDeploymentPostprocessing = 0;
			shellPath = /bin/sh;
			shellScript = "#if which swiftlint >/dev/null; then\n#    swiftlint --config ../../.swiftlint.yml\n#else\n#    echo \"warning: SwiftLint not installed, download from https://github.com/realm/SwiftLint\"\n#fi\n";
		};
		CE8D0366240F2FE4002D818C /* ShellScript */ = {
			isa = PBXShellScriptBuildPhase;
			buildActionMask = 2147483647;
			files = (
			);
			inputFileListPaths = (
			);
			inputPaths = (
			);
			outputFileListPaths = (
			);
			outputPaths = (
			);
			runOnlyForDeploymentPostprocessing = 0;
			shellPath = /bin/sh;
<<<<<<< HEAD
			shellScript = ". $KEYMAN_ROOT/resources/build/xcode-utils.sh\n\n# Calls resource script to update build products' versioning.\nphaseSetBundleVersions true\n";
		};
		CEC0C66F2410B005003E1BCD /* ShellScript */ = {
			isa = PBXShellScriptBuildPhase;
			buildActionMask = 2147483647;
			files = (
			);
			inputFileListPaths = (
			);
			inputPaths = (
				"${DWARF_DSYM_FOLDER_PATH}/${DWARF_DSYM_FILE_NAME}/Contents/Resources/DWARF/${TARGET_NAME}",
			);
			outputFileListPaths = (
			);
			outputPaths = (
			);
			runOnlyForDeploymentPostprocessing = 0;
			shellPath = /bin/sh;
			shellScript = "# Type a script or drag a script file from your workspace to insert its path.\n. $KEYMAN_ROOT/resources/build/xcode-utils.sh\n\n# Calls resource script to perform the dSYM upload\nphaseSentryDsymUpload \"keyman-ios\"\n";
=======
			shellScript = ". \"$KEYMAN_ROOT/resources/build/xcode-utils.sh\"\n\n# Calls resource script to update build products' versioning.\nphaseSetBundleVersions\n";
>>>>>>> 57b99cc8
		};
/* End PBXShellScriptBuildPhase section */

/* Begin PBXSourcesBuildPhase section */
		98F9D6931954112F0087AA43 /* Sources */ = {
			isa = PBXSourcesBuildPhase;
			buildActionMask = 2147483647;
			files = (
				CE24ECF221B763740052D291 /* KeymanResponder+Types.swift in Sources */,
				C04514881F85D7F500D88416 /* KeyboardViewController.swift in Sources */,
			);
			runOnlyForDeploymentPostprocessing = 0;
		};
		9A079DCB223194B100581263 /* Sources */ = {
			isa = PBXSourcesBuildPhase;
			buildActionMask = 2147483647;
			files = (
				CE9B440C23FE49F000499CAB /* Migrations.swift in Sources */,
				CE37C39123FCD617007031C6 /* LexicalModels.swift in Sources */,
				CE37C38D23FCD41E007031C6 /* Keyboards.swift in Sources */,
				CE9CD88323FCC4E3002BF2F8 /* UserDefaults.swift in Sources */,
				CEF888D523FE786C00667693 /* KeyboardScaleTests.swift in Sources */,
				CE8EDEB323F53F96009E1FF6 /* VersionTests.swift in Sources */,
				CEDFEF8F23FE43B700BECF39 /* MigrationTests.swift in Sources */,
				CE9CD88023FCC1CA002BF2F8 /* TestUtils.swift in Sources */,
				CE8EDEB123F53D1A009E1FF6 /* FileManagementTests.swift in Sources */,
			);
			runOnlyForDeploymentPostprocessing = 0;
		};
		C06D37261F81F4E100F61AE0 /* Sources */ = {
			isa = PBXSourcesBuildPhase;
			buildActionMask = 2147483647;
			files = (
				C05B14331FD914870082A316 /* Log.swift in Sources */,
				9A079E43223B61AE00581263 /* FullLexicalModelID.swift in Sources */,
				C06D37341F81F5C300F61AE0 /* HTTPDownloader.swift in Sources */,
				C0452BAF1F9F22A80064431A /* Font.swift in Sources */,
				C0D3F3601F9F3AD80055C7CF /* InstallableKeyboard.swift in Sources */,
				CE7A26D923CEEC640005955C /* Colors+Extension.swift in Sources */,
				CE1E1EC12303C8CC001C7BE0 /* ResourceDownloadStatusToolbar.swift in Sources */,
				C042ED5D1FC6A65A001D82F4 /* Version.swift in Sources */,
				C0D3F35E1F9F33490055C7CF /* Options.swift in Sources */,
				C06D37351F81F5C300F61AE0 /* HTTPDownloadRequest.swift in Sources */,
				CE24ECF021B763740052D291 /* KeymanResponder+Types.swift in Sources */,
				C0324B8F1F8750B700AF3785 /* TextView.swift in Sources */,
				C08E698D1FDA392D0026056B /* Migrations.swift in Sources */,
				C07A9D8C1FD176AB00828ADD /* KeyboardRepositoryDelegate.swift in Sources */,
				CE17ABDE23069E76005FBB14 /* LanguageResource.swift in Sources */,
				C024C9961FA6EC650060583B /* NotificationCenter+Typed.swift in Sources */,
				C06D37361F81F5C300F61AE0 /* KeyboardMenuView.swift in Sources */,
				CE67D961228A6F190029F2B5 /* KeyboardCommandStructs.swift in Sources */,
				9A4609972241B39B00B0BFD1 /* LexicalModelInfoViewController.swift in Sources */,
				9AD4F53C229F85AC007992D3 /* LanguageSettingsViewController.swift in Sources */,
				CE7A26DB23CEEF640005955C /* Colors.swift in Sources */,
				9A9CB08022416E5400231FB9 /* LexicalModelPickerViewController.swift in Sources */,
				9A079E3D223B5FAF00581263 /* InstallableLexicalModel.swift in Sources */,
				C06D37381F81F5C400F61AE0 /* SubKeysView.swift in Sources */,
				C0A93A541F8B21240079948B /* Manager.swift in Sources */,
				C024C9981FA6F2340060583B /* NotificationObserver.swift in Sources */,
				9ADC459D22E1895D004C78C6 /* LanguageLMDetailViewController.swift in Sources */,
				C0B901AA1FA1AFC200764EB8 /* UserDefaults+Types.swift in Sources */,
				CE1F67A32304EB3800FF6972 /* ResourceDownloadManager.swift in Sources */,
				9A079E372238680700581263 /* KMPLexicalModel.swift in Sources */,
				9A3E832522EAC14A00D22D2A /* KeyboardSwitcherViewController.swift in Sources */,
				C0324B911F8763E100AF3785 /* TextViewDelegateProxy.swift in Sources */,
				C0B09EAE1FCFD10F002F39AF /* FontManager.swift in Sources */,
				C040E50E1F85FF8A00901EE4 /* KeyPreviewView.swift in Sources */,
				CEC0C6772410E049003E1BCD /* SentryManager.swift in Sources */,
				9A079E3A223AFF3C00581263 /* KeyboardKeymanPackage.swift in Sources */,
				C06D37401F81F5C400F61AE0 /* LanguageDetailViewController.swift in Sources */,
				9A9CB0862241717C00231FB9 /* LexicalModelRepositoryDelegate.swift in Sources */,
				C0CB633C1FA6F61500617CDB /* Notifications.swift in Sources */,
				C0EF3E7B1F95B65300CE9BD4 /* KeymanWebDelegate.swift in Sources */,
				C06D37411F81F5C400F61AE0 /* LanguageViewController.swift in Sources */,
				C06D37421F81F5C400F61AE0 /* KeyboardPickerButton.swift in Sources */,
				165EB3A12098993900040A69 /* KeyboardError.swift in Sources */,
				C05F432D1FBD5A4C0058CBD4 /* KeyboardAPICall.swift in Sources */,
				CE7ADD6623DE89FC00BC9A00 /* Alerts.swift in Sources */,
				CE754A0423D162E90030CB79 /* ResourceInfoViewController.swift in Sources */,
				C055E6EB1F99ED090035C2DD /* RegisteredFont.swift in Sources */,
				1645D5972036C9F80076C51B /* KMPKeyboard.swift in Sources */,
				C0324B931F87689B00AF3785 /* KeymanURLProtocol.swift in Sources */,
				C05F43311FBD62550058CBD4 /* JSONDecoder.DateDecodingStrategy+ISO8601Fallback.swift in Sources */,
				C0452BAB1F9F1FE10064431A /* Language.swift in Sources */,
				CE71705F23A9C97F00A924A1 /* PackageInstallViewController.swift in Sources */,
				C06D37431F81F5C400F61AE0 /* KeyboardPickerBarButtonItem.swift in Sources */,
				C082CE151F90AFD400860F02 /* Collection+SafeAccess.swift in Sources */,
				C06D37441F81F5C400F61AE0 /* KeyboardNameTableViewCell.swift in Sources */,
				9A3B14D2229370B20052A11F /* InstalledLanguagesViewController.swift in Sources */,
				C07A9D8A1FD1762700828ADD /* KeyboardRepository.swift in Sources */,
				C08E69911FDA6F6F0026056B /* FullKeyboardID.swift in Sources */,
				9A9CB0822241704800231FB9 /* APILexicalModelRepository.swift in Sources */,
				C040E5101F8606E300901EE4 /* TextField.swift in Sources */,
				CE71705823A9C14D00A924A1 /* ResourceFileManager.swift in Sources */,
				9A082559227589360051EBB0 /* Formatter+ISODateExtension.swift in Sources */,
				C0324B8D1F87480700AF3785 /* TextFieldDelegateProxy.swift in Sources */,
				C075EB061F8EFF870041F4BD /* String+Helpers.swift in Sources */,
				1645D5952036C6FF0076C51B /* KeymanPackage.swift in Sources */,
				9A079E40223B602B00581263 /* LexicalModel.swift in Sources */,
				C0E30C8C1FC40D0400C80416 /* Storage.swift in Sources */,
				C045148A1F85DF9100D88416 /* InputViewController.swift in Sources */,
				CE22DFBA230B94DB00A4551C /* ResourceDownloadQueue.swift in Sources */,
				9A9CB084224170F700231FB9 /* LexicalModelRepository.swift in Sources */,
				C06D37461F81F5C400F61AE0 /* PopoverView.swift in Sources */,
				9A4609992242047400B0BFD1 /* LexicalModelAPICall.swift in Sources */,
				C007C4651F9F52D8006461B9 /* LanguagesAPICall.swift in Sources */,
				C024C9941FA6EB470060583B /* NotificationName.swift in Sources */,
				C0C16A891FA8146300F090BA /* KeymanWebViewController.swift in Sources */,
				9A079DCA222E050E00581263 /* LexicalModelKeymanPackage.swift in Sources */,
				9A60764422893A4E003BCFBA /* SettingsViewController.swift in Sources */,
				C06085B41F9485E40057E5B9 /* UIButton+Helpers.swift in Sources */,
				C07A9D8E1FD1798900828ADD /* APIKeyboardRepository.swift in Sources */,
				C0959CD41F99C44E00B616BC /* Constants.swift in Sources */,
				C0452BAD1F9F21270064431A /* Keyboard.swift in Sources */,
				CE79B24923C711FF007E72AE /* KeyboardScaleMap.swift in Sources */,
			);
			runOnlyForDeploymentPostprocessing = 0;
		};
		CE4459CF23FBBB34003151FD /* Sources */ = {
			isa = PBXSourcesBuildPhase;
			buildActionMask = 2147483647;
			files = (
				CE4459E723FBBB4A003151FD /* AppDelegate.swift in Sources */,
			);
			runOnlyForDeploymentPostprocessing = 0;
		};
		F243887A14BBD43000A3E055 /* Sources */ = {
			isa = PBXSourcesBuildPhase;
			buildActionMask = 2147483647;
			files = (
				C040E5121F86107E00901EE4 /* AppDelegate.swift in Sources */,
				C040E5141F86108900901EE4 /* MainViewController.swift in Sources */,
				CE24ECF121B763740052D291 /* KeymanResponder+Types.swift in Sources */,
			);
			runOnlyForDeploymentPostprocessing = 0;
		};
/* End PBXSourcesBuildPhase section */

/* Begin PBXTargetDependency section */
		98F9D69F1954112F0087AA43 /* PBXTargetDependency */ = {
			isa = PBXTargetDependency;
			target = 98F9D6961954112F0087AA43 /* SystemKeyboard */;
			targetProxy = 98F9D69E1954112F0087AA43 /* PBXContainerItemProxy */;
		};
		98F9D6A21954112F0087AA43 /* PBXTargetDependency */ = {
			isa = PBXTargetDependency;
			target = 98F9D6961954112F0087AA43 /* SystemKeyboard */;
			targetProxy = 98F9D6A11954112F0087AA43 /* PBXContainerItemProxy */;
		};
		9A079DD6223194B100581263 /* PBXTargetDependency */ = {
			isa = PBXTargetDependency;
			target = C06D372A1F81F4E100F61AE0 /* KeymanEngine */;
			targetProxy = 9A079DD5223194B100581263 /* PBXContainerItemProxy */;
		};
		C06D37591F8206E400F61AE0 /* PBXTargetDependency */ = {
			isa = PBXTargetDependency;
			target = C06D372A1F81F4E100F61AE0 /* KeymanEngine */;
			targetProxy = C06D37581F8206E400F61AE0 /* PBXContainerItemProxy */;
		};
		C06D375C1F82075D00F61AE0 /* PBXTargetDependency */ = {
			isa = PBXTargetDependency;
			target = C06D372A1F81F4E100F61AE0 /* KeymanEngine */;
			targetProxy = C06D375B1F82075D00F61AE0 /* PBXContainerItemProxy */;
		};
		C06D37CB1F83204200F61AE0 /* PBXTargetDependency */ = {
			isa = PBXTargetDependency;
			target = C06D372A1F81F4E100F61AE0 /* KeymanEngine */;
			targetProxy = C06D37CA1F83204200F61AE0 /* PBXContainerItemProxy */;
		};
		CE4459CC23FBB8DA003151FD /* PBXTargetDependency */ = {
			isa = PBXTargetDependency;
			target = F243887D14BBD43000A3E055 /* KeymanEngineDemo */;
			targetProxy = CE4459CB23FBB8DA003151FD /* PBXContainerItemProxy */;
		};
		CE4459EB23FBBB79003151FD /* PBXTargetDependency */ = {
			isa = PBXTargetDependency;
			target = C06D372A1F81F4E100F61AE0 /* KeymanEngine */;
			targetProxy = CE4459EA23FBBB79003151FD /* PBXContainerItemProxy */;
		};
		CE4459F923FBBCB3003151FD /* PBXTargetDependency */ = {
			isa = PBXTargetDependency;
			target = CE4459D223FBBB34003151FD /* KeymanEngineTestHost */;
			targetProxy = CE4459F823FBBCB3003151FD /* PBXContainerItemProxy */;
		};
/* End PBXTargetDependency section */

/* Begin XCBuildConfiguration section */
		98F9D6A41954112F0087AA43 /* Debug */ = {
			isa = XCBuildConfiguration;
			buildSettings = {
				ALWAYS_SEARCH_USER_PATHS = NO;
				CLANG_CXX_LANGUAGE_STANDARD = "gnu++0x";
				CLANG_CXX_LIBRARY = "libc++";
				CLANG_ENABLE_MODULES = YES;
				CLANG_WARN_DIRECT_OBJC_ISA_USAGE = YES_ERROR;
				CLANG_WARN_OBJC_ROOT_CLASS = YES_ERROR;
				CLANG_WARN_UNREACHABLE_CODE = YES;
				CODE_SIGN_ENTITLEMENTS = SystemKeyboard/Tavultesoft.KMEI.SystemKeyboard.entitlements;
				CODE_SIGN_IDENTITY = "Apple Development";
				"CODE_SIGN_IDENTITY[sdk=iphoneos*]" = "iPhone Developer";
				CODE_SIGN_STYLE = Automatic;
				COPY_PHASE_STRIP = NO;
				DEFINES_MODULE = YES;
				DEVELOPMENT_TEAM = 3YE4W86L3G;
				ENABLE_BITCODE = NO;
				ENABLE_STRICT_OBJC_MSGSEND = YES;
				GCC_C_LANGUAGE_STANDARD = gnu99;
				GCC_DYNAMIC_NO_PIC = NO;
				GCC_OPTIMIZATION_LEVEL = 0;
				GCC_PREPROCESSOR_DEFINITIONS = (
					"DEBUG=1",
					"$(inherited)",
				);
				GCC_SYMBOLS_PRIVATE_EXTERN = NO;
				GCC_WARN_ABOUT_RETURN_TYPE = YES_ERROR;
				GCC_WARN_UNINITIALIZED_AUTOS = YES_AGGRESSIVE;
				INFOPLIST_FILE = SystemKeyboard/Info.plist;
				IPHONEOS_DEPLOYMENT_TARGET = 9.0;
				LD_RUNPATH_SEARCH_PATHS = "$(inherited) @executable_path/Frameworks @executable_path/../../Frameworks";
				LIBRARY_SEARCH_PATHS = "$(inherited)";
				METAL_ENABLE_DEBUG_INFO = YES;
				ONLY_ACTIVE_ARCH = YES;
				OTHER_LDFLAGS = "";
				PRODUCT_BUNDLE_IDENTIFIER = org.sil.Keyman.ios.EngineDemo.SystemKeyboard;
				PRODUCT_NAME = "Tavultesoft.KMEI.$(TARGET_NAME:rfc1034identifier)";
				PROVISIONING_PROFILE = "";
				PROVISIONING_PROFILE_SPECIFIER = "";
				SKIP_INSTALL = YES;
				SWIFT_OBJC_BRIDGING_HEADER = "SystemKeyboard/SystemKeyboard-Bridging-Header.h";
				SWIFT_OPTIMIZATION_LEVEL = "-Onone";
				SWIFT_VERSION = 4.0;
			};
			name = Debug;
		};
		98F9D6A51954112F0087AA43 /* Release */ = {
			isa = XCBuildConfiguration;
			buildSettings = {
				ALWAYS_SEARCH_USER_PATHS = NO;
				CLANG_CXX_LANGUAGE_STANDARD = "gnu++0x";
				CLANG_CXX_LIBRARY = "libc++";
				CLANG_ENABLE_MODULES = YES;
				CLANG_WARN_DIRECT_OBJC_ISA_USAGE = YES_ERROR;
				CLANG_WARN_OBJC_ROOT_CLASS = YES_ERROR;
				CLANG_WARN_UNREACHABLE_CODE = YES;
				CODE_SIGN_ENTITLEMENTS = SystemKeyboard/Tavultesoft.KMEI.SystemKeyboard.entitlements;
				CODE_SIGN_IDENTITY = "Apple Development";
				"CODE_SIGN_IDENTITY[sdk=iphoneos*]" = "iPhone Developer";
				CODE_SIGN_STYLE = Automatic;
				COPY_PHASE_STRIP = YES;
				DEFINES_MODULE = YES;
				DEVELOPMENT_TEAM = 3YE4W86L3G;
				ENABLE_BITCODE = NO;
				ENABLE_NS_ASSERTIONS = NO;
				ENABLE_STRICT_OBJC_MSGSEND = YES;
				GCC_C_LANGUAGE_STANDARD = gnu99;
				GCC_PREPROCESSOR_DEFINITIONS = "";
				GCC_WARN_ABOUT_RETURN_TYPE = YES_ERROR;
				GCC_WARN_UNINITIALIZED_AUTOS = YES_AGGRESSIVE;
				INFOPLIST_FILE = SystemKeyboard/Info.plist;
				IPHONEOS_DEPLOYMENT_TARGET = 9.0;
				LD_RUNPATH_SEARCH_PATHS = "$(inherited) @executable_path/Frameworks @executable_path/../../Frameworks";
				LIBRARY_SEARCH_PATHS = "$(inherited)";
				METAL_ENABLE_DEBUG_INFO = NO;
				ONLY_ACTIVE_ARCH = NO;
				OTHER_LDFLAGS = "";
				PRODUCT_BUNDLE_IDENTIFIER = org.sil.Keyman.ios.EngineDemo.SystemKeyboard;
				PRODUCT_NAME = "Tavultesoft.KMEI.$(TARGET_NAME:rfc1034identifier)";
				PROVISIONING_PROFILE = "";
				PROVISIONING_PROFILE_SPECIFIER = "";
				SKIP_INSTALL = YES;
				SWIFT_OBJC_BRIDGING_HEADER = "SystemKeyboard/SystemKeyboard-Bridging-Header.h";
				SWIFT_VERSION = 4.0;
				VALIDATE_PRODUCT = YES;
			};
			name = Release;
		};
		9A079DD7223194B100581263 /* Debug */ = {
			isa = XCBuildConfiguration;
			buildSettings = {
				CLANG_ANALYZER_NONNULL = YES;
				CLANG_ANALYZER_NUMBER_OBJECT_CONVERSION = YES_AGGRESSIVE;
				CLANG_CXX_LANGUAGE_STANDARD = "gnu++14";
				CLANG_CXX_LIBRARY = "libc++";
				CLANG_ENABLE_MODULES = YES;
				CLANG_ENABLE_OBJC_WEAK = YES;
				CLANG_WARN_DEPRECATED_OBJC_IMPLEMENTATIONS = YES;
				CLANG_WARN_DIRECT_OBJC_ISA_USAGE = YES_ERROR;
				CLANG_WARN_DOCUMENTATION_COMMENTS = YES;
				CLANG_WARN_OBJC_IMPLICIT_RETAIN_SELF = YES;
				CLANG_WARN_OBJC_ROOT_CLASS = YES_ERROR;
				CLANG_WARN_UNGUARDED_AVAILABILITY = YES_AGGRESSIVE;
				CODE_SIGN_IDENTITY = "iPhone Developer";
				"CODE_SIGN_IDENTITY[sdk=macosx*]" = "Apple Development";
				CODE_SIGN_STYLE = Automatic;
				COPY_PHASE_STRIP = NO;
				DEBUG_INFORMATION_FORMAT = dwarf;
				DEVELOPMENT_TEAM = 3YE4W86L3G;
				GCC_C_LANGUAGE_STANDARD = gnu11;
				GCC_DYNAMIC_NO_PIC = NO;
				GCC_OPTIMIZATION_LEVEL = 0;
				GCC_WARN_ABOUT_RETURN_TYPE = YES_ERROR;
				GCC_WARN_UNINITIALIZED_AUTOS = YES_AGGRESSIVE;
				INFOPLIST_FILE = KeymanEngineTests/Info.plist;
				IPHONEOS_DEPLOYMENT_TARGET = 13.2;
				LD_RUNPATH_SEARCH_PATHS = "$(inherited) @executable_path/Frameworks @loader_path/Frameworks";
				MTL_ENABLE_DEBUG_INFO = INCLUDE_SOURCE;
				MTL_FAST_MATH = YES;
				ONLY_ACTIVE_ARCH = YES;
				PRODUCT_BUNDLE_IDENTIFIER = com.keyman.testing.KeymanEngineTests;
				PRODUCT_NAME = "$(TARGET_NAME)";
				SWIFT_OPTIMIZATION_LEVEL = "-Onone";
				SWIFT_VERSION = 4.0;
				TARGETED_DEVICE_FAMILY = "1,2";
				TEST_HOST = "$(BUILT_PRODUCTS_DIR)/KeymanEngineTestHost.app/KeymanEngineTestHost";
			};
			name = Debug;
		};
		9A079DD8223194B100581263 /* Release */ = {
			isa = XCBuildConfiguration;
			buildSettings = {
				CLANG_ANALYZER_NONNULL = YES;
				CLANG_ANALYZER_NUMBER_OBJECT_CONVERSION = YES_AGGRESSIVE;
				CLANG_CXX_LANGUAGE_STANDARD = "gnu++14";
				CLANG_CXX_LIBRARY = "libc++";
				CLANG_ENABLE_MODULES = YES;
				CLANG_ENABLE_OBJC_WEAK = YES;
				CLANG_WARN_DEPRECATED_OBJC_IMPLEMENTATIONS = YES;
				CLANG_WARN_DIRECT_OBJC_ISA_USAGE = YES_ERROR;
				CLANG_WARN_DOCUMENTATION_COMMENTS = YES;
				CLANG_WARN_OBJC_IMPLICIT_RETAIN_SELF = YES;
				CLANG_WARN_OBJC_ROOT_CLASS = YES_ERROR;
				CLANG_WARN_UNGUARDED_AVAILABILITY = YES_AGGRESSIVE;
				CODE_SIGN_IDENTITY = "iPhone Developer";
				"CODE_SIGN_IDENTITY[sdk=macosx*]" = "Apple Development";
				CODE_SIGN_STYLE = Automatic;
				COPY_PHASE_STRIP = NO;
				DEBUG_INFORMATION_FORMAT = "dwarf-with-dsym";
				DEVELOPMENT_TEAM = 3YE4W86L3G;
				ENABLE_NS_ASSERTIONS = NO;
				GCC_C_LANGUAGE_STANDARD = gnu11;
				GCC_WARN_ABOUT_RETURN_TYPE = YES_ERROR;
				GCC_WARN_UNINITIALIZED_AUTOS = YES_AGGRESSIVE;
				INFOPLIST_FILE = KeymanEngineTests/Info.plist;
				IPHONEOS_DEPLOYMENT_TARGET = 13.2;
				LD_RUNPATH_SEARCH_PATHS = "$(inherited) @executable_path/Frameworks @loader_path/Frameworks";
				MTL_ENABLE_DEBUG_INFO = NO;
				MTL_FAST_MATH = YES;
				PRODUCT_BUNDLE_IDENTIFIER = com.keyman.testing.KeymanEngineTests;
				PRODUCT_NAME = "$(TARGET_NAME)";
				SWIFT_VERSION = 4.0;
				TARGETED_DEVICE_FAMILY = "1,2";
				TEST_HOST = "$(BUILT_PRODUCTS_DIR)/KeymanEngineTestHost.app/KeymanEngineTestHost";
				VALIDATE_PRODUCT = YES;
			};
			name = Release;
		};
		C06D37311F81F4E100F61AE0 /* Debug */ = {
			isa = XCBuildConfiguration;
			buildSettings = {
				APPLICATION_EXTENSION_API_ONLY = YES;
				CLANG_ALLOW_NON_MODULAR_INCLUDES_IN_FRAMEWORK_MODULES = NO;
				CLANG_ANALYZER_NONNULL = YES;
				CLANG_ANALYZER_NUMBER_OBJECT_CONVERSION = YES_AGGRESSIVE;
				CLANG_CXX_LANGUAGE_STANDARD = "gnu++14";
				CLANG_CXX_LIBRARY = "libc++";
				CLANG_ENABLE_MODULES = YES;
				CLANG_WARN_DIRECT_OBJC_ISA_USAGE = YES_ERROR;
				CLANG_WARN_DOCUMENTATION_COMMENTS = YES;
				CLANG_WARN_OBJC_ROOT_CLASS = YES_ERROR;
				CLANG_WARN_UNGUARDED_AVAILABILITY = YES_AGGRESSIVE;
				CODE_SIGN_IDENTITY = "Apple Distribution";
				"CODE_SIGN_IDENTITY[sdk=iphoneos*]" = "";
				CODE_SIGN_STYLE = Manual;
				COPY_PHASE_STRIP = NO;
				CURRENT_PROJECT_VERSION = 1;
				DEBUG_INFORMATION_FORMAT = "dwarf-with-dsym";
				DEFINES_MODULE = YES;
				DEVELOPMENT_TEAM = 3YE4W86L3G;
				DYLIB_COMPATIBILITY_VERSION = 1;
				DYLIB_CURRENT_VERSION = 1;
				DYLIB_INSTALL_NAME_BASE = "@rpath";
				ENABLE_BITCODE = YES;
				GCC_C_LANGUAGE_STANDARD = gnu11;
				GCC_DYNAMIC_NO_PIC = NO;
				GCC_OPTIMIZATION_LEVEL = 0;
				GCC_WARN_ABOUT_RETURN_TYPE = YES_ERROR;
				GCC_WARN_UNINITIALIZED_AUTOS = YES_AGGRESSIVE;
				INFOPLIST_FILE = KeymanEngine/Info.plist;
				INSTALL_PATH = "$(LOCAL_LIBRARY_DIR)/Frameworks";
				IPHONEOS_DEPLOYMENT_TARGET = 9.0;
				LD_RUNPATH_SEARCH_PATHS = "$(inherited) @executable_path/Frameworks @loader_path/Frameworks @executable_path/../../Frameworks";
				MTL_ENABLE_DEBUG_INFO = YES;
				ONLY_ACTIVE_ARCH = NO;
				PRODUCT_BUNDLE_IDENTIFIER = org.sil.Keyman.ios.Engine;
				PRODUCT_NAME = "$(TARGET_NAME:c99extidentifier)";
				PROVISIONING_PROFILE_SPECIFIER = "";
				SKIP_INSTALL = YES;
				SUPPORTS_MACCATALYST = NO;
				SWIFT_OPTIMIZATION_LEVEL = "-Onone";
				SWIFT_VERSION = 5.0;
				TARGETED_DEVICE_FAMILY = "1,2";
				VERSIONING_SYSTEM = "apple-generic";
				VERSION_INFO_PREFIX = "";
			};
			name = Debug;
		};
		C06D37321F81F4E100F61AE0 /* Release */ = {
			isa = XCBuildConfiguration;
			buildSettings = {
				APPLICATION_EXTENSION_API_ONLY = YES;
				CLANG_ALLOW_NON_MODULAR_INCLUDES_IN_FRAMEWORK_MODULES = NO;
				CLANG_ANALYZER_NONNULL = YES;
				CLANG_ANALYZER_NUMBER_OBJECT_CONVERSION = YES_AGGRESSIVE;
				CLANG_CXX_LANGUAGE_STANDARD = "gnu++14";
				CLANG_CXX_LIBRARY = "libc++";
				CLANG_ENABLE_MODULES = YES;
				CLANG_WARN_DIRECT_OBJC_ISA_USAGE = YES_ERROR;
				CLANG_WARN_DOCUMENTATION_COMMENTS = YES;
				CLANG_WARN_OBJC_ROOT_CLASS = YES_ERROR;
				CLANG_WARN_UNGUARDED_AVAILABILITY = YES_AGGRESSIVE;
				CODE_SIGN_IDENTITY = "Apple Distribution";
				"CODE_SIGN_IDENTITY[sdk=iphoneos*]" = "";
				CODE_SIGN_STYLE = Manual;
				COPY_PHASE_STRIP = NO;
				CURRENT_PROJECT_VERSION = 1;
				DEBUG_INFORMATION_FORMAT = "dwarf-with-dsym";
				DEFINES_MODULE = YES;
				DEVELOPMENT_TEAM = 3YE4W86L3G;
				DYLIB_COMPATIBILITY_VERSION = 1;
				DYLIB_CURRENT_VERSION = 1;
				DYLIB_INSTALL_NAME_BASE = "@rpath";
				ENABLE_BITCODE = YES;
				ENABLE_NS_ASSERTIONS = NO;
				GCC_C_LANGUAGE_STANDARD = gnu11;
				GCC_WARN_ABOUT_RETURN_TYPE = YES_ERROR;
				GCC_WARN_UNINITIALIZED_AUTOS = YES_AGGRESSIVE;
				INFOPLIST_FILE = KeymanEngine/Info.plist;
				INSTALL_PATH = "$(LOCAL_LIBRARY_DIR)/Frameworks";
				IPHONEOS_DEPLOYMENT_TARGET = 9.0;
				LD_RUNPATH_SEARCH_PATHS = "$(inherited) @executable_path/Frameworks @loader_path/Frameworks @executable_path/../../Frameworks";
				MTL_ENABLE_DEBUG_INFO = NO;
				PRODUCT_BUNDLE_IDENTIFIER = org.sil.Keyman.ios.Engine;
				PRODUCT_NAME = "$(TARGET_NAME:c99extidentifier)";
				PROVISIONING_PROFILE_SPECIFIER = "";
				SKIP_INSTALL = YES;
				SUPPORTS_MACCATALYST = NO;
				SWIFT_VERSION = 5.0;
				TARGETED_DEVICE_FAMILY = "1,2";
				VALIDATE_PRODUCT = YES;
				VERSIONING_SYSTEM = "apple-generic";
				VERSION_INFO_PREFIX = "";
			};
			name = Release;
		};
		C06D37C81F82364E00F61AE0 /* Debug */ = {
			isa = XCBuildConfiguration;
			baseConfigurationReference = F27FCAF6157FD95E00FBBA20 /* Keyman-lib.xcconfig */;
			buildSettings = {
				IPHONEOS_DEPLOYMENT_TARGET = 8.0;
				ONLY_ACTIVE_ARCH = NO;
				PRODUCT_NAME = "$(TARGET_NAME)";
				VALID_ARCHS = "arm64 armv7s armv7 x86_64 i386";
			};
			name = Debug;
		};
		C06D37C91F82364E00F61AE0 /* Release */ = {
			isa = XCBuildConfiguration;
			baseConfigurationReference = F27FCAF6157FD95E00FBBA20 /* Keyman-lib.xcconfig */;
			buildSettings = {
				IPHONEOS_DEPLOYMENT_TARGET = 8.0;
				PRODUCT_NAME = "$(TARGET_NAME)";
				VALID_ARCHS = "arm64 armv7s armv7 x86_64 i386";
			};
			name = Release;
		};
		CE4459E523FBBB36003151FD /* Debug */ = {
			isa = XCBuildConfiguration;
			buildSettings = {
				CLANG_ANALYZER_NONNULL = YES;
				CLANG_ANALYZER_NUMBER_OBJECT_CONVERSION = YES_AGGRESSIVE;
				CLANG_CXX_LANGUAGE_STANDARD = "gnu++14";
				CLANG_CXX_LIBRARY = "libc++";
				CLANG_ENABLE_MODULES = YES;
				CLANG_ENABLE_OBJC_WEAK = YES;
				CLANG_WARN_DIRECT_OBJC_ISA_USAGE = YES_ERROR;
				CLANG_WARN_DOCUMENTATION_COMMENTS = YES;
				CLANG_WARN_OBJC_ROOT_CLASS = YES_ERROR;
				CLANG_WARN_UNGUARDED_AVAILABILITY = YES_AGGRESSIVE;
				CODE_SIGN_STYLE = Automatic;
				COPY_PHASE_STRIP = NO;
				DEBUG_INFORMATION_FORMAT = dwarf;
				DEVELOPMENT_TEAM = WHE552KZN5;
				GCC_C_LANGUAGE_STANDARD = gnu11;
				GCC_DYNAMIC_NO_PIC = NO;
				GCC_OPTIMIZATION_LEVEL = 0;
				GCC_WARN_ABOUT_RETURN_TYPE = YES_ERROR;
				GCC_WARN_UNINITIALIZED_AUTOS = YES_AGGRESSIVE;
				INFOPLIST_FILE = "KeymanEngine/resources/Keyman.bundle/Contents/Resources/KeymanEngine-Info.plist";
				IPHONEOS_DEPLOYMENT_TARGET = 13.2;
				LD_RUNPATH_SEARCH_PATHS = "$(inherited) @executable_path/Frameworks";
				MTL_ENABLE_DEBUG_INFO = INCLUDE_SOURCE;
				MTL_FAST_MATH = YES;
				PRODUCT_BUNDLE_IDENTIFIER = com.keyman.testing.KeymanEngineTestHost;
				PRODUCT_NAME = "$(TARGET_NAME)";
				SWIFT_OPTIMIZATION_LEVEL = "-Onone";
				SWIFT_VERSION = 5.0;
				TARGETED_DEVICE_FAMILY = "1,2";
			};
			name = Debug;
		};
		CE4459E623FBBB36003151FD /* Release */ = {
			isa = XCBuildConfiguration;
			buildSettings = {
				CLANG_ANALYZER_NONNULL = YES;
				CLANG_ANALYZER_NUMBER_OBJECT_CONVERSION = YES_AGGRESSIVE;
				CLANG_CXX_LANGUAGE_STANDARD = "gnu++14";
				CLANG_CXX_LIBRARY = "libc++";
				CLANG_ENABLE_MODULES = YES;
				CLANG_ENABLE_OBJC_WEAK = YES;
				CLANG_WARN_DIRECT_OBJC_ISA_USAGE = YES_ERROR;
				CLANG_WARN_DOCUMENTATION_COMMENTS = YES;
				CLANG_WARN_OBJC_ROOT_CLASS = YES_ERROR;
				CLANG_WARN_UNGUARDED_AVAILABILITY = YES_AGGRESSIVE;
				CODE_SIGN_STYLE = Automatic;
				COPY_PHASE_STRIP = NO;
				DEBUG_INFORMATION_FORMAT = "dwarf-with-dsym";
				DEVELOPMENT_TEAM = WHE552KZN5;
				ENABLE_NS_ASSERTIONS = NO;
				GCC_C_LANGUAGE_STANDARD = gnu11;
				GCC_WARN_ABOUT_RETURN_TYPE = YES_ERROR;
				GCC_WARN_UNINITIALIZED_AUTOS = YES_AGGRESSIVE;
				INFOPLIST_FILE = "KeymanEngine/resources/Keyman.bundle/Contents/Resources/KeymanEngine-Info.plist";
				IPHONEOS_DEPLOYMENT_TARGET = 13.2;
				LD_RUNPATH_SEARCH_PATHS = "$(inherited) @executable_path/Frameworks";
				MTL_ENABLE_DEBUG_INFO = NO;
				MTL_FAST_MATH = YES;
				PRODUCT_BUNDLE_IDENTIFIER = com.keyman.testing.KeymanEngineTestHost;
				PRODUCT_NAME = "$(TARGET_NAME)";
				SWIFT_VERSION = 5.0;
				TARGETED_DEVICE_FAMILY = "1,2";
				VALIDATE_PRODUCT = YES;
			};
			name = Release;
		};
		CE7E13D1240E00DF00252C00 /* Debug + Sentry */ = {
			isa = XCBuildConfiguration;
			baseConfigurationReference = 6C0A140E151EA930007FA4AD /* Debug.xcconfig */;
			buildSettings = {
				ALWAYS_SEARCH_USER_PATHS = NO;
				CLANG_ANALYZER_LOCALIZABILITY_NONLOCALIZED = YES;
				CLANG_ENABLE_OBJC_ARC = YES;
				CLANG_WARN_BLOCK_CAPTURE_AUTORELEASING = YES;
				CLANG_WARN_BOOL_CONVERSION = YES;
				CLANG_WARN_COMMA = YES;
				CLANG_WARN_CONSTANT_CONVERSION = YES;
				CLANG_WARN_DEPRECATED_OBJC_IMPLEMENTATIONS = YES;
				CLANG_WARN_EMPTY_BODY = YES;
				CLANG_WARN_ENUM_CONVERSION = YES;
				CLANG_WARN_INFINITE_RECURSION = YES;
				CLANG_WARN_INT_CONVERSION = YES;
				CLANG_WARN_NON_LITERAL_NULL_CONVERSION = YES;
				CLANG_WARN_OBJC_IMPLICIT_RETAIN_SELF = YES;
				CLANG_WARN_OBJC_LITERAL_CONVERSION = YES;
				CLANG_WARN_RANGE_LOOP_ANALYSIS = YES;
				CLANG_WARN_STRICT_PROTOTYPES = YES;
				CLANG_WARN_SUSPICIOUS_MOVE = YES;
				CLANG_WARN_UNREACHABLE_CODE = YES;
				CLANG_WARN__DUPLICATE_METHOD_MATCH = YES;
				DEFINES_MODULE = YES;
				ENABLE_BITCODE = NO;
				ENABLE_STRICT_OBJC_MSGSEND = YES;
				ENABLE_TESTABILITY = YES;
				FRAMEWORK_SEARCH_PATHS = "$(SRCROOT)/../../Carthage/Build/iOS/";
				GCC_NO_COMMON_BLOCKS = YES;
				GCC_WARN_64_TO_32_BIT_CONVERSION = YES;
				GCC_WARN_ABOUT_MISSING_PROTOTYPES = YES;
				GCC_WARN_ABOUT_RETURN_TYPE = YES;
				GCC_WARN_UNDECLARED_SELECTOR = YES;
				GCC_WARN_UNINITIALIZED_AUTOS = YES;
				GCC_WARN_UNUSED_FUNCTION = YES;
				GCC_WARN_UNUSED_VARIABLE = YES;
				IPHONEOS_DEPLOYMENT_TARGET = 8.0;
				KEYMAN_ROOT = "$(SRCROOT)/../../..";
				ONLY_ACTIVE_ARCH = YES;
				SDKROOT = iphoneos;
				SWIFT_ACTIVE_COMPILATION_CONDITIONS = DEBUG;
			};
			name = "Debug + Sentry";
		};
		CE7E13D2240E00DF00252C00 /* Debug + Sentry */ = {
			isa = XCBuildConfiguration;
			buildSettings = {
				APPLICATION_EXTENSION_API_ONLY = YES;
				CLANG_ALLOW_NON_MODULAR_INCLUDES_IN_FRAMEWORK_MODULES = NO;
				CLANG_ANALYZER_NONNULL = YES;
				CLANG_ANALYZER_NUMBER_OBJECT_CONVERSION = YES_AGGRESSIVE;
				CLANG_CXX_LANGUAGE_STANDARD = "gnu++14";
				CLANG_CXX_LIBRARY = "libc++";
				CLANG_ENABLE_MODULES = YES;
				CLANG_WARN_DIRECT_OBJC_ISA_USAGE = YES_ERROR;
				CLANG_WARN_DOCUMENTATION_COMMENTS = YES;
				CLANG_WARN_OBJC_ROOT_CLASS = YES_ERROR;
				CLANG_WARN_UNGUARDED_AVAILABILITY = YES_AGGRESSIVE;
				CODE_SIGN_IDENTITY = "Apple Distribution";
				"CODE_SIGN_IDENTITY[sdk=iphoneos*]" = "";
				CODE_SIGN_STYLE = Manual;
				COPY_PHASE_STRIP = NO;
				CURRENT_PROJECT_VERSION = 1;
				DEBUG_INFORMATION_FORMAT = "dwarf-with-dsym";
				DEFINES_MODULE = YES;
				DEVELOPMENT_TEAM = 3YE4W86L3G;
				DYLIB_COMPATIBILITY_VERSION = 1;
				DYLIB_CURRENT_VERSION = 1;
				DYLIB_INSTALL_NAME_BASE = "@rpath";
				ENABLE_BITCODE = YES;
				GCC_C_LANGUAGE_STANDARD = gnu11;
				GCC_DYNAMIC_NO_PIC = NO;
				GCC_OPTIMIZATION_LEVEL = 0;
				GCC_WARN_ABOUT_RETURN_TYPE = YES_ERROR;
				GCC_WARN_UNINITIALIZED_AUTOS = YES_AGGRESSIVE;
				INFOPLIST_FILE = KeymanEngine/Info.plist;
				INSTALL_PATH = "$(LOCAL_LIBRARY_DIR)/Frameworks";
				IPHONEOS_DEPLOYMENT_TARGET = 9.0;
				LD_RUNPATH_SEARCH_PATHS = "$(inherited) @executable_path/Frameworks @loader_path/Frameworks @executable_path/../../Frameworks";
				MTL_ENABLE_DEBUG_INFO = YES;
				ONLY_ACTIVE_ARCH = NO;
				PRODUCT_BUNDLE_IDENTIFIER = org.sil.Keyman.ios.Engine;
				PRODUCT_NAME = "$(TARGET_NAME:c99extidentifier)";
				PROVISIONING_PROFILE_SPECIFIER = "";
				SKIP_INSTALL = YES;
				SUPPORTS_MACCATALYST = NO;
				SWIFT_OPTIMIZATION_LEVEL = "-Onone";
				SWIFT_VERSION = 5.0;
				TARGETED_DEVICE_FAMILY = "1,2";
				VERSIONING_SYSTEM = "apple-generic";
				VERSION_INFO_PREFIX = "";
			};
			name = "Debug + Sentry";
		};
		CE7E13D3240E00DF00252C00 /* Debug + Sentry */ = {
			isa = XCBuildConfiguration;
			baseConfigurationReference = F27FCAF6157FD95E00FBBA20 /* Keyman-lib.xcconfig */;
			buildSettings = {
				IPHONEOS_DEPLOYMENT_TARGET = 8.0;
				ONLY_ACTIVE_ARCH = NO;
				PRODUCT_NAME = "$(TARGET_NAME)";
				VALID_ARCHS = "arm64 armv7s armv7 x86_64 i386";
			};
			name = "Debug + Sentry";
		};
		CE7E13D4240E00DF00252C00 /* Debug + Sentry */ = {
			isa = XCBuildConfiguration;
			baseConfigurationReference = 6C0A140F151EA930007FA4AD /* Keyman.xcconfig */;
			buildSettings = {
				ALWAYS_EMBED_SWIFT_STANDARD_LIBRARIES = YES;
				CLANG_ENABLE_MODULES = YES;
				CLANG_ENABLE_OBJC_ARC = YES;
				CODE_SIGN_ENTITLEMENTS = KMEI.entitlements;
				CODE_SIGN_IDENTITY = "iPhone Developer";
				"CODE_SIGN_IDENTITY[sdk=iphoneos*]" = "iPhone Developer";
				DEFINES_MODULE = YES;
				DEVELOPMENT_TEAM = 3YE4W86L3G;
				ENABLE_BITCODE = NO;
				IPHONEOS_DEPLOYMENT_TARGET = 9.0;
				LD_RUNPATH_SEARCH_PATHS = "$(inherited) @executable_path/Frameworks";
				LIBRARY_SEARCH_PATHS = "$(inherited)";
				ONLY_ACTIVE_ARCH = YES;
				PRODUCT_BUNDLE_IDENTIFIER = org.sil.Keyman.ios.EngineDemo;
				PRODUCT_NAME = KeymanEngineDemo;
				PROVISIONING_PROFILE = "";
				"PROVISIONING_PROFILE[sdk=iphoneos*]" = "";
				SDKROOT = iphoneos;
				SWIFT_OBJC_BRIDGING_HEADER = "";
				SWIFT_OPTIMIZATION_LEVEL = "-Onone";
				SWIFT_SWIFT3_OBJC_INFERENCE = Default;
				SWIFT_VERSION = 4.0;
				VALID_ARCHS = "arm64 armv7 armv7s";
			};
			name = "Debug + Sentry";
		};
		CE7E13D5240E00DF00252C00 /* Debug + Sentry */ = {
			isa = XCBuildConfiguration;
			buildSettings = {
				ALWAYS_SEARCH_USER_PATHS = NO;
				CLANG_CXX_LANGUAGE_STANDARD = "gnu++0x";
				CLANG_CXX_LIBRARY = "libc++";
				CLANG_ENABLE_MODULES = YES;
				CLANG_WARN_DIRECT_OBJC_ISA_USAGE = YES_ERROR;
				CLANG_WARN_OBJC_ROOT_CLASS = YES_ERROR;
				CLANG_WARN_UNREACHABLE_CODE = YES;
				CODE_SIGN_ENTITLEMENTS = SystemKeyboard/Tavultesoft.KMEI.SystemKeyboard.entitlements;
				CODE_SIGN_IDENTITY = "Apple Development";
				"CODE_SIGN_IDENTITY[sdk=iphoneos*]" = "iPhone Developer";
				CODE_SIGN_STYLE = Automatic;
				COPY_PHASE_STRIP = NO;
				DEFINES_MODULE = YES;
				DEVELOPMENT_TEAM = 3YE4W86L3G;
				ENABLE_BITCODE = NO;
				ENABLE_STRICT_OBJC_MSGSEND = YES;
				GCC_C_LANGUAGE_STANDARD = gnu99;
				GCC_DYNAMIC_NO_PIC = NO;
				GCC_OPTIMIZATION_LEVEL = 0;
				GCC_PREPROCESSOR_DEFINITIONS = (
					"DEBUG=1",
					"$(inherited)",
				);
				GCC_SYMBOLS_PRIVATE_EXTERN = NO;
				GCC_WARN_ABOUT_RETURN_TYPE = YES_ERROR;
				GCC_WARN_UNINITIALIZED_AUTOS = YES_AGGRESSIVE;
				INFOPLIST_FILE = SystemKeyboard/Info.plist;
				IPHONEOS_DEPLOYMENT_TARGET = 9.0;
				LD_RUNPATH_SEARCH_PATHS = "$(inherited) @executable_path/Frameworks @executable_path/../../Frameworks";
				LIBRARY_SEARCH_PATHS = "$(inherited)";
				METAL_ENABLE_DEBUG_INFO = YES;
				ONLY_ACTIVE_ARCH = YES;
				OTHER_LDFLAGS = "";
				PRODUCT_BUNDLE_IDENTIFIER = org.sil.Keyman.ios.EngineDemo.SystemKeyboard;
				PRODUCT_NAME = "Tavultesoft.KMEI.$(TARGET_NAME:rfc1034identifier)";
				PROVISIONING_PROFILE = "";
				PROVISIONING_PROFILE_SPECIFIER = "";
				SKIP_INSTALL = YES;
				SWIFT_OBJC_BRIDGING_HEADER = "SystemKeyboard/SystemKeyboard-Bridging-Header.h";
				SWIFT_OPTIMIZATION_LEVEL = "-Onone";
				SWIFT_VERSION = 4.0;
			};
			name = "Debug + Sentry";
		};
		CE7E13D6240E00DF00252C00 /* Debug + Sentry */ = {
			isa = XCBuildConfiguration;
			buildSettings = {
				CLANG_ANALYZER_NONNULL = YES;
				CLANG_ANALYZER_NUMBER_OBJECT_CONVERSION = YES_AGGRESSIVE;
				CLANG_CXX_LANGUAGE_STANDARD = "gnu++14";
				CLANG_CXX_LIBRARY = "libc++";
				CLANG_ENABLE_MODULES = YES;
				CLANG_ENABLE_OBJC_WEAK = YES;
				CLANG_WARN_DEPRECATED_OBJC_IMPLEMENTATIONS = YES;
				CLANG_WARN_DIRECT_OBJC_ISA_USAGE = YES_ERROR;
				CLANG_WARN_DOCUMENTATION_COMMENTS = YES;
				CLANG_WARN_OBJC_IMPLICIT_RETAIN_SELF = YES;
				CLANG_WARN_OBJC_ROOT_CLASS = YES_ERROR;
				CLANG_WARN_UNGUARDED_AVAILABILITY = YES_AGGRESSIVE;
				CODE_SIGN_IDENTITY = "iPhone Developer";
				"CODE_SIGN_IDENTITY[sdk=macosx*]" = "Apple Development";
				CODE_SIGN_STYLE = Automatic;
				COPY_PHASE_STRIP = NO;
				DEBUG_INFORMATION_FORMAT = dwarf;
				DEVELOPMENT_TEAM = 3YE4W86L3G;
				GCC_C_LANGUAGE_STANDARD = gnu11;
				GCC_DYNAMIC_NO_PIC = NO;
				GCC_OPTIMIZATION_LEVEL = 0;
				GCC_WARN_ABOUT_RETURN_TYPE = YES_ERROR;
				GCC_WARN_UNINITIALIZED_AUTOS = YES_AGGRESSIVE;
				INFOPLIST_FILE = KeymanEngineTests/Info.plist;
				IPHONEOS_DEPLOYMENT_TARGET = 13.2;
				LD_RUNPATH_SEARCH_PATHS = "$(inherited) @executable_path/Frameworks @loader_path/Frameworks";
				MTL_ENABLE_DEBUG_INFO = INCLUDE_SOURCE;
				MTL_FAST_MATH = YES;
				ONLY_ACTIVE_ARCH = YES;
				PRODUCT_BUNDLE_IDENTIFIER = com.keyman.testing.KeymanEngineTests;
				PRODUCT_NAME = "$(TARGET_NAME)";
				SWIFT_OPTIMIZATION_LEVEL = "-Onone";
				SWIFT_VERSION = 4.0;
				TARGETED_DEVICE_FAMILY = "1,2";
				TEST_HOST = "$(BUILT_PRODUCTS_DIR)/KeymanEngineTestHost.app/KeymanEngineTestHost";
			};
			name = "Debug + Sentry";
		};
		CE7E13D7240E00DF00252C00 /* Debug + Sentry */ = {
			isa = XCBuildConfiguration;
			buildSettings = {
				CLANG_ANALYZER_NONNULL = YES;
				CLANG_ANALYZER_NUMBER_OBJECT_CONVERSION = YES_AGGRESSIVE;
				CLANG_CXX_LANGUAGE_STANDARD = "gnu++14";
				CLANG_CXX_LIBRARY = "libc++";
				CLANG_ENABLE_MODULES = YES;
				CLANG_ENABLE_OBJC_WEAK = YES;
				CLANG_WARN_DIRECT_OBJC_ISA_USAGE = YES_ERROR;
				CLANG_WARN_DOCUMENTATION_COMMENTS = YES;
				CLANG_WARN_OBJC_ROOT_CLASS = YES_ERROR;
				CLANG_WARN_UNGUARDED_AVAILABILITY = YES_AGGRESSIVE;
				CODE_SIGN_STYLE = Automatic;
				COPY_PHASE_STRIP = NO;
				DEBUG_INFORMATION_FORMAT = dwarf;
				DEVELOPMENT_TEAM = WHE552KZN5;
				GCC_C_LANGUAGE_STANDARD = gnu11;
				GCC_DYNAMIC_NO_PIC = NO;
				GCC_OPTIMIZATION_LEVEL = 0;
				GCC_WARN_ABOUT_RETURN_TYPE = YES_ERROR;
				GCC_WARN_UNINITIALIZED_AUTOS = YES_AGGRESSIVE;
				INFOPLIST_FILE = "KeymanEngine/resources/Keyman.bundle/Contents/Resources/KeymanEngine-Info.plist";
				IPHONEOS_DEPLOYMENT_TARGET = 13.2;
				LD_RUNPATH_SEARCH_PATHS = "$(inherited) @executable_path/Frameworks";
				MTL_ENABLE_DEBUG_INFO = INCLUDE_SOURCE;
				MTL_FAST_MATH = YES;
				PRODUCT_BUNDLE_IDENTIFIER = com.keyman.testing.KeymanEngineTestHost;
				PRODUCT_NAME = "$(TARGET_NAME)";
				SWIFT_OPTIMIZATION_LEVEL = "-Onone";
				SWIFT_VERSION = 5.0;
				TARGETED_DEVICE_FAMILY = "1,2";
			};
			name = "Debug + Sentry";
		};
		F24388A314BBD43100A3E055 /* Debug */ = {
			isa = XCBuildConfiguration;
			baseConfigurationReference = 6C0A140E151EA930007FA4AD /* Debug.xcconfig */;
			buildSettings = {
				ALWAYS_SEARCH_USER_PATHS = NO;
				CLANG_ANALYZER_LOCALIZABILITY_NONLOCALIZED = YES;
				CLANG_ENABLE_OBJC_ARC = YES;
				CLANG_WARN_BLOCK_CAPTURE_AUTORELEASING = YES;
				CLANG_WARN_BOOL_CONVERSION = YES;
				CLANG_WARN_COMMA = YES;
				CLANG_WARN_CONSTANT_CONVERSION = YES;
				CLANG_WARN_DEPRECATED_OBJC_IMPLEMENTATIONS = YES;
				CLANG_WARN_EMPTY_BODY = YES;
				CLANG_WARN_ENUM_CONVERSION = YES;
				CLANG_WARN_INFINITE_RECURSION = YES;
				CLANG_WARN_INT_CONVERSION = YES;
				CLANG_WARN_NON_LITERAL_NULL_CONVERSION = YES;
				CLANG_WARN_OBJC_IMPLICIT_RETAIN_SELF = YES;
				CLANG_WARN_OBJC_LITERAL_CONVERSION = YES;
				CLANG_WARN_RANGE_LOOP_ANALYSIS = YES;
				CLANG_WARN_STRICT_PROTOTYPES = YES;
				CLANG_WARN_SUSPICIOUS_MOVE = YES;
				CLANG_WARN_UNREACHABLE_CODE = YES;
				CLANG_WARN__DUPLICATE_METHOD_MATCH = YES;
				DEFINES_MODULE = YES;
				ENABLE_BITCODE = NO;
				ENABLE_STRICT_OBJC_MSGSEND = YES;
				ENABLE_TESTABILITY = YES;
				FRAMEWORK_SEARCH_PATHS = "$(SRCROOT)/../../Carthage/Build/iOS/";
				GCC_NO_COMMON_BLOCKS = YES;
				GCC_WARN_64_TO_32_BIT_CONVERSION = YES;
				GCC_WARN_ABOUT_MISSING_PROTOTYPES = YES;
				GCC_WARN_ABOUT_RETURN_TYPE = YES;
				GCC_WARN_UNDECLARED_SELECTOR = YES;
				GCC_WARN_UNINITIALIZED_AUTOS = YES;
				GCC_WARN_UNUSED_FUNCTION = YES;
				GCC_WARN_UNUSED_VARIABLE = YES;
				IPHONEOS_DEPLOYMENT_TARGET = 8.0;
				KEYMAN_ROOT = "$(SRCROOT)/../../..";
				ONLY_ACTIVE_ARCH = YES;
				SDKROOT = iphoneos;
				SWIFT_ACTIVE_COMPILATION_CONDITIONS = "DEBUG NO_SENTRY";
			};
			name = Debug;
		};
		F24388A414BBD43100A3E055 /* Release */ = {
			isa = XCBuildConfiguration;
			baseConfigurationReference = 6C0A1411151EA930007FA4AD /* Release.xcconfig */;
			buildSettings = {
				ALWAYS_SEARCH_USER_PATHS = NO;
				CLANG_ANALYZER_LOCALIZABILITY_NONLOCALIZED = YES;
				CLANG_ENABLE_OBJC_ARC = YES;
				CLANG_WARN_BLOCK_CAPTURE_AUTORELEASING = YES;
				CLANG_WARN_BOOL_CONVERSION = YES;
				CLANG_WARN_COMMA = YES;
				CLANG_WARN_CONSTANT_CONVERSION = YES;
				CLANG_WARN_DEPRECATED_OBJC_IMPLEMENTATIONS = YES;
				CLANG_WARN_EMPTY_BODY = YES;
				CLANG_WARN_ENUM_CONVERSION = YES;
				CLANG_WARN_INFINITE_RECURSION = YES;
				CLANG_WARN_INT_CONVERSION = YES;
				CLANG_WARN_NON_LITERAL_NULL_CONVERSION = YES;
				CLANG_WARN_OBJC_IMPLICIT_RETAIN_SELF = YES;
				CLANG_WARN_OBJC_LITERAL_CONVERSION = YES;
				CLANG_WARN_RANGE_LOOP_ANALYSIS = YES;
				CLANG_WARN_STRICT_PROTOTYPES = YES;
				CLANG_WARN_SUSPICIOUS_MOVE = YES;
				CLANG_WARN_UNREACHABLE_CODE = YES;
				CLANG_WARN__DUPLICATE_METHOD_MATCH = YES;
				DEFINES_MODULE = YES;
				ENABLE_BITCODE = NO;
				ENABLE_STRICT_OBJC_MSGSEND = YES;
				FRAMEWORK_SEARCH_PATHS = "$(SRCROOT)/../../Carthage/Build/iOS/";
				GCC_NO_COMMON_BLOCKS = YES;
				GCC_WARN_64_TO_32_BIT_CONVERSION = YES;
				GCC_WARN_ABOUT_MISSING_PROTOTYPES = YES;
				GCC_WARN_ABOUT_RETURN_TYPE = YES;
				GCC_WARN_UNDECLARED_SELECTOR = YES;
				GCC_WARN_UNINITIALIZED_AUTOS = YES;
				GCC_WARN_UNUSED_FUNCTION = YES;
				GCC_WARN_UNUSED_VARIABLE = YES;
				IPHONEOS_DEPLOYMENT_TARGET = 8.0;
				KEYMAN_ROOT = "$(SRCROOT)/../../..";
				ONLY_ACTIVE_ARCH = NO;
				SDKROOT = iphoneos;
				SWIFT_OPTIMIZATION_LEVEL = "-Owholemodule";
			};
			name = Release;
		};
		F24388A614BBD43100A3E055 /* Debug */ = {
			isa = XCBuildConfiguration;
			baseConfigurationReference = 6C0A140F151EA930007FA4AD /* Keyman.xcconfig */;
			buildSettings = {
				ALWAYS_EMBED_SWIFT_STANDARD_LIBRARIES = YES;
				CLANG_ENABLE_MODULES = YES;
				CLANG_ENABLE_OBJC_ARC = YES;
				CODE_SIGN_ENTITLEMENTS = KMEI.entitlements;
				CODE_SIGN_IDENTITY = "iPhone Developer";
				"CODE_SIGN_IDENTITY[sdk=iphoneos*]" = "iPhone Developer";
				DEFINES_MODULE = YES;
				DEVELOPMENT_TEAM = 3YE4W86L3G;
				ENABLE_BITCODE = NO;
				IPHONEOS_DEPLOYMENT_TARGET = 9.0;
				LD_RUNPATH_SEARCH_PATHS = "$(inherited) @executable_path/Frameworks";
				LIBRARY_SEARCH_PATHS = "$(inherited)";
				ONLY_ACTIVE_ARCH = YES;
				PRODUCT_BUNDLE_IDENTIFIER = org.sil.Keyman.ios.EngineDemo;
				PRODUCT_NAME = KeymanEngineDemo;
				PROVISIONING_PROFILE = "";
				"PROVISIONING_PROFILE[sdk=iphoneos*]" = "";
				SDKROOT = iphoneos;
				SWIFT_OBJC_BRIDGING_HEADER = "";
				SWIFT_OPTIMIZATION_LEVEL = "-Onone";
				SWIFT_SWIFT3_OBJC_INFERENCE = Default;
				SWIFT_VERSION = 4.0;
				VALID_ARCHS = "arm64 armv7 armv7s";
			};
			name = Debug;
		};
		F24388A714BBD43100A3E055 /* Release */ = {
			isa = XCBuildConfiguration;
			baseConfigurationReference = 6C0A140F151EA930007FA4AD /* Keyman.xcconfig */;
			buildSettings = {
				ALWAYS_EMBED_SWIFT_STANDARD_LIBRARIES = YES;
				CLANG_ENABLE_MODULES = YES;
				CLANG_ENABLE_OBJC_ARC = YES;
				CODE_SIGN_ENTITLEMENTS = KMEI.entitlements;
				CODE_SIGN_IDENTITY = "iPhone Distribution: Summer Institute of Linguistics, Inc (SIL) (3YE4W86L3G)";
				"CODE_SIGN_IDENTITY[sdk=iphoneos*]" = "iPhone Developer";
				DEFINES_MODULE = YES;
				DEVELOPMENT_TEAM = 3YE4W86L3G;
				ENABLE_BITCODE = NO;
				IPHONEOS_DEPLOYMENT_TARGET = 9.0;
				LD_RUNPATH_SEARCH_PATHS = "$(inherited) @executable_path/Frameworks";
				LIBRARY_SEARCH_PATHS = "$(inherited)";
				PRODUCT_BUNDLE_IDENTIFIER = org.sil.Keyman.ios.EngineDemo;
				PRODUCT_NAME = KeymanEngineDemo;
				PROVISIONING_PROFILE = "";
				"PROVISIONING_PROFILE[sdk=iphoneos*]" = "";
				SDKROOT = iphoneos;
				SWIFT_OBJC_BRIDGING_HEADER = "";
				SWIFT_SWIFT3_OBJC_INFERENCE = Default;
				SWIFT_VERSION = 4.0;
				VALID_ARCHS = "arm64 armv7 armv7s";
			};
			name = Release;
		};
/* End XCBuildConfiguration section */

/* Begin XCConfigurationList section */
		98F9D6A31954112F0087AA43 /* Build configuration list for PBXNativeTarget "SystemKeyboard" */ = {
			isa = XCConfigurationList;
			buildConfigurations = (
				98F9D6A41954112F0087AA43 /* Debug */,
				CE7E13D5240E00DF00252C00 /* Debug + Sentry */,
				98F9D6A51954112F0087AA43 /* Release */,
			);
			defaultConfigurationIsVisible = 0;
			defaultConfigurationName = Release;
		};
		9A079DD9223194B100581263 /* Build configuration list for PBXNativeTarget "KeymanEngineTests" */ = {
			isa = XCConfigurationList;
			buildConfigurations = (
				9A079DD7223194B100581263 /* Debug */,
				CE7E13D6240E00DF00252C00 /* Debug + Sentry */,
				9A079DD8223194B100581263 /* Release */,
			);
			defaultConfigurationIsVisible = 0;
			defaultConfigurationName = Release;
		};
		C06D37301F81F4E100F61AE0 /* Build configuration list for PBXNativeTarget "KeymanEngine" */ = {
			isa = XCConfigurationList;
			buildConfigurations = (
				C06D37311F81F4E100F61AE0 /* Debug */,
				CE7E13D2240E00DF00252C00 /* Debug + Sentry */,
				C06D37321F81F4E100F61AE0 /* Release */,
			);
			defaultConfigurationIsVisible = 0;
			defaultConfigurationName = Release;
		};
		C06D37C71F82364E00F61AE0 /* Build configuration list for PBXAggregateTarget "KME-universal" */ = {
			isa = XCConfigurationList;
			buildConfigurations = (
				C06D37C81F82364E00F61AE0 /* Debug */,
				CE7E13D3240E00DF00252C00 /* Debug + Sentry */,
				C06D37C91F82364E00F61AE0 /* Release */,
			);
			defaultConfigurationIsVisible = 0;
			defaultConfigurationName = Release;
		};
		CE4459E423FBBB36003151FD /* Build configuration list for PBXNativeTarget "KeymanEngineTestHost" */ = {
			isa = XCConfigurationList;
			buildConfigurations = (
				CE4459E523FBBB36003151FD /* Debug */,
				CE7E13D7240E00DF00252C00 /* Debug + Sentry */,
				CE4459E623FBBB36003151FD /* Release */,
			);
			defaultConfigurationIsVisible = 0;
			defaultConfigurationName = Release;
		};
		F243887814BBD43000A3E055 /* Build configuration list for PBXProject "KeymanEngine" */ = {
			isa = XCConfigurationList;
			buildConfigurations = (
				F24388A314BBD43100A3E055 /* Debug */,
				CE7E13D1240E00DF00252C00 /* Debug + Sentry */,
				F24388A414BBD43100A3E055 /* Release */,
			);
			defaultConfigurationIsVisible = 0;
			defaultConfigurationName = Release;
		};
		F24388A514BBD43100A3E055 /* Build configuration list for PBXNativeTarget "KeymanEngineDemo" */ = {
			isa = XCConfigurationList;
			buildConfigurations = (
				F24388A614BBD43100A3E055 /* Debug */,
				CE7E13D4240E00DF00252C00 /* Debug + Sentry */,
				F24388A714BBD43100A3E055 /* Release */,
			);
			defaultConfigurationIsVisible = 0;
			defaultConfigurationName = Release;
		};
/* End XCConfigurationList section */
	};
	rootObject = F243887514BBD43000A3E055 /* Project object */;
}<|MERGE_RESOLUTION|>--- conflicted
+++ resolved
@@ -1282,8 +1282,7 @@
 			);
 			runOnlyForDeploymentPostprocessing = 0;
 			shellPath = /bin/sh;
-<<<<<<< HEAD
-			shellScript = ". $KEYMAN_ROOT/resources/build/xcode-utils.sh\n\n# Calls resource script to update build products' versioning.\nphaseSetBundleVersions true\n";
+			shellScript = ". \"$KEYMAN_ROOT/resources/build/xcode-utils.sh\"\n\n# Calls resource script to update build products' versioning.\nphaseSetBundleVersions true\n";
 		};
 		CEC0C66F2410B005003E1BCD /* ShellScript */ = {
 			isa = PBXShellScriptBuildPhase;
@@ -1301,10 +1300,7 @@
 			);
 			runOnlyForDeploymentPostprocessing = 0;
 			shellPath = /bin/sh;
-			shellScript = "# Type a script or drag a script file from your workspace to insert its path.\n. $KEYMAN_ROOT/resources/build/xcode-utils.sh\n\n# Calls resource script to perform the dSYM upload\nphaseSentryDsymUpload \"keyman-ios\"\n";
-=======
-			shellScript = ". \"$KEYMAN_ROOT/resources/build/xcode-utils.sh\"\n\n# Calls resource script to update build products' versioning.\nphaseSetBundleVersions\n";
->>>>>>> 57b99cc8
+			shellScript = "# Type a script or drag a script file from your workspace to insert its path.\n. \"$KEYMAN_ROOT/resources/build/xcode-utils.sh\"\n\n# Calls resource script to perform the dSYM upload\nphaseSentryDsymUpload \"keyman-ios\"\n";
 		};
 /* End PBXShellScriptBuildPhase section */
 
