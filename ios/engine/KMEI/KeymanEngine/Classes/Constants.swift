--- conflicted
+++ resolved
@@ -60,11 +60,8 @@
     return Bundle(path: frameworkBundle.path(forResource: "Keyman", ofType: "bundle")!)!
   }()
 
-<<<<<<< HEAD
   public static let oskFontFilename = "keymanweb-osk.ttf"
-=======
   static let kmwFileName = "keyboard.html"
->>>>>>> 9f03fb33
 }
 
 public enum Util {
