//
//  LexicalModelPickerViewController.swift
//  KeymanEngine
//
//  Created by Randy Boring on 3/19/19.
//  Copyright © 2019 SIL International. All rights reserved.
//

import Foundation
import UIKit

private let toolbarButtonTag = 100
private let toolbarLabelTag = 101
private let toolbarActivityIndicatorTag = 102

class LexicalModelPickerViewController: UITableViewController, UIAlertViewDelegate {
  private var userLexicalModels: [InstallableLexicalModel] = [InstallableLexicalModel]()
  public var language: Language!
  private var updateQueue: [InstallableLexicalModel]?
  private var _isDoneButtonEnabled = false
  private var isDidUpdateCheck = false
  
  private var lexicalModelDownloadStartedObserver: NotificationObserver?
  private var lexicalModelDownloadCompletedObserver: NotificationObserver?
  private var lexicalModelDownloadFailedObserver: NotificationObserver?
  
  public init(_ language: Language) {
    self.language = language
    super.init(nibName: nil, bundle: nil)
  }
  
  required init?(coder aDecoder: NSCoder) {
    fatalError("init(coder:) has not been implemented")
  }
  
  override func viewDidLoad() {
    super.viewDidLoad()
    
    title = "\(language.name) Dictionaries"
    isDidUpdateCheck = false
    updateQueue = nil
    if Manager.shared.canAddNewLexicalModels {
      let addButton = UIBarButtonItem(barButtonSystemItem: .add, target: self,
                                      action: #selector(self.addClicked))
      navigationItem.rightBarButtonItem = addButton
    }
    
    navigationController?.toolbar?.barTintColor = UIColor(red: 0.5, green: 0.75,
                                                          blue: 0.25, alpha: 0.9)
    
    lexicalModelDownloadStartedObserver = NotificationCenter.default.addObserver(
      forName: Notifications.lexicalModelDownloadStarted,
      observer: self,
      function: LexicalModelPickerViewController.lexicalModelDownloadStarted)
    lexicalModelDownloadCompletedObserver = NotificationCenter.default.addObserver(
      forName: Notifications.lexicalModelDownloadCompleted,
      observer: self,
      function: LexicalModelPickerViewController.lexicalModelDownloadCompleted)
    lexicalModelDownloadFailedObserver = NotificationCenter.default.addObserver(
      forName: Notifications.lexicalModelDownloadFailed,
      observer: self,
      function: LexicalModelPickerViewController.lexicalModelDownloadFailed)
    
    log.info("didLoad: LexicalModelPickerViewController (registered lexicalModelDownloadCompleted et al)")
  }
  
  override func viewWillAppear(_ animated: Bool) {
    super.viewWillAppear(animated)
    
    loadUserLexicalModels()
    scroll(toSelectedLexicalModel: false)
  }
  
  override func viewDidAppear(_ animated: Bool) {
    super.viewDidAppear(animated)
    log.info("didAppear: LexicalModelPickerViewController")
    if isDidUpdateCheck || !checkUpdates() {
      return
    }
    
    let toolbarFrame = navigationController!.toolbar!.frame
    let button = UIButton(type: .roundedRect)
    button.addTarget(self, action: #selector(self.updateClicked), for: .touchUpInside)
    
    button.frame = CGRect(x: toolbarFrame.origin.x, y: toolbarFrame.origin.y,
                          width: toolbarFrame.width * 0.95, height: toolbarFrame.height * 0.7)
    button.center = CGPoint(x: toolbarFrame.width / 2, y: toolbarFrame.height / 2)
    button.tintColor = UIColor(red: 0.75, green: 1.0, blue: 0.5, alpha: 1.0)
    button.setTitleColor(UIColor.white, for: .normal)
    button.setTitle("Update available", for: .normal)
    button.autoresizingMask = [.flexibleLeftMargin, .flexibleRightMargin, .flexibleTopMargin,
                               .flexibleBottomMargin, .flexibleWidth, .flexibleHeight]
    button.tag = toolbarButtonTag
    navigationController?.toolbar?.addSubview(button)
    
    navigationController?.setToolbarHidden(false, animated: true)
    scroll(toSelectedLexicalModel: false)
}
  
  // MARK: - Table view data source UITableViewDataSource
  
  override func numberOfSections(in tableView: UITableView) -> Int {
    return 1
  }
  
  override func tableView(_ tableView: UITableView, numberOfRowsInSection section: Int) -> Int {
    return userLexicalModels.count
  }
  
  override func tableView(_ tableView: UITableView, cellForRowAt indexPath: IndexPath) -> UITableViewCell {
    let cellIdentifier = "Cell"
    if let cell = tableView.dequeueReusableCell(withIdentifier: cellIdentifier) {
      return cell
    }
    
    let cell = UITableViewCell(style: .subtitle, reuseIdentifier: cellIdentifier)
    let selectionColor = UIView()
    selectionColor.backgroundColor = UIColor(red: 204.0 / 255.0, green: 136.0 / 255.0, blue: 34.0 / 255.0, alpha: 1.0)
    cell.selectedBackgroundView = selectionColor
    return cell
  }
  
  // TODO: Refactor. Duplicated in LexicalModelInfoViewController
  override func tableView(_ tableView: UITableView, canEditRowAt indexPath: IndexPath) -> Bool {
    if !Manager.shared.canRemoveLexicalModels {
      return false
    }
    
    return true
  }
  
  override func tableView(_ tableView: UITableView, commit editingStyle: UITableViewCellEditingStyle,
                          forRowAt indexPath: IndexPath) {
    if editingStyle != .delete {
      return
    }
    
    let globalIndex = local2globalIndex(indexPath.row)
    if Manager.shared.removeLexicalModel(at: globalIndex) {
      loadUserLexicalModels()
    }
  }
  
  override func tableView(_ tableView: UITableView,
                          accessoryButtonTappedForRowWith indexPath: IndexPath) {
    showLexicalModelInfoView(with: indexPath.row)
  }
  
  func showLexicalModelInfoView(with index: Int) {
    let lm = userLexicalModels[index]
    let version = lm.version
    
    let infoView = LexicalModelInfoViewController()
    infoView.title = lm.name
    infoView.lexicalModelCount = userLexicalModels.count
    infoView.lexicalModelIndex = local2globalIndex(index)
    infoView.lexicalModelID = lm.id
    infoView.languageID = lm.languageID
    infoView.lexicalModelVersion = version
    infoView.isCustomLexicalModel = lm.isCustom
    navigationController?.pushViewController(infoView, animated: true)
  }
  
  // MARK: - UITableViewDelegate

  override func tableView(_ tableView: UITableView,
                          willDisplay cell: UITableViewCell,
                          forRowAt indexPath: IndexPath) {
    cell.selectionStyle = .none
    let lm = userLexicalModels[indexPath.row]
    
    cell.textLabel?.text = lm.name
    cell.detailTextLabel?.text = lm.id // maybe put a longer description here?
    cell.tag = indexPath.row
    
    if Manager.shared.currentLexicalModelID == lm.fullID {
      cell.selectionStyle = .blue
      cell.isSelected = true
      cell.accessoryType = .detailDisclosureButton
    } else {
      cell.selectionStyle = .none
      cell.isSelected = false
      cell.accessoryType = .detailDisclosureButton
    }
  }
  
  override func tableView(_ tableView: UITableView, didSelectRowAt indexPath: IndexPath) {
    switchLexicalModel(indexPath.row)
  }
  
  func local2globalIndex(_ localIndex: Int) -> Int {
    let globalIndex: Int
    if let lang = self.language {
      let lm = userLexicalModels[localIndex]
      globalIndex = Storage.active.userDefaults.userLexicalModels?.firstIndex(where: {
        $0.languageID == lang.id && $0.id == lm.id
      }) ?? 0
    } else {
      globalIndex = localIndex
    }
    return globalIndex
  }
  
  private func lexicalModelDownloadStarted(_ lexicalModels: [InstallableLexicalModel]) {
    view.isUserInteractionEnabled = false
    navigationItem.leftBarButtonItem?.isEnabled = false
    navigationItem.rightBarButtonItem?.isEnabled = false
  }
  
  private func lexicalModelDownloadCompleted(_ lexicalModels: [InstallableLexicalModel]) {
    log.info("lexicalModelDownloadCompleted LexicalModelPicker")
    if view == navigationController?.topViewController?.view {
      if updateQueue == nil {
        return
      }
      Manager.shared.shouldReloadLexicalModel = true
      
      // Update lexicalModel version
      for lexicalModel in lexicalModels {
        Manager.shared.updateUserLexicalModels(with: lexicalModel)
      }
      
      updateQueue!.remove(at: 0)
      if !updateQueue!.isEmpty {
        let langID = updateQueue![0].languageID
        let lmID = updateQueue![0].id
        Manager.shared.downloadLexicalModel(withID: lmID, languageID: langID, isUpdate: true)
      } else {
        loadUserLexicalModels()
        view.isUserInteractionEnabled = true
        navigationItem.leftBarButtonItem?.isEnabled = true
        if navigationItem.rightBarButtonItem != nil {
          navigationItem.rightBarButtonItem?.isEnabled = true
        }
        updateQueue = nil
        let label = navigationController?.toolbar?.viewWithTag(toolbarLabelTag) as? UILabel
        label?.text = "Dictionaries successfully updated!"
        navigationController?.toolbar?.viewWithTag(toolbarActivityIndicatorTag)?.removeFromSuperview()
        Timer.scheduledTimer(timeInterval: 3.0, target: self, selector: #selector(self.hideToolbarDelayed),
                             userInfo: nil, repeats: false)
      }
    } else {
      let label = navigationController?.toolbar?.viewWithTag(toolbarLabelTag) as? UILabel
      label?.text = "Dictionary successfully downloaded!"
      navigationController?.toolbar?.viewWithTag(toolbarActivityIndicatorTag)?.removeFromSuperview()
      Timer.scheduledTimer(timeInterval: 3.0, target: self, selector: #selector(self.hideToolbarDelayed),
                           userInfo: nil, repeats: false)
      
      view.isUserInteractionEnabled = true
      navigationItem.leftBarButtonItem?.isEnabled = true
      if navigationItem.rightBarButtonItem != nil {
        navigationItem.rightBarButtonItem?.isEnabled = true
      }
      
      // Add lexicalModel.
      for lexicalModel in lexicalModels {
        if lexicalModel.languageID == language?.id {
          Manager.shared.addLexicalModel(lexicalModel)
          switchLexicalModel(lexicalModel)
        }
      }
      
      navigationController?.popToRootViewController(animated: true)
    }
  }
  
  private func lexicalModelDownloadFailed(_ notification: LexicalModelDownloadFailedNotification) {
    view.isUserInteractionEnabled = true
    navigationItem.leftBarButtonItem?.isEnabled = true
    if let item = navigationItem.rightBarButtonItem {
      item.isEnabled = true
    }
    
    let title: String
    if view == navigationController?.topViewController?.view {
      updateQueue = nil
      title = "Dictionary Update Error"
    } else {
      title = "Dictionary Download Error"
    }
    navigationController?.setToolbarHidden(true, animated: true)
    
    let alertController = UIAlertController(title: title, message: notification.error.localizedDescription,
                                            preferredStyle: UIAlertControllerStyle.alert)
    alertController.addAction(UIAlertAction(title: "OK",
                                            style: UIAlertActionStyle.cancel,
                                            handler: nil))
    
    self.present(alertController, animated: true, completion: nil)
  }
  
  private func switchLexicalModel(_ model: InstallableLexicalModel) {
    // Switch lexicalModel and register to user defaults.
<<<<<<< HEAD
    let lm = userLexicalModels[index]
    if Manager.shared.registerLexicalModel(lm) {
      Storage.active.userDefaults.set(preferredLexicalModelID: lm.id, forKey: lm.languageID)
=======
    if Manager.shared.registerLexicalModel(model) {
>>>>>>> 44cf7ab4
      tableView.reloadData()
    }
    
    // Register the lexical model in defaults!
    Storage.active.userDefaults.set(preferredLexicalModelID: model.id, forKey: model.languageID)
    
    if !_isDoneButtonEnabled {
      Manager.shared.dismissLexicalModelPicker(self)
    }
  }
  
  private func switchLexicalModel(_ index: Int) {
    switchLexicalModel(userLexicalModels[index])
  }
  
  // if we have a language set, filter models down to those of that language
  private func loadUserLexicalModels() {
    if let lang = self.language {
      userLexicalModels =  Storage.active.userDefaults.userLexicalModels?.filter({
        $0.languageID == lang.id
      }) ?? []
    } else {
      userLexicalModels = Storage.active.userDefaults.userLexicalModels ?? []
    }
    tableView.reloadData()
  }
  
  private func isAdded(languageID langID: String, lexicalModelID lmID: String) -> Bool {
    return userLexicalModels.contains { lm in lm.languageID == langID && lm.id == lmID }
  }
  
  @objc func doneClicked(_ sender: Any) {
    Manager.shared.dismissLexicalModelPicker(self)
  }
  
  @objc func cancelClicked(_ sender: Any) {
    Manager.shared.dismissLexicalModelPicker(self)
  }
  
  @objc func addClicked(_ sender: Any) {
    showAddLexicalModel()
  }
  
  @objc func updateClicked(_ sender: Any) {
    navigationController?.toolbar?.viewWithTag(toolbarButtonTag)?.removeFromSuperview()
    let toolbarFrame = navigationController!.toolbar!.frame
    let width = toolbarFrame.width * 0.95
    let height = toolbarFrame.height * 0.7
    let labelFrame = CGRect(x: toolbarFrame.origin.x, y: toolbarFrame.origin.y,
                            width: width, height: height)
    
    let label = UILabel(frame: labelFrame)
    label.backgroundColor = UIColor.clear
    label.textColor = UIColor.white
    label.textAlignment = .center
    label.center = CGPoint(x: width * 0.5, y: height * 0.5)
    label.text = "Updating\u{2026}"
    label.autoresizingMask = [.flexibleLeftMargin, .flexibleRightMargin, .flexibleTopMargin,
                              .flexibleBottomMargin, .flexibleWidth, .flexibleHeight]
    label.tag = toolbarLabelTag
    
    let indicatorView = UIActivityIndicatorView(activityIndicatorStyle: .gray)
    indicatorView.center = CGPoint(x: width - indicatorView.frame.width, y: height * 0.5)
    indicatorView.autoresizingMask = [.flexibleLeftMargin, .flexibleTopMargin, .flexibleBottomMargin]
    indicatorView.tag = toolbarActivityIndicatorTag
    indicatorView.startAnimating()
    navigationController?.toolbar?.addSubview(label)
    navigationController?.toolbar?.addSubview(indicatorView)
    setIsDoneButtonEnabled(true)
    updateLexicalModels()
  }
  
  private func checkUpdates() -> Bool {
    if Manager.shared.apiLexicalModelRepository.lexicalModels == nil {
      return false
    }
    
    isDidUpdateCheck = true
    return userLexicalModels.contains { lexicalModel in
      let lmID = lexicalModel.id
      return Manager.shared.stateForLexicalModel(withID: lmID) == .needsUpdate
    }
  }
  
  private func updateLexicalModels() {
    updateQueue = []
    var lmIDs = Set<String>()
    for lm in userLexicalModels {
      let lmState = Manager.shared.stateForLexicalModel(withID: lm.id)
      if lmState == .needsUpdate {
        if !lmIDs.contains(lm.id) {
          lmIDs.insert(lm.id)
          updateQueue!.append(lm)
        }
      }
    }
    
    if !updateQueue!.isEmpty {
      let langID = updateQueue![0].languageID
      let lmID = updateQueue![0].id
      Manager.shared.downloadLexicalModel(withID: lmID, languageID: langID, isUpdate: true)
    }
  }
  
  private func scroll(toSelectedLexicalModel animated: Bool) {
    let index = userLexicalModels.index { lm in
      return Manager.shared.currentLexicalModelID == lm.fullID
    }
    
    if let index = index {
      let indexPath = IndexPath(row: index, section: 0)
      tableView.scrollToRow(at: indexPath, at: .middle, animated: animated)
      
    }
  }
  
  private func setIsDoneButtonEnabled(_ value: Bool) {
    _isDoneButtonEnabled = value
    if _isDoneButtonEnabled {
      let doneButton = UIBarButtonItem(title: "Done", style: .plain, target: self,
                                       action: #selector(self.doneClicked))
      navigationItem.leftBarButtonItem = doneButton
    } else {
      let cancelButton = UIBarButtonItem(barButtonSystemItem: .cancel, target: self,
                                         action: #selector(self.cancelClicked))
      navigationItem.leftBarButtonItem = cancelButton
    }
  }
  
  @objc func hideToolbarDelayed(_ timer: Timer) {
    navigationController?.setToolbarHidden(true, animated: true)
  }
  
  func showAddLexicalModel() {
    //get list of lexical models for this languageID and show it
    func listCompletionHandler(lexicalModels: [LexicalModel]?, error: Error?) -> Void {
      if let error = error {
        log.info("Failed to fetch lexical model list for "+language.id+". error: "+(error as! String))
        DispatchQueue.main.async {
          self.lexicalModelDownloadFailed(LexicalModelDownloadFailedNotification(lmOrLanguageID: self.language.id, error: error))
        }
      } else if nil == lexicalModels {
        log.info("No lexical models available for language \(language.id) (nil)")
      } else if 0 == lexicalModels?.count {
        log.info("No lexical models available for language \(language.id) (empty)")
      } else {
        log.info("Fetched lexical model list for "+language.id+".")
        // show the list of lexical models (on the main thread)
        DispatchQueue.main.async {
          let button: UIButton? = (self.navigationController?.toolbar?.viewWithTag(toolbarButtonTag) as? UIButton)
          button?.isEnabled = false
          let vc = LanguageLMDetailViewController(language: self.language)
          vc.lexicalModels = lexicalModels!
          self.navigationController?.pushViewController(vc, animated: true)
        }
      }
    }
    
    Manager.shared.apiLexicalModelRepository.fetchList(languageID: language.id, completionHandler: listCompletionHandler)
  }
  
}
<|MERGE_RESOLUTION|>--- conflicted
+++ resolved
@@ -291,13 +291,7 @@
   
   private func switchLexicalModel(_ model: InstallableLexicalModel) {
     // Switch lexicalModel and register to user defaults.
-<<<<<<< HEAD
-    let lm = userLexicalModels[index]
-    if Manager.shared.registerLexicalModel(lm) {
-      Storage.active.userDefaults.set(preferredLexicalModelID: lm.id, forKey: lm.languageID)
-=======
     if Manager.shared.registerLexicalModel(model) {
->>>>>>> 44cf7ab4
       tableView.reloadData()
     }
     
