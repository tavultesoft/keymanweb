//
//  KeymanWebViewController.swift
//  KeymanEngine
//
//  Created by Gabriel Wong on 2017-10-31.
//  Copyright © 2017 SIL International. All rights reserved.
//

import UIKit
import WebKit
import AudioToolbox

private let keyboardChangeHelpText = "Tap here to change keyboard"

private let subKeyColor = #colorLiteral(red: 244.0 / 255.0, green: 244.0 / 255.0, blue: 244.0 / 255.0, alpha: 1.0)
private let subKeyColorHighlighted = #colorLiteral(red: 136.0 / 255.0, green: 136.0 / 255.0, blue: 1.0, alpha: 1.0)

// UI In-App Keyboard Constants
private let phonePortraitInAppKeyboardHeight: CGFloat = 183.0
private let phoneLandscapeInAppKeyboardHeight: CGFloat = 183.0
private let padPortraitInAppKeyboardHeight: CGFloat = 385.0
private let padLandscapeInAppKeyboardHeight: CGFloat = 385.0

// UI System Keyboard Constants
private let phonePortraitSystemKeyboardHeight: CGFloat = 216.0
private let phoneLandscapeSystemKeyboardHeight: CGFloat = 162.0
private let padPortraitSystemKeyboardHeight: CGFloat = 264.0
private let padLandscapeSystemKeyboardHeight: CGFloat = 352.0

// MARK: - UIViewController
class KeymanWebViewController: UIViewController {
  let storage: Storage
  weak var delegate: KeymanWebDelegate?
  private var useSpecialFont = false

  // Views
  var webView: WKWebView?
  private var helpBubbleView: PopoverView?
  private var keyPreviewView: KeyPreviewView?
  private var subKeysView: SubKeysView?
  private var keyboardMenuView: KeyboardMenuView?

  // Arrays
  private var subKeyIDs: [String] = []
  private var subKeyTexts: [String] = []
  private var subKeys: [UIButton] = []

  private var subKeyAnchor = CGRect.zero
  
  /// Stores the keyboard view's current size.
  private var kbSize: CGSize = CGSize.zero

  init(storage: Storage) {
    self.storage = storage
    super.init(nibName: nil, bundle: nil)
    
    _ = view
  }

  required init?(coder aDecoder: NSCoder) {
    fatalError("init(coder:) has not been implemented")
  }
  
  @objc func fixLayout() {
    view.setNeedsLayout()
    view.layoutIfNeeded()
    
    keyboardSize = view.bounds.size
  }
  
  open override func viewWillTransition(to size: CGSize, with coordinator: UIViewControllerTransitionCoordinator) {
    super.viewWillTransition(to: size, with: coordinator)

    if Manager.shared.isKeymanHelpOn {
      showHelpBubble(afterDelay: 1.5)
    }

    coordinator.animateAlongsideTransition(in: nil, animation: {
      _ in
        self.fixLayout()
    }, completion: {
      _ in
      // When going from landscape to portrait, the value is often not properly set until the end of the call chain.
      // A simple, ultra-short timer allows us to quickly rectify the value in these cases to correct the keyboard.
      Timer.scheduledTimer(timeInterval: 0.01, target: self, selector: #selector(self.fixLayout), userInfo: nil, repeats: false)
    })
  }

  override func loadView() {
    let config = WKWebViewConfiguration()
    let prefs = WKPreferences()
    prefs.javaScriptEnabled = true
    config.preferences = prefs
    config.suppressesIncrementalRendering = false

    let userContentController = WKUserContentController()
    userContentController.add(self, name: "keyman")
    config.userContentController = userContentController

    webView = WKWebView(frame: CGRect(origin: .zero, size: keyboardSize), configuration: config)
    webView!.isOpaque = false
    webView!.translatesAutoresizingMaskIntoConstraints = false
    webView!.backgroundColor = UIColor.clear
    webView!.navigationDelegate = self
    webView!.scrollView.isScrollEnabled = false
    
    view = webView

    // Set UILongPressGestureRecognizer to show sub keys
    let hold = UILongPressGestureRecognizer(target: self, action: #selector(self.holdAction))
    hold.minimumPressDuration = 0.5
    hold.delegate = self
    view.addGestureRecognizer(hold)

    NotificationCenter.default.addObserver(self, selector: #selector(self.keyboardWillShow),
                                           name: .UIKeyboardWillShow, object: nil)
    NotificationCenter.default.addObserver(self, selector: #selector(self.keyboardWillHide),
                                           name: .UIKeyboardWillHide, object: nil)

    reloadKeyboard()
  }

  override func viewWillAppear(_ animated: Bool) {
    super.viewWillAppear(animated)
  }
  
  // Very useful for immediately adjusting the WebView's properties upon loading.
  override func viewDidAppear(_ animated: Bool) {
    fixLayout()
  }
}

// MARK: - JavaScript functions
extension KeymanWebViewController {
  func languageMenuPosition(_ completion: @escaping (CGRect) -> Void) {
    webView!.evaluateJavaScript("langMenuPos();") { result, _ in
      guard let result = result as? String, !result.isEmpty else {
        return
      }
      let components = result.components(separatedBy: ",")
      let x = CGFloat(Float(components[0])!)
      let y = CGFloat(Float(components[1])!)
      let w = CGFloat(Float(components[2])!)
      let h = CGFloat(Float(components[3])!)
      completion(KeymanWebViewController.keyFrame(x: x, y: y, w: w, h: h))
    }
  }

  // FIXME: text is unused in the JS
  func executePopupKey(id: String, text: String) {
    // Text must be checked for ', ", and \ characters; they must be escaped properly!
    do {
      let encodingArray = [ text ];
      let jsonString = try String(data: JSONSerialization.data(withJSONObject: encodingArray), encoding: .utf8)!
      let start = jsonString.index(jsonString.startIndex, offsetBy: 2)
      let end = jsonString.index(jsonString.endIndex, offsetBy: -2)
      let escapedText = jsonString[start..<end]
      
      let cmd = "executePopupKey(\"\(id)\",\"\(escapedText)\");"
      webView!.evaluateJavaScript(cmd, completionHandler: nil)
    } catch {
      log.error(error)
      return
    }
  }

  func setOskWidth(_ width: Int) {
    webView?.evaluateJavaScript("setOskWidth(\(width));", completionHandler: nil)
  }

  func setOskHeight(_ height: Int) {
    webView?.evaluateJavaScript("setOskHeight(\(height));", completionHandler: nil)
  }

  func setPopupVisible(_ visible: Bool) {
    webView!.evaluateJavaScript("popupVisible(\(visible));", completionHandler: nil)
  }

  func setCursorRange(_ range: NSRange) {
    if range.location != NSNotFound {
      webView!.evaluateJavaScript("setCursorRange(\(range.location),\(range.length));", completionHandler: nil)
    }
  }

  func setText(_ text: String?) {
    var text = text ?? ""
    text = text.replacingOccurrences(of: "\\", with: "\\\\")
    text = text.replacingOccurrences(of: "'", with: "\\'")
    text = text.replacingOccurrences(of: "\n", with: "\\n")
    webView!.evaluateJavaScript("setKeymanVal('\(text)');", completionHandler: nil)
  }

  func setDeviceType(_ idiom: UIUserInterfaceIdiom) {
    let type: String
    switch idiom {
    case .phone:
      type = "AppleMobile"
    case .pad:
      type = "AppleTablet"
    default:
      log.error("Unexpected interface idiom: \(idiom)")
      return
    }
    webView!.evaluateJavaScript("setDeviceType('\(type)');", completionHandler: nil)
  }

  private func fontObject(from font: Font?, keyboardID: String, isOsk: Bool) -> [String: Any]? {
    guard let font = font else {
      return nil
    }
    // family does not have to match the name in the font file. It only has to be unique.
    return [
      "family": "\(keyboardID)__\(isOsk ? "osk" : "display")",
      "files": font.source.map { storage.fontURL(forKeyboardID: keyboardID, filename: $0).absoluteString }
    ]
  }

  func setKeyboard(_ keyboard: InstallableKeyboard) {
    var stub: [String: Any] = [
      "KI": "Keyboard_\(keyboard.id)",
      "KN": keyboard.name,
      "KLC": keyboard.languageID,
      "KL": keyboard.languageName,
      "KF": storage.keyboardURL(for: keyboard).absoluteString
    ]
    let displayFont = fontObject(from: keyboard.font, keyboardID: keyboard.id, isOsk: false)
    let oskFont = fontObject(from: keyboard.oskFont, keyboardID: keyboard.id, isOsk: true) ?? displayFont
    if let displayFont = displayFont {
      stub["KFont"] = displayFont
    }
    if let oskFont = oskFont {
      stub["KOskFont"] = oskFont
    }

    let data: Data
    do {
      data = try JSONSerialization.data(withJSONObject: stub, options: [])
    } catch {
      log.error("Failed to serialize keyboard stub: \(error)")
      return
    }
    guard let stubString = String(data: data, encoding: .utf8) else {
      log.error("Failed to create stub string")
      return
    }

    log.debug("Keyboard stub: \(stubString)")
    webView!.evaluateJavaScript("setKeymanLanguage(\(stubString));", completionHandler: nil)
  }
    
<<<<<<< HEAD
  func registerLexicalModel(_ lexicalModel: InstallableLexicalModel) {
    let stub: [String: Any] = [
      "id": "LexicalModel_\(lexicalModel.id)",
      "languages": [lexicalModel.languageID], // Change when InstallableLexicalModel is updated to store an array
      "path": storage.lexicalModelURL(for: lexicalModel).absoluteString
=======
  func setLexicalModel(_ lexicalModel: InstallableLexicalModel) {
    let stub: [String: Any] = [
      "KI": "LexicalModel_\(lexicalModel.id)",
      "KN": lexicalModel.name,
      "KLC": lexicalModel.languageID,
//      "KL": lexicalModel.languageName,
      "KF": storage.lexicalModelURL(for: lexicalModel).absoluteString
>>>>>>> 04fd0077
    ]
  
    let data: Data
    do {
      data = try JSONSerialization.data(withJSONObject: stub, options: [])
    } catch {
      log.error("Failed to serialize lexical model stub: \(error)")
      return
    }
    guard let stubString = String(data: data, encoding: .utf8) else {
      log.error("Failed to create stub string")
      return
    }
  
    log.debug("LexicalModel stub: \(stubString)")
<<<<<<< HEAD
    webView!.evaluateJavaScript("keyman.registerModel(\(stubString));", completionHandler: nil)
=======
    webView!.evaluateJavaScript("setKeymanLanguage(\(stubString));", completionHandler: nil)
>>>>>>> 04fd0077
  }
}

// MARK: - WKScriptMessageHandler
extension KeymanWebViewController: WKScriptMessageHandler {
  func userContentController(_ userContentController: WKUserContentController,
                             didReceive message: WKScriptMessage) {
    guard let fragment = message.body as? String, !fragment.isEmpty else {
      return
    }

    if fragment.hasPrefix("#insertText-") {
      let dnRange = fragment.range(of: "+dn=")!
      let sRange = fragment.range(of: "+s=")!
      let drRange = fragment.range(of: "+dr=")!

      let dn = Int(fragment[dnRange.upperBound..<sRange.lowerBound])!
      let s = fragment[sRange.upperBound..<drRange.lowerBound]
      // This computes the number of requested right-deletion characters.
      // Use it when we're ready to implement that.
      // Our .insertText will need to be adjusted accordingly.
      _ = Int(fragment[drRange.upperBound...])!

      // KMW uses dn == -1 to perform special processing of deadkeys.
      // This is handled outside of Swift so we don't delete any characters.
      let numCharsToDelete = max(0, dn)
      let newText = String(s).stringFromUTF16CodeUnits() ?? ""
      insertText(self, numCharsToDelete: numCharsToDelete, newText: newText)
      delegate?.insertText(self, numCharsToDelete: numCharsToDelete, newText: newText)
    } else if fragment.hasPrefix("#showKeyPreview-") {
      let xKey = fragment.range(of: "+x=")!
      let yKey = fragment.range(of: "+y=")!
      let wKey = fragment.range(of: "+w=")!
      let hKey = fragment.range(of: "+h=")!
      let tKey = fragment.range(of: "+t=")!

      let x = CGFloat(Float(fragment[xKey.upperBound..<yKey.lowerBound])!)
      let y = CGFloat(Float(fragment[yKey.upperBound..<wKey.lowerBound])!)
      let w = CGFloat(Float(fragment[wKey.upperBound..<hKey.lowerBound])!)
      let h = CGFloat(Float(fragment[hKey.upperBound..<tKey.lowerBound])!)
      let t = String(fragment[tKey.upperBound...])

      let frame = KeymanWebViewController.keyFrame(x: x, y: y, w: w, h: h)
      let preview = t.stringFromUTF16CodeUnits() ?? ""
      showKeyPreview(self, keyFrame: frame, preview: preview)
      delegate?.showKeyPreview(self, keyFrame: frame, preview: preview)
    } else if fragment.hasPrefix("#dismissKeyPreview-") {
      dismissKeyPreview(self)
      delegate?.dismissKeyPreview(self)
    } else if fragment.hasPrefix("#showMore-") {
      let baseFrameKey = fragment.range(of: "+baseFrame=")!
      let keysKey = fragment.range(of: "+keys=")!
      let fontKey = fragment.range(of: "+font=")
      let baseFrame = fragment[baseFrameKey.upperBound..<keysKey.lowerBound]
      let keys = fragment[keysKey.upperBound..<(fontKey?.lowerBound ?? fragment.endIndex)]
      let useSpecialFont = fontKey != nil

      let frameComponents = baseFrame.components(separatedBy: ",")
      let x = CGFloat(Float(frameComponents[0])!)
      let y = CGFloat(Float(frameComponents[1])!)
      let w = CGFloat(Float(frameComponents[2])!)
      let h = CGFloat(Float(frameComponents[3])!)
      let frame = KeymanWebViewController.keyFrame(x: x, y: y, w: w, h: h)

      let keyArray = keys.components(separatedBy: ";")
      var subkeyIDs: [String] = []
      var subkeyTexts: [String] = []

      for key in keyArray {
        let values = key.components(separatedBy: ":")
        switch values.count {
        case 1:
          let id = values[0]
          subkeyIDs.append(id)
          // id is in the form layer-keyID. We only process keyIDs with prefix U_.
          if let index = id.range(of: "-U_", options: .backwards)?.upperBound,
            let codepoint = UInt32(id[index...], radix: 16),
            let scalar = Unicode.Scalar(codepoint) {
            subkeyTexts.append(String(Character(scalar)))
          } else {
            subkeyTexts.append("")
          }
        case 2:
          subkeyIDs.append(values[0])
          subkeyTexts.append(values[1].stringFromUTF16CodeUnits() ?? "")
        default:
          log.warning("Unexpected subkey key: \(key)")
        }
      }

      showSubkeys(self,
                  keyFrame: frame,
                  subkeyIDs: subkeyIDs,
                  subkeyTexts: subkeyTexts,
                  useSpecialFont: useSpecialFont)
      delegate?.showSubkeys(self,
                            keyFrame: frame,
                            subkeyIDs: subkeyIDs,
                            subkeyTexts: subkeyTexts,
                            useSpecialFont: useSpecialFont)
    } else if fragment.hasPrefix("#menuKeyDown-") {
      menuKeyDown(self)
      delegate?.menuKeyDown(self)
    } else if fragment.hasPrefix("#menuKeyUp-") {
      menuKeyUp(self)
      delegate?.menuKeyUp(self)
    } else if fragment.hasPrefix("#hideKeyboard-") {
      hideKeyboard(self)
      Manager.shared.hideKeyboard()
    } else if fragment.hasPrefix("ios-log:#iOS#") {
      let message = fragment.dropFirst(13)
      log.info("KMW Log: \(message)")
    } else if fragment.hasPrefix("#beep-") {
      beep(self)
      delegate?.beep(self)
    } else {
      log.error("Unexpected KMW event: \(fragment)")
    }
  }

  private static func keyFrame(x: CGFloat, y: CGFloat, w: CGFloat, h: CGFloat) -> CGRect {
    // kmw adds w/2 to x.
    return CGRect(x: x - w / 2.0, y: y, width: w, height: h)
  }
  
  public func beep(_ keymanWeb: KeymanWebViewController) {
    let vibrationSupport = Manager.shared.vibrationSupportLevel
    let kSystemSoundID_MediumVibrate: SystemSoundID = 1520

    if vibrationSupport == .none {
      // TODO:  Find something we can do visually and/or audibly to provide feedback.
    } else if vibrationSupport == .basic {
      // The publicly-suggested kSystemSoundID_Vibrate lasts for 0.4 seconds.
      // Better than nothing, though it's easily too long for a proper beep.
      AudioServicesPlaySystemSound(kSystemSoundID_Vibrate)
    } else if vibrationSupport == .basic_plus {
      // Code 1519 is near-undocumented, but should result in a 'weaker'/shorter vibration.
      // Corresponds directly to UIImpactFeedbackGenerator below, but on select phones that
      // don't support that part of the API.
      //
      // Ref: https://stackoverflow.com/questions/10570553/how-to-set-iphone-vibrate-length/44495798#44495798
      // Not usable by older iPhone models.
      AudioServicesPlaySystemSound(kSystemSoundID_MediumVibrate)
    } else { // if vibrationSupport == .taptic
      if #available(iOSApplicationExtension 10.0, *) {
        // Available with iPhone 7 and beyond, we can now produce nicely customized haptic feedback.
        // We use this style b/c it's short, and in essence it is a minor UI element collision -
        // a single key with blocked (erroneous) output.
        // Oddly, is a closer match to SystemSoundID 1520 than 1521.
        let vibrator = UIImpactFeedbackGenerator(style: UIImpactFeedbackGenerator.FeedbackStyle.heavy)
        vibrator.impactOccurred()
      } else {
        // Fallback on earlier feedback style
        AudioServicesPlaySystemSound(kSystemSoundID_MediumVibrate)
      }
    }
  }
}

// MARK: - WKNavigationDelegate
extension KeymanWebViewController: WKNavigationDelegate {
  func webView(_ webView: WKWebView, didFinish navigation: WKNavigation!) {
    guard let url = webView.url else {
      return
    }
    guard url.lastPathComponent == Resources.kmwFilename && (url.fragment?.isEmpty ?? true) else {
      return
    }
    keyboardLoaded(self)
    delegate?.keyboardLoaded(self)
  }
}

// MARK: - KeymanWebDelegate
extension KeymanWebViewController: KeymanWebDelegate {
  func keyboardLoaded(_ keymanWeb: KeymanWebViewController) {
    delegate?.keyboardLoaded(keymanWeb)

    log.info("Loaded keyboard.")
    resizeKeyboard()
    setDeviceType(UIDevice.current.userInterfaceIdiom)

    let shouldReloadKeyboard = Manager.shared.shouldReloadKeyboard
    var newKb = Defaults.keyboard
    if Manager.shared.currentKeyboardID == nil && !shouldReloadKeyboard {
      let userData = Manager.shared.isSystemKeyboard ? UserDefaults.standard : Storage.active.userDefaults
      if let id = userData.currentKeyboardID {
        if let kb = Storage.active.userDefaults.userKeyboard(withFullID: id) {
          newKb = kb
        }
      } else if let userKbs = Storage.active.userDefaults.userKeyboards, !userKbs.isEmpty {
        newKb = userKbs[0]
      }
      log.info("Setting initial keyboard.")
      _ = Manager.shared.setKeyboard(newKb)
    }
    
    fixLayout()

    NotificationCenter.default.post(name: Notifications.keyboardLoaded, object: self, value: newKb)
    if shouldReloadKeyboard {
      NSObject.cancelPreviousPerformRequests(withTarget: self, selector: #selector(self.resetKeyboard), object: nil)
      perform(#selector(self.resetKeyboard), with: nil, afterDelay: 0.25)
      Manager.shared.shouldReloadKeyboard = false
    }
  }
  
  func insertText(_ view: KeymanWebViewController, numCharsToDelete: Int, newText: String) {
    dismissHelpBubble()
    Manager.shared.isKeymanHelpOn = false
  }

  func showKeyPreview(_ view: KeymanWebViewController, keyFrame: CGRect, preview: String) {
    if UIDevice.current.userInterfaceIdiom == .pad
      || (Util.isSystemKeyboard && Manager.shared.inputViewController.activeTopBarHeight == 0)
      || isSubKeysMenuVisible {
      return
    }

    dismissKeyPreview()
    clearSubKeyArrays()

    keyPreviewView = KeyPreviewView(frame: keyFrame)

    keyPreviewView!.setLabelText(preview)

    let oskFontName = Manager.shared.oskFontNameForKeyboard(withFullID: Manager.shared.currentKeyboardID!)
      ?? Manager.shared.fontNameForKeyboard(withFullID: Manager.shared.currentKeyboardID!)
    keyPreviewView!.setLabelFont(oskFontName)
    self.view.addSubview(keyPreviewView!)
  }

  func dismissKeyPreview(_ view: KeymanWebViewController) {
    if UIDevice.current.userInterfaceIdiom == .pad || keyPreviewView == nil {
      return
    }

    let dismissKeyPreview = #selector(self.dismissKeyPreview as () -> Void)
    NSObject.cancelPreviousPerformRequests(withTarget: self, selector: dismissKeyPreview, object: nil)
    perform(dismissKeyPreview, with: nil, afterDelay: 0.1)
    clearSubKeyArrays()
  }

  func showSubkeys(_ view: KeymanWebViewController,
                   keyFrame: CGRect,
                   subkeyIDs: [String],
                   subkeyTexts: [String],
                   useSpecialFont: Bool) {
    dismissHelpBubble()
    Manager.shared.isKeymanHelpOn = false
    dismissSubKeys()
    dismissKeyboardMenu()

    subKeyAnchor = keyFrame
    subKeyIDs = subkeyIDs
    subKeyTexts = subkeyTexts
    self.useSpecialFont = useSpecialFont
  }

  func menuKeyUp(_ view: KeymanWebViewController) {
    dismissHelpBubble()
    Manager.shared.isKeymanHelpOn = false
    if Util.isSystemKeyboard {
      let userData = UserDefaults.standard
      userData.set(true, forKey: Key.keyboardPickerDisplayed)
      userData.synchronize()
    }
  }

  func hideKeyboard(_ view: KeymanWebViewController) {
    dismissHelpBubble()
    dismissSubKeys()
    dismissKeyboardMenu()
  }
}

// MARK: - UIGestureRecognizerDelegate
extension KeymanWebViewController: UIGestureRecognizerDelegate {
  public func gestureRecognizer(_ gestureRecognizer: UIGestureRecognizer,
                                shouldRecognizeSimultaneouslyWith otherGestureRecognizer: UIGestureRecognizer) -> Bool {
    return true
  }

  @objc func holdAction(_ sender: UILongPressGestureRecognizer) {
    switch sender.state {
    case .ended:
      // Touch Ended
      if let subKeysView = subKeysView {
        subKeysView.removeFromSuperview()
        subKeysView.subviews.forEach { $0.removeFromSuperview() }
        self.subKeysView = nil
        setPopupVisible(false)
      }
      var buttonClicked = false
      for button in subKeys where button.isHighlighted {
        button.isHighlighted = false
        button.backgroundColor = subKeyColor
        button.isEnabled = false
        button.sendActions(for: .touchUpInside)
        buttonClicked = true
        break
      }
      if !buttonClicked {
        clearSubKeyArrays()
      }
    case .began:
      // Touch & Hold Began
      let touchPoint = sender.location(in: sender.view)
      // Check if touch was for language menu button
      languageMenuPosition { keyFrame in
        if keyFrame.contains(touchPoint) {
          self.delegate?.menuKeyHeld(self)
          return
        }
        self.touchHoldBegan()
      }
    default:
      // Hold & Move
      guard let subKeysView = subKeysView else {
        return
      }
      let touchPoint = sender.location(in: subKeysView.containerView)
      for button in subKeys {
        if button.frame.contains(touchPoint) {
          button.isEnabled = true
          button.isHighlighted = true
          button.backgroundColor = subKeyColorHighlighted
        } else {
          button.isHighlighted = false
          button.isEnabled = false
          button.backgroundColor = subKeyColor
        }
      }
    }
  }

  private func touchHoldBegan() {
    let isPad = UIDevice.current.userInterfaceIdiom == .pad
    let fontSize = isPad ? UIFont.buttonFontSize * 2 : UIFont.buttonFontSize

    let oskFontName = Manager.shared.oskFontNameForKeyboard(withFullID: Manager.shared.currentKeyboardID!)
      ?? Manager.shared.fontNameForKeyboard(withFullID: Manager.shared.currentKeyboardID!)

    if subKeyIDs.isEmpty {
      subKeys = []
      return
    }

    subKeys = subKeyTexts.enumerated().map { i, subKeyText in
      let button = UIButton(type: .custom)
      button.tag = i
      button.backgroundColor = subKeyColor
      button.setRoundedBorder(withRadius: 4.0, borderWidth: 1.0, color: .gray)
      button.setTitleColor(.black, for: .disabled)
      button.setTitleColor(.black, for: .highlighted)

      if let oskFontName = oskFontName {
        button.titleLabel?.font = UIFont(name: oskFontName, size: fontSize)
      } else {
        button.titleLabel?.font = UIFont.systemFont(ofSize: fontSize)
      }

      if useSpecialFont{
        if FontManager.shared.registerFont(at: Storage.active.specialOSKFontURL),
          let fontName = FontManager.shared.fontName(at: Storage.active.specialOSKFontURL) {
            button.titleLabel?.font = UIFont(name: fontName, size: fontSize)
        }
        button.setTitleColor(.gray, for: .disabled)
      }

      button.addTarget(self, action: #selector(subKeyButtonClick), for: .touchUpInside)

      // Detect the text width for subkeys.  The 'as Any' silences an inappropriate warning from Swift.
      let textSize = subKeyText.size(withAttributes: [NSAttributedStringKey.font: button.titleLabel?.font! as Any])
      var displayText = subKeyText
      
      if textSize.width <= 0 && subKeyText.count > 0 {
        // It's probably a diacritic in need of a combining character!
        // Also check if the language is RTL!
        if Manager.shared.currentKeyboard?.isRTL ?? false {
          displayText = "\u{200f}\u{25cc}" + subKeyText
        } else {
          displayText = "\u{25cc}" + subKeyText
        }
      }

      button.setTitle(displayText, for: .normal)
      button.tintColor = UIColor(red: 181.0 / 255.0, green: 181.0 / 255.0, blue: 181.0 / 255.0, alpha: 1.0)
      button.isEnabled = false
      return button
    }

    dismissKeyPreview()
    subKeysView = SubKeysView(keyFrame: subKeyAnchor, subKeys: subKeys)
    view.addSubview(subKeysView!)
    setPopupVisible(true)
  }

  @objc func subKeyButtonClick(_ sender: UIButton) {
    let keyIndex = sender.tag
    if keyIndex < subKeyIDs.count && keyIndex < subKeyTexts.count {
      let subKeyID = subKeyIDs[keyIndex]
      let subKeyText = subKeyTexts[keyIndex]
      executePopupKey(id: subKeyID, text: subKeyText)
    }
    subKeys.removeAll()
    subKeyIDs.removeAll()
    subKeyTexts.removeAll()
  }
}

// MARK: - Manage views
extension KeymanWebViewController {
  // MARK: - Sizing
  public var keyboardHeight: CGFloat {
    return keyboardSize.height
  }

  func constraintTargetHeight(isPortrait: Bool) -> CGFloat {
    if UIDevice.current.userInterfaceIdiom == .pad {
      if isPortrait {
        return Util.isSystemKeyboard ? padPortraitSystemKeyboardHeight : padPortraitInAppKeyboardHeight
      } else {
        return Util.isSystemKeyboard ? padLandscapeSystemKeyboardHeight : padLandscapeInAppKeyboardHeight
      }
    } else {
      if isPortrait {
        return Util.isSystemKeyboard ? phonePortraitSystemKeyboardHeight : phonePortraitInAppKeyboardHeight
      } else {
        return Util.isSystemKeyboard ? phoneLandscapeSystemKeyboardHeight : phoneLandscapeInAppKeyboardHeight
      }
    }
  }

  var keyboardWidth: CGFloat {
    return keyboardSize.width
  }
  
  func initKeyboardSize() {
    var width: CGFloat
    var height: CGFloat
    width = UIScreen.main.bounds.width

    if Util.isSystemKeyboard {
      height = constraintTargetHeight(isPortrait: InputViewController.isPortrait)
    } else {
      height = constraintTargetHeight(isPortrait: UIDevice.current.orientation.isPortrait)
    }

    keyboardSize = CGSize(width: width, height: height)
  }
  
  var keyboardSize: CGSize {
    get {
      if kbSize.equalTo(CGSize.zero) {
        initKeyboardSize()
      }
      
      return kbSize
    }
    set(size) {
      kbSize = size
      setOskWidth(Int(size.width))
      setOskHeight(Int(size.height))
    }
  }

  @objc func resizeDelay() {
    // + 1000 to work around iOS bug with resizing on landscape orientation. Technically we only
    // need this for landscape but it doesn't hurt to do it with both. 1000 is a big number that
    // should hopefully work on all devices.
    let kbWidth = keyboardWidth
    let kbHeight = keyboardHeight
    view.frame = CGRect(x: 0.0, y: 0.0, width: kbWidth, height: kbHeight + 1000)
  }

  // Keyman interaction
  func resizeKeyboard() {
    fixLayout()
  }
  
  func resetKeyboardState() {
    dismissSubKeys()
    dismissKeyPreview()
    dismissKeyboardMenu()
    resizeKeyboard()
  }
  
  // Used for a selector; keep @objc!
  @objc func resetKeyboard() {
    let keyboard = Manager.shared.currentKeyboard
    Manager.shared.currentKeyboardID = nil

    if let keyboard = keyboard {
      log.info("Current keyboard is set.")
      _ = Manager.shared.setKeyboard(keyboard)
    } else if let keyboard = Storage.active.userDefaults.userKeyboards?[safe: 0] {
      log.info("Using user's default keyboard.")
      _ = Manager.shared.setKeyboard(keyboard)
    } else {
      log.info("Using app-default keyboard.")
      _ = Manager.shared.setKeyboard(Defaults.keyboard)
    }
  }

  // MARK: - Show/hide views
  func reloadKeyboard() {
    webView!.loadFileURL(Storage.active.kmwURL, allowingReadAccessTo: Storage.active.baseDir)
  }

  @objc func showHelpBubble() {
    // Help bubble is always disabled for system-wide keyboard
    if Util.isSystemKeyboard || keyboardMenuView != nil {
      return
    }

    languageMenuPosition { keyFrame in
      self.showHelpBubble(at: keyFrame.origin)
    }
  }

  // TODO: The bulk of this should be moved to PopoverView
  private func showHelpBubble(at point: CGPoint) {
    self.helpBubbleView?.removeFromSuperview()
    let helpBubbleView = PopoverView(frame: CGRect.zero)
    self.helpBubbleView = helpBubbleView
    helpBubbleView.backgroundColor = UIColor(red: 253.0 / 255.0, green: 244.0 / 255.0,
                                             blue: 196.0 / 255.0, alpha: 1.0)
    helpBubbleView.backgroundColor2 = UIColor(red: 233.0 / 255.0, green: 224.0 / 255.0,
                                              blue: 176.0 / 255.0, alpha: 1.0)
    helpBubbleView.borderColor = UIColor(red: 0.5, green: 0.25, blue: 0.25, alpha: 1.0)

    let isPad = UIDevice.current.userInterfaceIdiom == .pad
    let sizeMultiplier = CGFloat(isPad ? 1.5 : 1.0)
    let frameWidth = 90.0 * sizeMultiplier
    let frameHeight = (40.0 + helpBubbleView.arrowHeight) * sizeMultiplier
    let fontSize = 10.0 * sizeMultiplier

    let inputViewFrame = view.frame
    let screenWidth = inputViewFrame.size.width

    // TODO: Refactor this out
    let isPortrait = UIDevice.current.orientation.isPortrait

    let adjY: CGFloat
    if isPortrait {
      adjY = Util.isSystemKeyboard ? 9.0 : 4.0
    } else {
      adjY = Util.isSystemKeyboard ? 3.0 : 4.0
    }
    let px = point.x
    let py = point.y + adjY + (isPad ? 2.0 : 1.0)
    var x = px - frameWidth / 2
    let y = py - frameHeight
    if x < 0 {
      x = 0
    } else if x + frameWidth > screenWidth {
      x = screenWidth - frameWidth
    }

    helpBubbleView.frame = CGRect(x: x, y: y, width: frameWidth, height: frameHeight)
    if x == 0 {
      helpBubbleView.arrowPosX = px
    } else if x == screenWidth - frameWidth {
      helpBubbleView.arrowPosX = (px - x)
    } else {
      helpBubbleView.arrowPosX = frameWidth / 2
    }

    let helpText = UILabel(frame: CGRect(x: 5, y: 0,
                                         width: frameWidth - 10, height: frameHeight - helpBubbleView.arrowHeight))
    helpText.backgroundColor = UIColor.clear
    helpText.font = helpText.font.withSize(fontSize)
    helpText.textAlignment = .center
    helpText.textColor = UIColor.darkText
    helpText.lineBreakMode = .byWordWrapping
    helpText.numberOfLines = 0
    helpText.text = keyboardChangeHelpText
    helpBubbleView.addSubview(helpText)
    view.addSubview(helpBubbleView)
  }

  func dismissHelpBubble() {
    helpBubbleView?.removeFromSuperview()
    helpBubbleView = nil
  }

  @objc func dismissKeyPreview() {
    keyPreviewView?.removeFromSuperview()
    keyPreviewView = nil
  }

  var isSubKeysMenuVisible: Bool {
    return subKeysView != nil
  }

  func dismissSubKeys() {
    if let subKeysView = subKeysView {
      subKeysView.removeFromSuperview()
      subKeysView.subviews.forEach { $0.removeFromSuperview() }
      self.subKeysView = nil
      setPopupVisible(false)
    }
    clearSubKeyArrays()
  }

  func clearSubKeyArrays() {
    if subKeysView == nil {
      subKeys.removeAll()
      subKeyIDs.removeAll()
      subKeyTexts.removeAll()
    }
  }

  func showHelpBubble(afterDelay delay: TimeInterval) {
    helpBubbleView?.removeFromSuperview()
    let showHelpBubble = #selector(self.showHelpBubble as () -> Void)
    NSObject.cancelPreviousPerformRequests(withTarget: self, selector: showHelpBubble, object: nil)
    perform(showHelpBubble, with: nil, afterDelay: delay)
  }

  func showKeyboardMenu(_ ic: InputViewController, closeButtonTitle: String?) {
    let parentView = ic.view ?? view
    languageMenuPosition { keyFrame in
      if keyFrame != .zero {
        self.keyboardMenuView?.removeFromSuperview()
        self.keyboardMenuView = KeyboardMenuView(keyFrame: keyFrame, inputViewController: ic,
                                                 closeButtonTitle: closeButtonTitle)
        parentView?.addSubview(self.keyboardMenuView!)
      }
    }
  }

  func dismissKeyboardMenu() {
    keyboardMenuView?.removeFromSuperview()
    keyboardMenuView = nil
  }

  var isKeyboardMenuVisible: Bool {
    return keyboardMenuView != nil
  }
}

// MARK: - Keyboard Notifications
extension KeymanWebViewController {
  @objc func keyboardWillShow(_ notification: Notification) {
    dismissSubKeys()
    dismissKeyPreview()
    resizeKeyboard()

    if Manager.shared.isKeymanHelpOn {
      showHelpBubble(afterDelay: 1.5)
    }
  }

  @objc func keyboardWillHide(_ notification: Notification) {
    dismissHelpBubble()
    dismissSubKeys()
    dismissKeyPreview()
  }
}<|MERGE_RESOLUTION|>--- conflicted
+++ resolved
@@ -248,21 +248,11 @@
     webView!.evaluateJavaScript("setKeymanLanguage(\(stubString));", completionHandler: nil)
   }
     
-<<<<<<< HEAD
   func registerLexicalModel(_ lexicalModel: InstallableLexicalModel) {
     let stub: [String: Any] = [
       "id": "LexicalModel_\(lexicalModel.id)",
       "languages": [lexicalModel.languageID], // Change when InstallableLexicalModel is updated to store an array
       "path": storage.lexicalModelURL(for: lexicalModel).absoluteString
-=======
-  func setLexicalModel(_ lexicalModel: InstallableLexicalModel) {
-    let stub: [String: Any] = [
-      "KI": "LexicalModel_\(lexicalModel.id)",
-      "KN": lexicalModel.name,
-      "KLC": lexicalModel.languageID,
-//      "KL": lexicalModel.languageName,
-      "KF": storage.lexicalModelURL(for: lexicalModel).absoluteString
->>>>>>> 04fd0077
     ]
   
     let data: Data
@@ -278,11 +268,7 @@
     }
   
     log.debug("LexicalModel stub: \(stubString)")
-<<<<<<< HEAD
     webView!.evaluateJavaScript("keyman.registerModel(\(stubString));", completionHandler: nil)
-=======
-    webView!.evaluateJavaScript("setKeymanLanguage(\(stubString));", completionHandler: nil)
->>>>>>> 04fd0077
   }
 }
 
