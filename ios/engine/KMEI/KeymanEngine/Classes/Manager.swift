--- conflicted
+++ resolved
@@ -108,7 +108,7 @@
   public private(set) var keyboardsDictionary: [String: InstallableKeyboard] = [:]
 
   /// Dictionary of available Keyman keyboard fonts keyed by font filename
-  public private(set) var keymanFonts: [String: Font] = [:]
+  public private(set) var keymanFonts: [String: RegisteredFont] = [:]
 
   /// Keyman system-wide keyboard
   public let isSystemKeyboard: Bool
@@ -419,32 +419,10 @@
   ///   - The keyboard doesn't have a font
   ///   - The keyboard info is not available in the user keyboards list or in keyboardsDictionary
   public func fontNameForKeyboard(withID keyboardID: String, languageID: String) -> String? {
-<<<<<<< HEAD
     let kb = activeUserDefaults().userKeyboard(withID: keyboardID, languageID: languageID)
       ?? repositoryKeyboard(withID: keyboardID, languageID: languageID)
     if let filename =  kb?.font?.source.first(where: { $0.hasFontExtension }) {
-      return keymanFonts[filename]?[Key.fontName] as? String
-=======
-    let userData = activeUserDefaults()
-    let userKeyboards = userData.array(forKey: Key.userKeyboardsList)
-
-    if let userKeyboards = userKeyboards as? [[String: String]] {
-      if let kb = userKeyboards.first(where: { isCurrentKeyboard($0) }) {
-        let font = kb[Key.font]
-        if let fontFilename = self.fontFilename(fromJSONFont: font!) {
-          return keymanFonts[fontFilename]?.name
-        }
-        return nil
-      }
-    }
-
-    if let kb = keyboardsDictionary["\(languageID)_\(keyboardID)"] {
-      let font = kb[Key.font]
-      if let fontFilename = self.fontFilename(fromJSONFont: font!) {
-        return keymanFonts[fontFilename]?.name
-      }
-      return nil
->>>>>>> 32e1f79b
+      return keymanFonts[filename]?.name
     }
     return nil
   }
@@ -453,33 +431,11 @@
   ///   - The keyboard doesn't have an OSK font
   ///   - The keyboard info is not available in the user keyboards list or in keyboardsDictionary
   func oskFontNameForKeyboard(withID keyboardID: String, languageID: String) -> String? {
-<<<<<<< HEAD
     let kb = activeUserDefaults().userKeyboard(withID: keyboardID, languageID: languageID)
       ?? repositoryKeyboard(withID: keyboardID, languageID: languageID)
     if let filename =  kb?.oskFont?.source.first(where: { $0.hasFontExtension }) {
-      return keymanFonts[filename]?[Key.fontName] as? String
-    }
-=======
-    let userData = activeUserDefaults()
-    let userKeyboards = userData.array(forKey: Key.userKeyboardsList)
-
-    if let userKeyboards = userKeyboards as? [[String: String]] {
-      if let kb = userKeyboards.first(where: { isCurrentKeyboard($0) }) {
-        if let font = kb[Key.oskFont] {
-          let fontFilename = self.fontFilename(fromJSONFont: font)
-          return keymanFonts[fontFilename!]?.name
-        }
-      }
-    }
-
-    if let kb = keyboardsDictionary["\(languageID)_\(keyboardID)"] {
-      if let font = kb[Key.oskFont] {
-        let fontFilename = self.fontFilename(fromJSONFont: font)
-        return keymanFonts[fontFilename!]?.name
-      }
-    }
-
->>>>>>> 32e1f79b
+      return keymanFonts[filename]?.name
+    }
     return nil
   }
 
@@ -1073,7 +1029,7 @@
     }
   }
 
-  private func registerFont(withFilename fontFilename: String) -> Font? {
+  private func registerFont(withFilename fontFilename: String) -> RegisteredFont? {
     guard let fontURL = activeFontDirectory()?.appendingPathComponent(fontFilename),
       FileManager.default.fileExists(atPath: fontURL.path) else {
         return nil
@@ -1102,7 +1058,7 @@
         kmLog("Registered font: \(fontURL)", checkDebugPrinting: true)
       }
     }
-    return Font(name: fontName, isRegistered: didRegister)
+    return RegisteredFont(name: fontName, isRegistered: didRegister)
   }
 
   private func unregisterFont(withFilename fontFilename: String) -> Bool {
