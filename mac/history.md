# Keyman for macOS Version History

<<<<<<< HEAD
## 2019-01-02 11.0.200 beta
* Initial beta release of Keyman for macOS 11
* [Pull Requests](https://github.com/keymanapp/keyman/pulls?utf8=%E2%9C%93&q=is%3Apr+merged%3A2018-07-01..2019-01-01+label%3Amac+-label%3Acherry-pick+-label%3Astable)

* Changes:
  * Code refactoring and cleanup (#1050, #1053)
  * Added SIL logo and copyright information to About box and DMG image (#1163)
  
* Bug Fixes:
  * In some situations, Keyman for Mac would use the wrong rule in a keyboard (#1091, #1099)
  * Various crashes (#1424, #1066, #1080)
=======
## 12.0 alpha

## 11.0 alpha
* Refactored target-action call from keyView
* Added SIL logo and copyright information to About box and DMG image (#1163)
>>>>>>> 1080f538

## 2018-08-14 10.0.111 stable 
* CORRECLTY fixed bug in engine that caused incorrect rules to be used (#1095, #1099)

## 2018-08-10 10.0.110 stable
* No change (DO NOT USE; use 10.0.111 or later)

## 2018-08-10 10.0.109 stable
* DO NOT USE (use 10.0.111 or later) - Faulty attempt at bug fix in engine (#1091)

## 2018-07-12 10.0.104 stable
* Removed help button from OSK for versions of macOS < 10.10 to prevent crash (#1080, #1081)

## 2018-07-12 10.0.101 stable
* Fixed crashing bug in OSK for older versions of OS (#1066)

## 2018-06-28 10.0.100 stable
* 10.0 stable release

## 2018-06-28 10.0.53 beta
* Made key-press on OSK work instead of crash (#1038)
* Reverted fix for issue #872: resetting font in Pages and Keynote (#1039)
 
## 2018-06-27 10.0.52 beta
* Prevented permanently hiding OSK when a menu is dropped down (#1031)

## 2018-06-26 10.0.51 beta
* Prevented calling CFRelease() with a NULL argument (#1019)

## 2018-06-20 10.0.50 beta
* Fixed problems with OSK timer that caused crashes, e.g., when Shift was pressed (#1013)

## 2018-06-19 10.0.49 beta
* Enabled displaying keyboard names in native script in information window (#1001)

## 2018-06-18 10.0.48 beta
* Made other version(s) of LibreOffice use "legacy" mode for character replacements (#990)
* Corrected the way Keyman responds evaluates tokens in **platform** statement (#971)

## 2018-06-07 10.0.47 beta
* Change to build script to use correct build location (#950)

## 2018-06-06 10.0.46 beta
* Fixed crash caused by accessing disposed KeyView from timer event (#938, #941)

## 2018-06-05 10.0.45 beta
* Error-reporting improvements (better method to ensure upload of symbols for Engine) (#935)

## 2018-06-01 10.0.44 beta
* Improved double-clicking KMP (#929)

## 2018-05-28 10.0.43 beta
* Error-reporting improvements (settings modified to upload symbols for Engine) (#884)
* Solved problem of losing font/style information in Pages and Keynote (#930)

## 2018-05-25 10.0.42 beta
* Prevented crashes and performance problems with "event tap" (#883)

## 2018-05-22 10.0.41 beta
* No changes affecting Keyman for macOS (#876)

## 2018-05-22 10.0.40 beta
* No changes affecting Keyman for macOS (#873)

## 2018-05-17 10.0.39 beta
* Added automatic error reporting when exceptions occur (#851)

## 2018-05-09 10.0.38 beta
* Hide the on-screen keyboard when Keyman is no longer the active input method (#770)

## 2018-05-08 10.0.37 beta
* Added option to use verbose logging to facilitate debugging by Keyman Support (#768)

## 2018-05-04 10.0.36 beta
* Improved compatibility with Open Office (#175 - incomplete)

## 2018-05-02 10.0.35 beta
* Enabled searching for keyboards by language name (#705)
* Fixed configuration and download windows to enable typing (e.g., in search boxes) (#791)
* Made hyperlinks in web-views in configuration and download windows work correctly (#709)

## 2018-03-22 10.0.34 beta
* No changes to Keyman for macOS.

## 2018-03-22 10.0.33 beta
* No changes to Keyman for macOS.

## 2018-03-22 10.0.32 beta
* No changes to Keyman for macOS.

## 2018-03-22 10.0.31 beta
* Initial beta release of Keyman 10 for macOS

## 10.0 alpha
* New feature: install keyboard packages by double-clicking the kmp file (#511)
* Added support for L/R Alt and Ctrl modifiers for keyboards (#178)
* Display the version number in the download dialog
* Added support for Keyman version 10.0 keyboards
* Detection of context changes due to mouse clicks and command keys in "legacy" apps (#394)

## 2017-11-21 1.2.0 beta
* Works around bug in macOS High Sierra so that Configuration dialog can be opened (#368)
* Fix support for older versions of macOS below 10.9 (#393)

## 2017-08-13 1.1.14 beta
* Fixed blank download dialog

## 1.0.136 beta
* Keyman for Mac OS X 1.0.136 - General release<|MERGE_RESOLUTION|>--- conflicted
+++ resolved
@@ -1,6 +1,7 @@
 # Keyman for macOS Version History
 
-<<<<<<< HEAD
+## 12.0 alpha
+
 ## 2019-01-02 11.0.200 beta
 * Initial beta release of Keyman for macOS 11
 * [Pull Requests](https://github.com/keymanapp/keyman/pulls?utf8=%E2%9C%93&q=is%3Apr+merged%3A2018-07-01..2019-01-01+label%3Amac+-label%3Acherry-pick+-label%3Astable)
@@ -12,13 +13,6 @@
 * Bug Fixes:
   * In some situations, Keyman for Mac would use the wrong rule in a keyboard (#1091, #1099)
   * Various crashes (#1424, #1066, #1080)
-=======
-## 12.0 alpha
-
-## 11.0 alpha
-* Refactored target-action call from keyView
-* Added SIL logo and copyright information to About box and DMG image (#1163)
->>>>>>> 1080f538
 
 ## 2018-08-14 10.0.111 stable 
 * CORRECLTY fixed bug in engine that caused incorrect rules to be used (#1095, #1099)
