--- conflicted
+++ resolved
@@ -51,21 +51,12 @@
     "sentry-cli": "sentry-cli"
   },
   "dependencies": {
-<<<<<<< HEAD
-    "@keymanapp/input-processor": "^14.0.78",
-    "@keymanapp/keyboard-processor": "^14.0.78",
-    "@keymanapp/lexical-model-layer": "^14.0.78",
-    "@keymanapp/models-types": "^14.0.78",
-    "@keymanapp/recorder-core": "^14.0.78",
-    "@keymanapp/web-utils": "^14.0.77",
-=======
     "@keymanapp/input-processor": "^14.0.79",
     "@keymanapp/keyboard-processor": "^14.0.79",
     "@keymanapp/lexical-model-layer": "^14.0.79",
-    "@keymanapp/lexical-model-types": "^14.0.78",
+    "@keymanapp/models-types": "^14.0.78",
     "@keymanapp/recorder-core": "^14.0.79",
     "@keymanapp/web-utils": "^14.0.79",
->>>>>>> bc28db84
     "@types/node": "^11.9.4",
     "es6-shim": "^0.35.5",
     "eventemitter3": "^4.0.0",
