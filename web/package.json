--- conflicted
+++ resolved
@@ -1,10 +1,6 @@
 {
   "name": "keyman",
-<<<<<<< HEAD
-  "version": "14.0.228",
-=======
   "version": "15.0.8",
->>>>>>> cb98febc
   "description": "Facilitates text input in any language.",
   "repository": {
     "type": "git",
@@ -22,13 +18,8 @@
   },
   "homepage": "https://github.com/keymanapp/keyman#readme",
   "devDependencies": {
-<<<<<<< HEAD
-    "@keymanapp/resources-gosh": "^14.0.228",
-    "@keymanapp/web-sentry-manager": "^14.0.228",
-=======
     "@keymanapp/resources-gosh": "^15.0.8",
     "@keymanapp/web-sentry-manager": "^15.0.8",
->>>>>>> cb98febc
     "@sentry/cli": "^1.52.3",
     "chai": "^4.2.0",
     "google-closure-compiler-java": "^20200224.0.0",
@@ -61,15 +52,6 @@
     "sentry-cli": "sentry-cli"
   },
   "dependencies": {
-<<<<<<< HEAD
-    "@keymanapp/input-processor": "^14.0.228",
-    "@keymanapp/keyboard-processor": "^14.0.228",
-    "@keymanapp/lexical-model-layer": "^14.0.228",
-    "@keymanapp/models-types": "^14.0.228",
-    "@keymanapp/recorder-core": "^14.0.228",
-    "@keymanapp/web-environment": "^14.0.228",
-    "@keymanapp/web-utils": "^14.0.228",
-=======
     "@keymanapp/input-processor": "^15.0.8",
     "@keymanapp/keyboard-processor": "^15.0.8",
     "@keymanapp/lexical-model-layer": "^15.0.8",
@@ -77,7 +59,6 @@
     "@keymanapp/recorder-core": "^15.0.8",
     "@keymanapp/web-environment": "^15.0.8",
     "@keymanapp/web-utils": "^15.0.8",
->>>>>>> cb98febc
     "@types/node": "^11.9.4",
     "es6-shim": "^0.35.5",
     "eventemitter3": "^4.0.0",
