///<reference path="visualKeyboard.ts" />
///<reference path="../dom/uiTouchHandlerBase.ts" />

namespace com.keyman.osk {
  // Base class for a banner above the keyboard in the OSK

  export abstract class Banner {
    private _height: number; // pixels
    private div: HTMLDivElement;

    public static readonly DEFAULT_HEIGHT: number = 40; // pixels
    public static readonly BANNER_CLASS: string = 'kmw-banner-bar';
    public static readonly BANNER_ID: string = 'keymanweb_banner_bar';

    /**
     * Function     height
     * Scope        Public
     * @returns     {number} height in pixels
     * Description  Returns the height of the banner in pixels
     */
    public get height(): number {
      return this._height;
    }

    /**
     * Function     height
     * Scope        Public
     * @param       {number} height   the height in pixels
     * Description  Sets the height of the banner in pixels. If a negative 
     *              height is given, set height to 0 pixels.
     *              Also updates the banner styling.
     */
    public set height(height: number) {
      this._height = (height > 0) ?  height : 0;
      this.update();
    }

    /**
     * Function      update
     * @return       {boolean}   true if the banner styling changed
     * Description   Update the height and display styling of the banner
     */
    private update() : boolean {
      let ds = this.div.style;
      let currentHeightStyle = ds.height;
      let currentDisplayStyle = ds.display;

      if (this._height > 0) {
        ds.height = this._height + 'px';
        ds.display = 'block';
      } else {
        ds.height = '0px';
        ds.display = 'none';
      }

      return (!(currentHeightStyle === ds.height) || 
        !(currentDisplayStyle === ds.display));
    }

    public constructor(height?: number) {
      let keymanweb = com.keyman.singleton;
      let util = keymanweb.util;

      let d = util._CreateElement('div');
<<<<<<< HEAD
      d.id = Banner.BANNER_ID;
      d.className = Banner.BANNER_CLASS;
=======
      d.id = "kmw-banner-bar";
      d.className = "kmw-banner-bar";
>>>>>>> 55d289e7
      this.div = d;

      this.height = height;
      this.update();
    }

    public appendStyleSheet() {
      let keymanweb = com.keyman.singleton;
      let util = keymanweb.util;

      // TODO: add stylesheets
    }

    /**
     * Function     getDiv
     * Scope        Public
     * @returns     {HTMLElement} Base element of the banner
     * Description  Returns the HTMLElelemnt of the banner
     */
    public getDiv(): HTMLElement {
      return this.div;
    }
  }

  /**
   * Function       BlankBanner
   * Description    A banner of height 0 that should not be shown
   */
  export class BlankBanner extends Banner {

    constructor() {
      super(0);
    }
  }

  /**
   * Function       ImageBanner
   * @param         {string}        imagePath   Path of image to display in the banner
   * @param         {number}        height      If provided, the height of the banner in pixels
   * Description    Display an image in the banner
   */
  export class ImageBanner extends Banner {
    private img: HTMLElement;

    constructor(imagePath, height?: number) {
      if (imagePath.length > 0) {
        super();
        if (height) {
          this.height = height;
        }
      } else {
        super(0);
      }

      this.img = document.createElement('img');
      this.img.setAttribute('src', imagePath);
      let ds = this.img.style;
      ds.width = '100%';
      ds.height = '100%';
      this.getDiv().appendChild(this.img);
    }

    /**
     * Function     setImagePath
     * Scope        Public
     * @param       {string}     imagePath   Path of image to display in the banner
     * Description  Update the image in the banner
     */
    public setImagePath(imagePath: string) {
      if (this.img) {
        this.img.setAttribute('src', imagePath);
      }
    }
  }

  export class BannerSuggestion {
    div: HTMLDivElement;
    private display: HTMLSpanElement;
    private fontFamily?: string;

    private suggestion: Suggestion;

    private index: number;

    private static readonly BASE_ID = 'kmw-suggestion-';

    constructor(index: number) {
      let keyman = com.keyman.singleton;

      this.index = index;

      this.constructRoot();

      // Provides an empty, base SPAN for text display.  We'll swap these out regularly;
      // `Suggestion`s will have varying length and may need different styling.
      let display = this.display = keyman.util._CreateElement('span');
      this.div.appendChild(display);
    }

    private constructRoot() {
      let keyman = com.keyman.singleton;

      // Add OSK suggestion labels
      let div = this.div = keyman.util._CreateElement('div'), ds=div.style;
      div.className = "kmw-suggest-option";
      div.id = BannerSuggestion.BASE_ID + this.index;

      let kbdDetails = keyman.keyboardManager.activeStub;
      if(kbdDetails) {  
        if (kbdDetails['KLC']) {
          div.lang = kbdDetails['KLC'];
        }

        // Establish base font settings
        let font = kbdDetails['KFont'];
        if(font && font.family && font.family != '') {
          ds.fontFamily = this.fontFamily = font.family;
        }
      }

      // Ensures that a reasonable width % is set.
      let usableWidth = 100 - SuggestionBanner.MARGIN * (SuggestionBanner.SUGGESTION_LIMIT + 1);
      let widthpc = usableWidth / SuggestionBanner.SUGGESTION_LIMIT;

      ds.width = widthpc + '%';
      ds.marginLeft = SuggestionBanner.MARGIN + '%';

      this.div['suggestion'] = this;
    }

    /**
     * Function update
     * @param {string}     id           Element ID for the suggestion span
     * @param {Suggestion} suggestion   Suggestion from the lexical model
     * Description  Update the ID and text of the BannerSuggestionSpec
     */
    public update(suggestion: Suggestion) {
      this.suggestion = suggestion;
      this.updateText();
    }

    private updateText() {
      let display = this.generateSuggestionText();
      this.div.replaceChild(display, this.display);
      this.display = display;
    }

    /**
     * Function apply
     * @param target (Optional) The OutputTarget to which the `Suggestion` ought be applied.
     * Description  Applies the predictive `Suggestion` represented by this `BannerSuggestion`.
     */
    public apply(target?: text.OutputTarget) {
      let keyman = com.keyman.singleton;
      
      // Find the state of the context at the time the prediction-triggering keystroke was applied.
      let original = keyman.modelManager.getPredictionState(this.suggestion.transformId);
      if(!original) {
        console.warn("Could not apply the Suggestion!");
        return;
      } else {
        if(!target) {
          /* Assume it's the currently-active `OutputTarget`.  We should probably invalidate 
           * everything if/when the active `OutputTarget` changes, though we haven't gotten that 
           * far in implementation yet.
           */
          target = text.Processor.getOutputTarget();
        }

        // Apply the Suggestion!
        target.restoreTo(original.preInput);
        target.apply(this.suggestion.transform);
      }
    }

    /**
     * Function generateSuggestionText
     * @return {HTMLSpanElement}  Span element of the suggestion
     * Description   Produces a HTMLSpanElement with the key's actual text.
     */
    //
    public generateSuggestionText(): HTMLSpanElement {
      let keyman = com.keyman.singleton;
      let util = keyman.util;

      let suggestion = this.suggestion;
      var suggestionText: string;

      var s=util._CreateElement('span');
      s.className = 'kmw-suggestion-text';

      if(suggestion == null) {
        return s;
      }

      if(suggestion.displayAs == null || suggestion.displayAs == '') {
        suggestionText = '\xa0';  // default:  nbsp.
      } else {
        suggestionText = suggestion.displayAs;
      }

      let keyboardManager = (<KeymanBase>window['keyman']).keyboardManager;
      if(keyboardManager.isRTL()) {
        // Add the RTL marker to ensure it displays correctly.
        suggestionText = '\u200f' + suggestionText;
      }

      // TODO:  Dynamic suggestion text resizing.  (Refer to OSKKey.getTextWidth in visualKeyboard.ts.)

      // TODO: Investigate the factor of "48"
      let ss = s.style;
      let oskManager = keyman.osk;
      ss.top = oskManager.getBannerHeight() - 48 + 'px';

      // Finalize the suggestion text
      s.innerHTML = suggestionText;
      return s;
    }
  }

  class SuggestionTouchManager extends dom.UITouchHandlerBase<HTMLDivElement> {
    findTargetFrom(e: HTMLElement): HTMLDivElement {
      let keyman = com.keyman.singleton;
      let util = keyman.util;

      try {
        if(e) {
          if(util.hasClass(e,'kmw-suggest-option')) {
            return e as HTMLDivElement;
          }
          if(e.parentNode && util.hasClass(<HTMLElement> e.parentNode,'kmw-suggest-option')) {
            return e.parentNode as HTMLDivElement;
          }
          // if(e.firstChild && util.hasClass(<HTMLElement> e.firstChild,'kmw-suggest-option')) {
          //   return e.firstChild as HTMLDivElement;
          // }
        }
      } catch(ex) {}
      return null;
    }

    protected highlight(t: HTMLDivElement, on: boolean): void {
      let classes = t.className;
      let cs = ' ' + SuggestionBanner.TOUCHED_CLASS;

      if(on && classes.indexOf(cs) < 0) {
        t.className=classes+cs;
      } else {
        t.className=classes.replace(cs,'');
      }
    }

    protected select(t: HTMLDivElement): void {
      let suggestion = t['suggestion'] as BannerSuggestion;
      suggestion.apply();
    }

    //#region Long-press support
    protected hold(t: HTMLDivElement): void {
      // Temp, pending implementation of suggestion longpress submenus
      // - nothing worth doing with a hold yet -
    }
    protected clearHolds(): void {
      // Temp, pending implementation of suggestion longpress submenus
      // - nothing to clear without them -
    }
    protected hasModalPopup(): boolean {
      // Temp, pending implementation of suggestion longpress submenus
      return false;
    }
    protected dealiasSubTarget(target: HTMLDivElement): HTMLDivElement {
      return target;
    }
    protected hasSubmenu(t: HTMLDivElement): boolean {
      // Temp, pending implementation of suggestion longpress submenus:
      return false;
    }
    protected isSubmenuActive(): boolean {
      // Temp, pending implementation of suggestion longpress submenus:
      return false;
    }
    protected displaySubmenuFor(target: HTMLDivElement) {
      throw new Error("Method not implemented.");
    }
    //#endregion

    constructor(div: HTMLElement) {
      // TODO:  Determine appropriate CSS styling names, etc.
      super(div, Banner.BANNER_CLASS, SuggestionBanner.TOUCHED_CLASS);
    }
  }

  /**
   * Function     SuggestionBanner
   * Scope        Public
   * @param {number} height - If provided, the height of the banner in pixels
   * Description  Display lexical model suggestions in the banner
   */
  export class SuggestionBanner extends Banner {
    public static readonly SUGGESTION_LIMIT: number = 3;
    public static readonly MARGIN = 1;

    private suggestionList : BannerSuggestion[];
    private currentSuggestions: Suggestion[] = [];

<<<<<<< HEAD
    private touchHandler: SuggestionTouchManager;

    static readonly TOUCHED_CLASS: string = 'kmw-suggest-touched';

    constructor() {
      super(SuggestionBanner.DEFAULT_HEIGHT);
=======
    constructor(height?: number) {
      super(height);
>>>>>>> 55d289e7
      this.suggestionList = new Array();
      for (var i=0; i<SuggestionBanner.SUGGESTION_LIMIT; i++) {
        let d = new BannerSuggestion(i);
        this.suggestionList[i] = d;
        this.getDiv().appendChild(d.div);
      }

      this.setupTouchHandling();
    }

    private setupTouchHandling() {
      let keyman = com.keyman.singleton;
      let div = this.getDiv();

      let th = this.touchHandler = new SuggestionTouchManager(div);

      if(keyman.util.device.touchable) { //  /*&& ('ontouchstart' in window)*/ // Except Chrome emulation doesn't set this.
        // Not to mention, it's rather redundant.
        div.addEventListener('touchstart', function(e: TouchEvent) {
          th.touchStart(e);
        }, true);
        // The listener below fails to capture when performing automated testing checks in Chrome emulation unless 'true'.
        div.addEventListener('touchend', function(e: TouchEvent) {
          th.touchEnd(e);
        }, true); 
        div.addEventListener('touchmove', function(e: TouchEvent) {
          th.touchMove(e);
        }, false);
        //lDiv.addEventListener('touchcancel', osk.cancel,false); //event never generated by iOS
      }
    }

    /**
     * Function invalidateSuggestions
     * Scope        Public
     * Description  Clears the suggestions in the suggestion banner
     */
    public invalidateSuggestions: (this: SuggestionBanner) => boolean = 
        function(this: SuggestionBanner) {
      this.suggestionList.forEach((option: BannerSuggestion) => {
        option.update(null);
      });
    }.bind(this);

    /**
     * Function updateSuggestions
     * Scope       Public
     * @param {Suggestion[]}  suggestions   Array of suggestions from the lexical model.
     * Description    Update the displayed suggestions in the SuggestionBanner
     */
    public updateSuggestions: (this: SuggestionBanner, suggestions: Suggestion[]) => boolean =
        function(this: SuggestionBanner, suggestions: Suggestion[]) {
      this.currentSuggestions = suggestions;
      
      this.suggestionList.forEach((option: BannerSuggestion, i: number) => {
        if(i < suggestions.length) {
          option.update(suggestions[i]);
        } else {
          option.update(null);
        }
      });
      console.log("updateSuggestions done");
    }.bind(this);
  }
}<|MERGE_RESOLUTION|>--- conflicted
+++ resolved
@@ -10,7 +10,7 @@
 
     public static readonly DEFAULT_HEIGHT: number = 40; // pixels
     public static readonly BANNER_CLASS: string = 'kmw-banner-bar';
-    public static readonly BANNER_ID: string = 'keymanweb_banner_bar';
+    public static readonly BANNER_ID: string = 'kmw-banner-bar';
 
     /**
      * Function     height
@@ -62,13 +62,8 @@
       let util = keymanweb.util;
 
       let d = util._CreateElement('div');
-<<<<<<< HEAD
       d.id = Banner.BANNER_ID;
       d.className = Banner.BANNER_CLASS;
-=======
-      d.id = "kmw-banner-bar";
-      d.className = "kmw-banner-bar";
->>>>>>> 55d289e7
       this.div = d;
 
       this.height = height;
@@ -374,17 +369,13 @@
     private suggestionList : BannerSuggestion[];
     private currentSuggestions: Suggestion[] = [];
 
-<<<<<<< HEAD
     private touchHandler: SuggestionTouchManager;
 
     static readonly TOUCHED_CLASS: string = 'kmw-suggest-touched';
 
-    constructor() {
-      super(SuggestionBanner.DEFAULT_HEIGHT);
-=======
     constructor(height?: number) {
-      super(height);
->>>>>>> 55d289e7
+      super(height || SuggestionBanner.DEFAULT_HEIGHT);
+
       this.suggestionList = new Array();
       for (var i=0; i<SuggestionBanner.SUGGESTION_LIMIT; i++) {
         let d = new BannerSuggestion(i);
