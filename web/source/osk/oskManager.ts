/// <reference path="../kmwexthtml.ts" />  // Includes KMW-added property declaration extensions for HTML elements.
// Includes KMW string extension declarations.
/// <reference path="../text/kmwstring.ts" /> 
// Includes the default layout specification.
/// <reference path="defaultLayouts.ts" /> 
// Includes the touch-mode language picker UI.
/// <reference path="languageMenu.ts" />
// Includes the banner
/// <reference path="./bannerManager.ts" />
// Generates the visual keyboard specific to each keyboard.  (class="kmw-osk-inner-frame")
/// <reference path="visualKeyboard.ts" />

/***
   KeymanWeb 10.0
   Copyright 2017 SIL International
***/

namespace com.keyman.osk {
  type MouseHandler = (this: GlobalEventHandlers, ev: MouseEvent) => any;
  type OSKRect = {'left'?: number, 'top'?: number, 'width'?: number, 'height'?: number,
    'nosize'?: boolean, 'nomove'?: boolean};
  type OSKPos = {'left'?: number, 'top'?: number};

  export class OSKManager {
    // Important OSK elements (and container classes)
    _Box: HTMLDivElement;
<<<<<<< HEAD
    banner: com.keyman.osk.BannerManager;
=======
    banner: Banner;
>>>>>>> 639767fb
    vkbd: VisualKeyboard;
    resizeIcon: HTMLDivElement;
    closeButton: HTMLDivElement;
    helpImg: HTMLDivElement;
    configImg: HTMLDivElement;
    pinImg: HTMLDivElement;

    ready: boolean = false;
    loadRetry: number = 0;

    // OSK state fields
    _Visible: boolean = false;
    _Enabled: boolean = true;
    vpScale: number = 1;

    // OSK positioning fields
    userPositioned: boolean = false;
    width: number;
    height: number;
    x: number;
    y: number;
    noDrag: boolean = false;
    dfltX: string;
    dfltY: string;

    // OSK resizing-event state fields
    resizing: boolean;
    _VMoveX: number;
    _VMoveY: number;
    _ResizeMouseX: number;
    _ResizeMouseY: number;
    _VOriginalWidth: number;
    _VOriginalHeight: number;

    // Resize-event temporary storage
    _VPreviousMouseMove: MouseHandler;
    _VPreviousMouseUp: MouseHandler;
    _VPreviousCursor: string;
    _VPreviousMouseButton: number;

    // Key code definition aliases for legacy keyboards  (They expect window['keyman']['osk'].___)
    modifierCodes = text.Codes.modifierCodes;
    modifierBitmasks = text.Codes.modifierBitmasks;
    stateBitmasks = text.Codes.stateBitmasks;
    keyCodes = text.Codes.keyCodes;

    // First time initialization of OSK
    prepare() {
      let keymanweb = com.keyman.singleton;
      let util = keymanweb.util;

      // Defer loading the OSK until KMW code initialization complete
      if(!keymanweb['initialized']) {
        window.setTimeout(this.prepare.bind(this), 200);
        return;
      }

      // OSK initialization - create DIV and set default styles
      if(!this.ready) {
        this._Box = util._CreateElement('div');   // Container for OSK (Help DIV, displayed when user clicks Help icon)
        document.body.appendChild(this._Box);

        // Install the default OSK stylesheet
        util.linkStyleSheet(keymanweb.getStyleSheetPath('kmwosk.css'));

        // For mouse click to prevent loss of focus
        util.attachDOMEvent(this._Box, 'mousedown', function(obj){
          keymanweb.uiManager.setActivatingUI(true);
          return false;
        });

        // And to prevent touch event default behaviour on mobile devices
        // TODO: are these needed, or do they interfere with other OSK event handling ????
        if(util.device.touchable) { // I3363 (Build 301)
          var cancelEventFunc = function(e) {
            if(e.cancelable) {
              e.preventDefault();
            }
            e.stopPropagation();
            return false;
          };
          
          util.attachDOMEvent(this._Box, 'touchstart', function(e) {
            keymanweb.uiManager.setActivatingUI(true); 
            return cancelEventFunc(e);
          });
          
          util.attachDOMEvent(this._Box, 'touchend', cancelEventFunc);
          util.attachDOMEvent(this._Box, 'touchmove', cancelEventFunc);
          util.attachDOMEvent(this._Box, 'touchcancel', cancelEventFunc);

          // Can only get (initial) viewport scale factor after page is fully loaded!
          this.vpScale=util.getViewportScale();
        }
      }
      this.loadCookie();

      this.banner = new BannerManager();

      // TODO:  Remove when it's production time.  This is here for debugging purposes only.
      this.banner.setOptions({
        'enablePredictions': true,
        'persistentBanner': true
      })

      this.ready=true;
    }

    /**
     * Function     _Unload
     * Scope        Private
     * Description  Clears OSK variables prior to exit (JMD 1.9.1 - relocation of local variables 3/9/10)
     */
    _Unload() {
      this.vkbd = null;
      this.banner = null;
      this._Box = null;
    }

    /**
     * Function     _Load
     * Scope        Private
     * Description  OSK initialization when keyboard selected
     */
    _Load() { // Load Help
      let keymanweb = com.keyman.singleton;
      let util = keymanweb.util;
      let device = util.device;

      var activeKeyboard = keymanweb.keyboardManager.activeKeyboard;

      // If _Load called before OSK is ready, must wait and call again
      if(this._Box == null) {
        if(this.loadRetry >= 99) {
          return; // fail silently, but should not happen
        }
        window.setTimeout(this._Load.bind(this), 100);
        this.loadRetry++;
        return;
      }

      this.loadRetry = 0;

      if(keymanweb._TitleElement) {
        keymanweb._TitleElement.innerHTML = 'KeymanWeb'; // I1972
      }


      this._Visible = false;  // I3363 (Build 301)
      var s = this._Box.style;
      s.zIndex='9999'; s.display='none'; s.width='auto';
      s.position = (device.formFactor == 'desktop' ? 'absolute' : 'fixed');

      // Use smaller base font size for mobile devices
      //if(screen.availHeight < 500) s.fontSize='10pt';
      //else if(screen.availHeight < 800) s.fontSize='11pt';
      //else s.fontSize='12pt';

      // Set scaling for mobile devices here.
      if(device.touchable) {
        var fontScale: number = 1;
        if(device.formFactor == 'phone') {
          fontScale = 1.6 * (keymanweb.isEmbedded ? 0.65 : 0.6) * 1.2;  // Combines original scaling factor with one previously applied to the layer group.
        } else {
          // The following is a *temporary* fix for small format tablets, e.g. PendoPad
          var pixelRatio = 1;
          if(device.OS == 'Android' && 'devicePixelRatio' in window) {
            pixelRatio = window.devicePixelRatio;
          }
          
          if(device.OS == 'Android' && device.formFactor == 'tablet' && this.getHeight() < 300 * pixelRatio) {
            fontScale *= 1.2;
          } else {
            fontScale *= 2; //'2.5em';
          }
        }

        // Finalize the font size parameter.
        s.fontSize = fontScale + 'em';
      }

      this.vkbd = null;
      // TODO:  Consider a 'vkbd.release()' method?

      // Instantly resets the OSK container, erasing / delinking the previously-loaded keyboard.
      this._Box.innerHTML = '';

      this._Box.onmouseover = this._VKbdMouseOver;
      this._Box.onmouseout = this._VKbdMouseOut;

      // TODO: find out and document why this should not be done for touch devices!!
      // (Probably to avoid having a null keyboard. But maybe that *is* an option, if there remains a way to get the language menu,
      //  such as a minimized menu button?)
      if(activeKeyboard == null && !device.touchable) {
        var Ldiv=util._CreateElement('div');
        Ldiv.className = "kmw-title-bar";
        Ldiv.appendChild(this._TitleBarInterior());
        Ldiv.onmousedown = this._VMoveMouseDown;
        this._Box.appendChild(Ldiv);

        Ldiv = util._CreateElement('div');
        Ldiv.className='kmw-osk-none';
        this._Box.appendChild(Ldiv);
      } else {
        var Lviskbd=null,layouts=null,layout=null,Lhelp='';
        this._Box.className = "";
        if(activeKeyboard != null) {
          Lviskbd=activeKeyboard['KV'];
          Lhelp=activeKeyboard['KH'];

          // Check if dynamic layout is defined within keyboard
          layouts=activeKeyboard['KVKL'];

          // If any keyboard layout file is provided, use that to override the generated layout
          if(typeof layouts != 'undefined' && layouts != null) {
            layout=layouts[device.formFactor];

            // Use the layout for the device, if defined, otherwise use the desktop (default) layout
            if(typeof layout == 'undefined' || layout == null) {
              if(device.formFactor == 'phone') {
                layout=layouts['tablet'];
              } else if(device.formFactor == 'tablet') {
                layout=layouts['phone'];
              }

              if(typeof layout == 'undefined' || layout == null) {
                layout=layouts['desktop'];
              }
            }
          }
        }

        // Test if Visual keyboard is simply a place holder, set to null if so
        if(Lviskbd != null && Lviskbd['BK'] != null) {
          var keyCaps=Lviskbd['BK'], noKeyCaps=true;
          for(var i=0; i<keyCaps.length; i++) {
            if(keyCaps[i].length > 0) {
              noKeyCaps = false;
              break;
            }
          }
          if(noKeyCaps) {
            Lviskbd=null;
          }
        }

        // Generate a visual keyboard from the layout (or layout default)
        // TODO: this should probably be unconditional now
        if(Lviskbd != null || Lhelp == '' || device.touchable) { // I3363 (Build 301)
          // TODO: May want to define a default BK array here as well
          if(Lviskbd == null) {
            Lviskbd={'F':'Tahoma', 'BK': Layouts.dfltText}; //DDOSK
          }

          this._GenerateVisualKeyboard(Lviskbd, Lhelp, layout, keymanweb.keyboardManager.getKeyboardModifierBitmask());
        } else { //The following code applies only to preformatted 'help' such as European Latin
          //osk.ddOSK = false;
          Ldiv=util._CreateElement('div');
          Ldiv.className = "kmw-title-bar";
          Ldiv.appendChild(this._TitleBarInterior());
          Ldiv.onmousedown = this._VMoveMouseDown;
          this._Box.appendChild(Ldiv);

          //Add content
          var Ldiv = util._CreateElement('div');
          Ldiv.className='kmw-osk-static';
          Ldiv.innerHTML = Lhelp;
          this._Box.appendChild(Ldiv);
          if(activeKeyboard['KHF']) {
            activeKeyboard['KHF'](this._Box);
          }
        }
        if(keymanweb._TitleElement)
        {
          keymanweb._TitleElement.innerHTML = "<span style='font-weight:bold'>"
            + activeKeyboard['KN'] + '</span> - ' + keymanweb._TitleElement.innerHTML; // I1972  // I2186
          keymanweb._TitleElement.className=''; keymanweb._TitleElement.style.color='#fff';
        }
      }

      // Correct the classname for the (inner) OSK frame (Build 360)
      var innerFrame=<HTMLDivElement> this._Box.firstChild,
        kbdClass = ' kmw-keyboard-' + (activeKeyboard ? activeKeyboard['KI'].replace('Keyboard_','') : '');
      if(innerFrame.id == 'keymanweb_title_bar') {
        // Desktop order is title_bar, banner_bar, inner-frame
        innerFrame=<HTMLDivElement> innerFrame.nextSibling.nextSibling;
      } else if (innerFrame.id == 'keymanweb_banner_bar') {
        innerFrame=<HTMLDivElement> innerFrame.nextSibling;
      }
      innerFrame.className = 'kmw-osk-inner-frame' + kbdClass;

      this.banner.appendStyles();

      if(this.vkbd) {
        // Create the key preview (for phones)
        this.vkbd.createKeyTip();

        // Append a stylesheet for this keyboard for keyboard specific styles
        // or if needed to specify an embedded font
        this.vkbd.appendStyleSheet();
      }

      if(this._Enabled) {
        this._Show();
      }
    }

    /**
<<<<<<< HEAD
=======
     * Function     _GenerateBanner
     * Scope        Private
     * Description  Generates the banner element
     */
    private _GenerateBanner() {
      let keymanweb = com.keyman.singleton;
      let device = keymanweb.util.device;

      if (device.OS == 'iOS') {
        let banner = new ImageBanner('');
        // TODO: embedded app will set the image path
        banner.setImagePath('../../ios/keyman/Keyman/SWKeyboard/Keyman Banner/banner-Portrait.png');
        this.banner = banner;
      } else if (device.OS == 'Android') {
        let banner = new BlankBanner();
        this.banner = banner;
      } else if (device.formFactor == 'desktop') {
        // TODO: This should really be BlankBanner()
        // let banner = new BlankBanner();
        let banner = new SuggestionBanner();
        this.banner = banner;
      }
    }

    /**
>>>>>>> 639767fb
     * Function     _GenerateVisualKeyboard
     * Scope        Private
     * @param       {Object}      PVK         Visual keyboard name
     * @param       {Object}      Lhelp       true if OSK defined for this keyboard
     * @param       {Object}      layout0 
     * @param       {Number}      kbdBitmask  Keyboard modifier bitmask
     * Description  Generates the visual keyboard element and attaches it to KMW
     */
    private _GenerateVisualKeyboard(PVK, Lhelp, layout0, kbdBitmask) {
      this.vkbd = new com.keyman.osk.VisualKeyboard(PVK, Lhelp, layout0, kbdBitmask);
      let util = com.keyman.singleton.util;

      // Set box class - OS and keyboard added for Build 360
      this._Box.className=util.device.formFactor+' '+ util.device.OS.toLowerCase() + ' kmw-osk-frame';

      // Add header element to OSK only for desktop browsers
      if(util.device.formFactor == 'desktop') {
        this._Box.appendChild(this.controlBar());
      }

      // Add suggestion banner bar to OSK
      if (this.banner) {
<<<<<<< HEAD
        this._Box.appendChild(this.banner.element);
=======
        this._Box.appendChild(this.banner.getDiv());
>>>>>>> 639767fb
      }

      // Add primary keyboard element to OSK
      this._Box.appendChild(this.vkbd.kbdDiv);

      // Add footer element to OSK only for desktop browsers
      if(util.device.formFactor == 'desktop') {
        this._Box.appendChild(this.resizeBar());
        // For other devices, adjust the object heights, allowing for viewport scaling
      } else {
        this.vkbd.adjustHeights();
      }
    }

    /**
     * Create a control bar with title and buttons for the desktop OSK
     */
    controlBar(): HTMLDivElement {
      let keymanweb = com.keyman.singleton;
      let util = keymanweb.util;

      var bar=util._CreateElement('div'),title='';
      bar.id='keymanweb_title_bar';
      bar.className='kmw-title-bar';
      bar.onmousedown=this._VMoveMouseDown;

      if(keymanweb.keyboardManager.activeKeyboard) {
        title=keymanweb.keyboardManager.activeKeyboard['KN'];
      }
      var Ltitle=util._CreateElement('span');
      Ltitle.className='kmw-title-bar-caption';
      Ltitle.innerHTML=title;
      bar.appendChild(Ltitle);

      var Limg = this.closeButton = util._CreateElement('div');
      Limg.id='kmw-close-button';
      Limg.className='kmw-title-bar-image';
      Limg.onmousedown=util._CancelMouse;
      Limg.onclick=function(this: OSKManager) {
        this._Hide(true);
      }.bind(this);
      bar.appendChild(Limg);

      Limg = this.helpImg = util._CreateElement('div');
      Limg.id='kmw-help-image';
      Limg.className='kmw-title-bar-image';
      Limg.title='KeymanWeb Help';
      Limg.onclick=function() {
        var p={};
        util.callEvent('osk.helpclick',p);
        if(window.event) {
          window.event.returnValue=false;
        }
        return false;
      }
      Limg.onmousedown=util._CancelMouse;
      bar.appendChild(Limg);

      Limg = this.configImg = util._CreateElement('div');
      Limg.id='kmw-config-image';
      Limg.className='kmw-title-bar-image';
      Limg.title='KeymanWeb Configuration Options';
      Limg.onclick=function() {
        var p={};
        util.callEvent('osk.configclick',p);
        if(window.event) {
          window.event.returnValue=false;
        }
        return false;
      }
      Limg.onmousedown=util._CancelMouse;
      bar.appendChild(Limg);

      Limg = this.pinImg = util._CreateElement('div');  //I2186
      Limg.id='kmw-pin-image';
      Limg.className='kmw-title-bar-image';
      Limg.title='Pin the On Screen Keyboard to its default location on the active text box';
      Limg.onclick=function(this: OSKManager) {
        this.loadCookie();
        this.userPositioned=false;
        this.saveCookie();
        this._Show();
        this.doResizeMove(); //allow the UI to respond to OSK movements
        if(this.pinImg) {
          this.pinImg.style.display='none';
        }
        if(window.event) {
          window.event.returnValue=false;
        }
        return false;
      }.bind(this);
      Limg.onmousedown=util._CancelMouse;
      bar.appendChild(Limg);

      return bar;
    }

    /**
     * Create a bottom bar with a resizing icon for the desktop OSK
     */
    resizeBar(): HTMLDivElement {
      let util = com.keyman.singleton.util;

      var bar=util._CreateElement('div');
      bar.className='kmw-footer';
      bar.onmousedown=util._CancelMouse;

      // Add caption
      var Ltitle=util._CreateElement('div');
      Ltitle.className='kmw-footer-caption';
      Ltitle.innerHTML='<a href="https://keyman.com/developer/keymanweb/">KeymanWeb</a>';
      Ltitle.id='keymanweb-osk-footer-caption';

      // Display build number on shift+double click
      util.attachDOMEvent(Ltitle,'dblclick', function(e) {
        if(e && e.shiftKey) {
          this.showBuild();
        }
        return false;
      },false);

      // Prevent selection of caption (IE - set by class for other browsers)
      if('onselectstart' in Ltitle) Ltitle.onselectstart= util.selectStartHandler; //IE (Build 360)

      bar.appendChild(Ltitle);

      var Limg = util._CreateElement('div');
      Limg.className='kmw-footer-resize';
      Limg.onmousedown=this._VResizeMouseDown;
      Limg.onmouseover=Limg.onmouseout=this._VResizeMouseOut;
      bar.appendChild(Limg);
      this.resizeIcon=Limg;
      //TODO: the image never appears in IE8, have no idea why!
      return bar;
    }

    /**
     * Display build number
     */
    showBuild() {
      let keymanweb = com.keyman.singleton;
      keymanweb.util.alert('KeymanWeb Version '+keymanweb['version']+'.'+keymanweb['build']+'<br /><br />'
        +'<span style="font-size:0.8em">Copyright &copy; 2017 SIL International</span>');
    }

    /**
     * Move OSK back to default position
     */
    restorePosition: () => void = function(this: OSKManager) {
      if(this._Visible) {
        com.keyman.singleton.domManager.focusLastActiveElement();  // I2036 - OSK does not unpin to correct location
        this.loadCookie();
        this.userPositioned=false;
        this.saveCookie();
        this._Show();
        this.doResizeMove(); //allow the UI to respond to OSK movements
      }
      if(this.pinImg) {
        this.pinImg.style.display='none';
      }
      if(window.event) {
        window.event.returnValue=false;
      }
    }.bind(this);

    /**
     * Function     _TitleBarInterior
     * Scope        Private
     * Description  Title bar interior formatting and element event handling
     */
    _TitleBarInterior() {
      let keymanweb = com.keyman.singleton;
      let util = keymanweb.util;

      var Ldiv = util._CreateElement('div');
      var Ls = Ldiv.style;
      Ls.paddingLeft='2px';
      Ls.cursor='move';
      Ls.background='#ad4a28';
      Ls.font='8pt Tahoma,Arial,sans-serif';  //I2186

      // Add container for buttons, handle mousedown event
      var LdivButtons = util._CreateElement('div');
      LdivButtons.className = 'kmw-title-bar-actions';
      LdivButtons.onmousedown=util._CancelMouse;

      // Add close button, handle click and mousedown events
      var Limg = util._CreateElement('div');
      Limg.className='kmw-close-button';
      Limg.onmousedown=util._CancelMouse;
      Limg.onclick=function (this: OSKManager) {
        this._Hide(true);
      }.bind(this);
      this.closeButton = Limg;
      LdivButtons.appendChild(Limg);

      // Add 'Unpin' button for restoring OSK to default location, handle mousedown and click events
      Limg = this.pinImg = util._CreateElement('div');  //I2186
      Limg.className='kmw-pin-image';
      Limg.title='Pin the On Screen Keyboard to its default location on the active text box';
      Limg.onclick=this.restorePosition;
      Limg.onmousedown=util._CancelMouse;
      Limg.style.display='none';

      // Do not use Unpin button on touch screens (OSK location fixed)
      if(!util.device.touchable) {
        LdivButtons.appendChild(Limg); // I3363 (Build 301)
      }

      // Attach button container to title bar
      Ldiv.appendChild(LdivButtons);

      // Add title bar caption
      var Lcap=keymanweb._TitleElement=util._CreateElement('span');  // I1972
      Lcap.className='kmw-title-bar-caption';
      Lcap.innerHTML='KeymanWeb';
      Ldiv.appendChild(Lcap);

      return Ldiv;
    }

    // End of TitleBarInterior

    /**
     * Function     enabled
     * Scope        Public
     * @return      {boolean|number}    True if KMW OSK enabled
     * Description  Test if KMW OSK is enabled
     */
    ['isEnabled'](): boolean {
      return this._Enabled;
    }

    /**
     * Function     isVisible
     * Scope        Public
     * @return      {boolean|number}    True if KMW OSK visible
     * Description  Test if KMW OSK is actually visible
     * Note that this will usually return false after any UI event that results in (temporary) loss of input focus
     */
    ['isVisible'](): boolean {
      return this._Visible;
    }

    /**
     * Function     _VKbdMouseOver
     * Scope        Private
     * @param       {Object}      e      event
     * Description  Activate the KMW UI on mouse over
     */
    private _VKbdMouseOver = function(this: OSKManager, e) {
      com.keyman.singleton.uiManager.setActivatingUI(true);
    }.bind(this);

    /**
     * Function     _VKbdMouseOut
     * Scope        Private
     * @param       {Object}      e      event
     * Description  Cancel activation of KMW UI on mouse out
     */
    private _VKbdMouseOut = function(this: OSKManager, e) {
      com.keyman.singleton.uiManager.setActivatingUI(false);
    }.bind(this);

    /**
     * Function     _VResizeMouseOver, _VResizeMouseOut
     * Scope        Private
     * @param       {Object}      e      event
     * Description  Process end of resizing of KMW UI
     */
    private _VResizeMouseOut = function(this: OSKManager, e: Event) {
      e = com.keyman.singleton._GetEventObject(e);   // I2404 - Manage IE events in IFRAMEs
      if(!e) {
        return false;
      }

      if(e  &&  e.preventDefault) {
        e.preventDefault();
      }

      var r=this.getRect();
      this.width = r.width;
      this.height = r.height;
      e.cancelBubble = true;
      return false;
    }.bind(this);

    private _VResizeMouseOver = this._VResizeMouseOut;

    /**
     * Function     _VResizeMouseDown
     * Scope        Private
     * @param       {Object}      e      event
     * Description  Process resizing of KMW UI
     */
    private _VResizeMouseDown = function(this: OSKManager, e: MouseEvent) {
      let keymanweb = com.keyman.singleton;

      keymanweb.uiManager.justActivated = true;
      e = keymanweb._GetEventObject(e);   // I2404 - Manage IE events in IFRAMEs
      if(!e) {
        return true;
      }

      this.resizing = true;
      var Lposx,Lposy;
      if (e.pageX) {
        Lposx = e.pageX;
        Lposy = e.pageY;
      } else if(e.clientX) {
        Lposx = e.clientX + document.body.scrollLeft;
        Lposy = e.clientY + document.body.scrollTop;
      }

      this._ResizeMouseX = Lposx;
      this._ResizeMouseY = Lposy;
      if(document.onmousemove != this._VResizeMouseMove  &&  document.onmousemove != this._VMoveMouseMove) { // I1472 - Dragging off edge of browser window causes muckup
        this._VPreviousMouseMove = document.onmousemove;
        this._VPreviousMouseUp = document.onmouseup;
      }
      this._VPreviousCursor = document.body.style.cursor;
      this._VPreviousMouseButton = (typeof(e.which)=='undefined' ? e.button : e.which);

      this._VOriginalWidth = this.vkbd.kbdDiv.offsetWidth;
      this._VOriginalHeight = this.vkbd.kbdDiv.offsetHeight;
      document.onmousemove = this._VResizeMouseMove;
      document.onmouseup = this._VResizeMoveMouseUp;

      if(document.body.style.cursor) {
        document.body.style.cursor = 'se-resize';
      }
      if(e  &&  e.preventDefault) {
        e.preventDefault();
      }
      e.cancelBubble = true;
      return false;
    }.bind(this);

    /**
     * Function     _VResizeMouseMove
     * Scope        Private
     * @param       {Object}      e      event
     * Description  Process mouse movement during resizing of OSK
     */
    _VResizeMouseMove = function(this: OSKManager, e: MouseEvent) {
      var Lposx,Lposy;
      e = com.keyman.singleton._GetEventObject(e);   // I2404 - Manage IE events in IFRAMEs
      if(!e) {
        return true;
      }
      this.resizing = true;

      if(this._VPreviousMouseButton != (typeof(e.which)=='undefined' ? e.button : e.which)) { // I1472 - Dragging off edge of browser window causes muckup
        return this._VResizeMoveMouseUp(e);
      } else {
        if (e.pageX) {
          Lposx = e.pageX;
          Lposy=e.pageY;
        } else if (e.clientX) {
          Lposx = e.clientX + document.body.scrollLeft;
          Lposy = e.clientY + document.body.scrollTop;
        }

        var newWidth=(this._VOriginalWidth + Lposx - this._ResizeMouseX),
            newHeight=(this._VOriginalHeight + Lposy - this._ResizeMouseY);

        // Set the smallest and largest OSK size
        if(newWidth < 0.2*screen.width) {
          newWidth = 0.2*screen.width;
        }
        if(newHeight < 0.1*screen.height) {
          newHeight = 0.1*screen.height;
        }
        if(newWidth > 0.9*screen.width) {
          newWidth=0.9*screen.width;
        }
        if(newHeight > 0.5*screen.height) {
          newWidth=0.5*screen.height;
        }

        // Set OSK width
        this.vkbd.kbdDiv.style.width=newWidth+'px';

        // Explicitly change OSK height and font size - cannot safely rely on scaling from font
        this.vkbd.kbdDiv.style.height=newHeight+'px';
        this.vkbd.kbdDiv.style.fontSize=(newHeight/8)+'px';

        if(e  &&  e.preventDefault) {
          e.preventDefault();
        }
        e.cancelBubble = true;
        return false;
      }
    }.bind(this);

    /**
     * Function     _VMoveMouseDown
     * Scope        Private
     * @param       {Object}      e      event
     * Description  Process mouse down on OSK
     */
    private _VMoveMouseDown = function(this: OSKManager, e: MouseEvent) {
      let keymanweb = com.keyman.singleton;

      var Lposx, Lposy;
      keymanweb.uiManager.justActivated = true;
      e = keymanweb._GetEventObject(e);   // I2404 - Manage IE events in IFRAMEs
      if(!e) {
        return true;
      }

      this.resizing = true;
      if (e.pageX) { 
        Lposx = e.pageX;
        Lposy = e.pageY;
      } else if (e.clientX) {
        Lposx = e.clientX + document.body.scrollLeft;
        Lposy = e.clientY + document.body.scrollTop;
      }

      if(document.onmousemove != this._VResizeMouseMove  &&  document.onmousemove != this._VMoveMouseMove) { // I1472 - Dragging off edge of browser window causes muckup
        this._VPreviousMouseMove = document.onmousemove;
        this._VPreviousMouseUp = document.onmouseup;
      }

      this._VPreviousCursor = document.body.style.cursor;
      this._VPreviousMouseButton = (typeof(e.which)=='undefined' ? e.button : e.which);

      this._VMoveX = Lposx - this._Box.offsetLeft;
      this._VMoveY = Lposy - this._Box.offsetTop;

      if(keymanweb.keyboardManager.isCJK()) {
        this.pinImg.style.left='15px';
      }

      document.onmousemove = this._VMoveMouseMove;
      document.onmouseup = this._VResizeMoveMouseUp;
      if(document.body.style.cursor) {
        document.body.style.cursor = 'move';
      }
      if(e  &&  e.preventDefault) {
        e.preventDefault();
      }
      e.cancelBubble = true;
      return false;
    }.bind(this);

    /**
     * Process mouse drag on OSK
     *
     * @param       {Object}      e      event
     */
    private _VMoveMouseMove = function(this: OSKManager, e: MouseEvent) {
      let keymanweb = com.keyman.singleton;

      var Lposx, Lposy;
      e = keymanweb._GetEventObject(e);   // I2404 - Manage IE events in IFRAMEs
      if(!e) {
        return true;
      }

      if(this.noDrag) {
        return true;
      }

      this.resizing = true;

      this.userPositioned = true;
      this.pinImg.style.display='block';

      if(this._VPreviousMouseButton != (typeof(e.which)=='undefined' ? e.button : e.which)) { // I1472 - Dragging off edge of browser window causes muckup
        return this._VResizeMoveMouseUp(e);
      } else {
        if (e.pageX) {
          Lposx = e.pageX;
          Lposy = e.pageY;
        } else if (e.clientX) {
          Lposx = e.clientX + document.body.scrollLeft;
          Lposy = e.clientY + document.body.scrollTop;
        }

        this._Box.style.left = (Lposx-this._VMoveX)+'px';
        this._Box.style.top = (Lposy-this._VMoveY)+'px';

        if(e  &&  e.preventDefault) {
          e.preventDefault();
        }

        var r=this.getRect();
        this.width=r.width;
        this.height=r.height;
        e.cancelBubble = true;
        return false;
      }
    }.bind(this);

    /**
     * Function     _VResizeMoveMouseUp
     * Scope        Private
     * @param       {Object}      e      event
     * Description  Process mouse up during resizing of KMW UI
     */
    private _VResizeMoveMouseUp = function(this: OSKManager, e: MouseEvent) {
      let keymanweb = com.keyman.singleton;

      e = keymanweb._GetEventObject(e);   // I2404 - Manage IE events in IFRAMEs
      if(!e) {
        return true;
      }

      this.resizing = false;
      if(this.vkbd) {
        this.vkbd.currentKey=null;
      }

      document.onmousemove = this._VPreviousMouseMove;
      document.onmouseup = this._VPreviousMouseUp;

      if(document.body.style.cursor) {
        document.body.style.cursor = this._VPreviousCursor;
      }

      keymanweb.domManager.focusLastActiveElement();
      if(e  &&  e.preventDefault) {
        e.preventDefault();
      }

      keymanweb.uiManager.justActivated = false;
      keymanweb.uiManager.setActivatingUI(false);

      if(this.vkbd) {
        this._VOriginalWidth = this.vkbd.kbdDiv.offsetWidth;
        this._VOriginalHeight = this.vkbd.kbdDiv.offsetHeight;
        }
      this.doResizeMove();
      e.cancelBubble = true;
      this.saveCookie();
      return false;
    }.bind(this);

    /**
     * Save size, position, font size and visibility of OSK
     */
    saveCookie() {
      let util = com.keyman.singleton.util;

      var c = util.loadCookie('KeymanWeb_OnScreenKeyboard');
      var p = this.getPos();

      c['visible'] = this._Enabled ? 1 : 0;
      c['userSet'] = this.userPositioned ? 1 : 0;
      c['left'] = p.left;
      c['top'] = p.top;

      if(this.vkbd) {
        c['width'] = this.width;
        c['height'] = this.height;
      }

      util.saveCookie('KeymanWeb_OnScreenKeyboard',c);
    }

    /**
     * Restore size, position, font size and visibility of desktop OSK
     *
     *  @return {boolean}
     */
    loadCookie() {
      let util = com.keyman.singleton.util;

      var c = util.loadCookie('KeymanWeb_OnScreenKeyboard');
      if(typeof(c) == 'undefined' || c == null) {
        this.userPositioned=false;
        return false;
      }

      this._Enabled = util.toNumber(c['visible'], 1) == 1;
      this.userPositioned = util.toNumber(c['userSet'], 0) == 1;
      this.x = util.toNumber(c['left'],-1);
      this.y = util.toNumber(c['top'],-1);

      // Restore OSK size - font size now fixed in relation to OSK height, unless overridden (in em) by keyboard
      var dfltWidth=0.3*screen.width;
      //if(util.toNumber(c['width'],0) == 0) dfltWidth=0.5*screen.width;
      var newWidth=util.toNumber(c['width'],dfltWidth),
          newHeight=util.toNumber(c['height'],0.15*screen.height);

      // Limit the OSK dimensions to reasonable values
      if(newWidth < 0.2*screen.width) {
        newWidth = 0.2*screen.width;
      }
      if(newHeight < 0.1*screen.height) {
        newHeight = 0.1*screen.height;
      }
      if(newWidth > 0.9*screen.width) {
        newWidth=0.9*screen.width;
      }
      if(newHeight > 0.5*screen.height) {
        newHeight=0.5*screen.height;
      }

      if(this.vkbd) {
        this.vkbd.kbdDiv.style.width=newWidth+'px';
        this.vkbd.kbdDiv.style.height=newHeight+'px';
        this.vkbd.kbdDiv.style.fontSize=(newHeight/8)+'px';
      }

      // and OSK position if user located
      if(this.x == -1 || this.y == -1 || (!this._Box)) {
        this.userPositioned = false;
      }

      if(this.x < window.pageXOffset-0.8*newWidth) {
        this.x=window.pageXOffset-0.8*newWidth;
      }
      if(this.y < 0) {
        this.x=-1;
        this.y=-1;
        this.userPositioned=false;
      }

      if(this.userPositioned && this._Box) {
        this.setPos({'left': this.x, 'top': this.y});
      }

      return true;
    }

    getWidthFromCookie(): number {
      let util = com.keyman.singleton.util;

      var c = util.loadCookie('KeymanWeb_OnScreenKeyboard');
      if(typeof(c) == 'undefined' || c == null) {
        return screen.width * 0.3;
      }

      // Restore OSK size - font size now fixed in relation to OSK height, unless overridden (in em) by keyboard
      var newWidth=util.toNumber(c['width'], 0.3 * screen.width); // Default - 30% of screen's width.

      if(newWidth < 0.2*screen.width) {
        newWidth = 0.2*screen.width;
      } else if(newWidth > 0.9*screen.width) {
        newWidth=0.9*screen.width;
      }

      return newWidth;
    }

    /**
     * Get the wanted height of the banner (does not include the keyboard)
     *  @return   {number}    height in pixels
     */
    getBannerHeight(): number {
      return this.banner.height;
    }

    /**
     * Get the wanted height of the OSK for touch devices (does not include banner height)
     *  @return   {number}    height in pixels
     **/
    getKeyboardHeight(): number {
      let keymanweb = com.keyman.singleton;
      let device = keymanweb.util.device;

      // KeymanTouch - get OSK height from device
      if(typeof(keymanweb['getOskHeight']) == 'function') {
        return keymanweb['getOskHeight']();
      }

      var oskHeightLandscapeView=Math.floor(Math.min(screen.availHeight,screen.availWidth)/2),
          height=oskHeightLandscapeView;

      if(device.formFactor == 'phone') {
        var sx=Math.min(screen.height,screen.width),
            sy=Math.max(screen.height,screen.width);

        if(keymanweb.util.portraitView())
          height=Math.floor(Math.max(screen.availHeight,screen.availWidth)/3);
        else
          height=height*(sy/sx)/1.6;  //adjust for aspect ratio, increase slightly for iPhone 5
      }

      // Correct for viewport scaling (iOS - Android 4.2 does not want this, at least on Galaxy Tab 3))
      if(device.OS == 'iOS') {
        height=height/keymanweb.util.getViewportScale();
      }

      // Correct for devicePixelratio - needed on Android 4.1.2 phones,
      // for Opera, Chrome and Firefox, but not for native browser!   Exclude native browser for Build 344.
      if(device.OS == 'Android' && device.formFactor == 'phone' && 'devicePixelRatio' in window) {
        var bMatch=/Firefox|Chrome|OPR/;
        if(bMatch.test(navigator.userAgent)) {
          height = height*window.devicePixelRatio;
        }
      }

      return height;
    }

    /**
     * Get the wanted height of the OSK for touch devices (banner height + rows of keys)
     *  @return   {number}    height in pixels
     **/
    getHeight(): number {
      return this.getBannerHeight() + this.getKeyboardHeight();
    }

    /**
     * Get the wanted width of the OSK for touch devices
     *
     *  @return   {number}    height in pixels
     **/
    getWidth(): number {
      let keymanweb = com.keyman.singleton;
      let device = keymanweb.util.device;

      // KeymanTouch - get OSK height from device
      if(typeof(keymanweb['getOskWidth']) == 'function') {
        return keymanweb['getOskWidth']();
      }

      var width: number;
      if(device.OS == 'iOS') {
        // iOS does not interchange these values when the orientation changes!
        //width = util.portraitView() ? screen.width : screen.height;
        width = window.innerWidth;
      } else if(device.OS == 'Android') {
        try {
          width=document.documentElement.clientWidth;
        } catch(ex) {
          width=screen.availWidth;
        }
      } else {
        width=screen.width;
      }

      return width;
    }

    /**
     * Allow UI to update OSK position and properties
     *
     * @param       {Object=}     p       object with coordinates and userdefined flag
     *
     */
    doResizeMove(p?) {
      return com.keyman.singleton.util.callEvent('osk.resizemove',p);
    }

    /**
     * Function     getRect //TODO:  This is probably not correct, anyway!!!!!
     * Scope        Public
     * @return      {Object.<string,number>}   Array object with position and size of OSK container
     * Description  Get rectangle containing KMW Virtual Keyboard
     */
    ['getRect'](): OSKRect {		// I2405
      let util = com.keyman.singleton.util;
      var p: OSKRect = {};

      if(this.vkbd) {
        p['left'] = p.left = dom.Utils.getAbsoluteX(this.vkbd.kbdDiv);
        p['top']  = p.top  = dom.Utils.getAbsoluteY(this.vkbd.kbdDiv);
        p['width']  = p.width  = dom.Utils.getAbsoluteX(this.vkbd.kbdHelpDiv) -
          dom.Utils.getAbsoluteX(this.vkbd.kbdDiv) + this.vkbd.kbdHelpDiv.offsetWidth;
        p['height'] = p.height = dom.Utils.getAbsoluteY(this.vkbd.kbdHelpDiv) -
          dom.Utils.getAbsoluteY(this.vkbd.kbdDiv) + this.vkbd.kbdHelpDiv.offsetHeight;
      } else {
        p['left'] = p.left = dom.Utils.getAbsoluteX(this._Box);
        p['top']  = p.top  = dom.Utils.getAbsoluteY(this._Box);
        p['width']  = p.width  = dom.Utils.getAbsoluteX(this._Box) + this._Box.offsetWidth;
        p['height'] = p.height = dom.Utils.getAbsoluteY(this._Box) + this._Box.offsetHeight;
      }
      return p;
    }

    /**
     * Allow the UI or page to set the position and size of the OSK
     * and (optionally) override user repositioning or sizing
     *
     * @param       {Object.<string,number>}   p  Array object with position and size of OSK container
    **/
    ['setRect'](p: OSKRect) {
      let util = com.keyman.singleton.util;
      if(this._Box == null || util.device.formFactor != 'desktop') {
        return;
      }

      var b = this._Box, bs = b.style;
      if('left' in p) {
        bs.left=(p['left']-dom.Utils.getAbsoluteX(b)+b.offsetLeft)+'px';
        this.dfltX=bs.left;
      }

      if('top' in p) {
        bs.top=(p['top']-dom.Utils.getAbsoluteY(b)+b.offsetTop)+'px';
        this.dfltY=bs.top;
      }

      //Do not allow user resizing for non-standard keyboards (e.g. EuroLatin)
      if(this.vkbd != null) {
        var d=this.vkbd.kbdDiv, ds=d.style;

        // Set width, but limit to reasonable value
        if('width' in p) {
          var w=(p['width']-(b.offsetWidth-d.offsetWidth));
          if(w < 0.2*screen.width) {
            w=0.2*screen.width;
          }
          if(w > 0.9*screen.width) {
            w=0.9*screen.width;
          }
          ds.width=w+'px';
          this.width=w;
        }

        // Set height, but limit to reasonable value
        // This sets the default font size for the OSK in px, but that
        // can be modified at the key text level by setting
        // the font size in em in the kmw-key-text class
        if('height' in p) {
          var h=(p['height']-(b.offsetHeight-d.offsetHeight));
          if(h < 0.1*screen.height) {
            h=0.1*screen.height;
          }
          if(h > 0.5*screen.height) {
            h=0.5*screen.height;
          }
          ds.height=h+'px'; ds.fontSize=(h/8)+'px';
          this.height=h;
        }

        // Fix or release user resizing
        if('nosize' in p) {
          if(this.resizeIcon) {
            this.resizeIcon.style.display=(p['nosize'] ? 'none' : 'block');
          }
        }

      }
      // Fix or release user dragging
      if('nomove' in p) {
        this.noDrag=p['nomove'];
        if(this.pinImg) {
          this.pinImg.style.display=(p['nomove'] || !this.userPositioned) ? 'none' : 'block';
        }
      }
      // Save the user-defined OSK size
      this.saveCookie();
    }

    /**
     * Get position of OSK window
     *
     * @return      {Object.<string,number>}     Array object with OSK window position
    **/
    getPos(): OSKPos {
      var Lkbd=this._Box, p={
        left: this._Visible ? Lkbd.offsetLeft : this.x,
        top: this._Visible ? Lkbd.offsetTop : this.y
      };

      return p;
    }

    /**
     * Function     setPos
     * Scope        Private
     * @param       {Object.<string,number>}    p     Array object with OSK left, top
     * Description  Set position of OSK window, but limit to screen, and ignore if  a touch input device
     */
    ['setPos'](p: OSKPos) {
      if(typeof(this._Box) == 'undefined' || com.keyman.singleton.util.device.touchable) {
        return; // I3363 (Build 301)
      }

      if(this.userPositioned) {
        var Px=p['left'], Py=p['top'];

        if(typeof(Px) != 'undefined') {
          if(Px < -0.8*this._Box.offsetWidth) {
            Px = -0.8*this._Box.offsetWidth;
          }
          if(this.userPositioned) {
            this._Box.style.left=Px+'px';
            this.x = Px;
          }
        }
        // May not be needed - vertical positioning is handled differently and defaults to input field if off screen
        if(typeof(Py) != 'undefined') {
          if(Py < 0) {
            Py = 0;
          }

          if(this.userPositioned) {
            this._Box.style.top=Py+'px';
            this.y = Py;
          }
        }
      }

      if(this.pinImg) {
        this.pinImg.style.display=(this.userPositioned ? 'block' : 'none');
      }
    }

    /**
     * Display KMW OSK at specified position (returns nothing)
     *
     * @param       {number=}     Px      x-coordinate for OSK rectangle
     * @param       {number=}     Py      y-coordinate for OSK rectangle
     */
    _Show(Px?: number, Py?: number) {
      let keymanweb = com.keyman.singleton;
      let device = keymanweb.util.device;

      // Do not try to display OSK if undefined, or no active element
      if(this._Box == null || keymanweb.domManager.getActiveElement() == null) {
        return;
      }

      // Never display the OSK for desktop browsers unless KMW element is focused, and a keyboard selected
      if((!device.touchable) && (keymanweb.keyboardManager.activeKeyboard == null || !this._Enabled)) {
        return;
      }

      var Ls = this._Box.style;

      // Do not display OSK until it has been positioned correctly
      if(device.touchable && Ls.bottom == '') {
        Ls.visibility='hidden';
      }

      if(device.touchable) {
        /* In case it's still '0' from a hide() operation.
         * Happens when _Show is called before the transitionend events are processed,
         * which can happen in bulk-rendering contexts.
         * 
         * (Opacity is only modified when device.touchable = true, though a couple of extra
         * conditions may apply.)
         */
        Ls.opacity='1';
      }

      // TODO:  Move this into the VisualKeyboard class!
      // The following code will always be executed except for externally created OSK such as EuroLatin
      if(this.vkbd && this.vkbd.ddOSK) {
        // Enable the currently active keyboard layer and update the default nextLayer member
        this.vkbd.show();

        // Extra style changes and overrides for touch-mode.
        if(device.touchable) {
          Ls.position='fixed';
          Ls.left=Ls.bottom='0px';
          Ls.height=Ls.maxHeight=(<HTMLElement> this.vkbd.kbdDiv.firstChild).style.height;
          Ls.border='none';
          Ls.borderTop='1px solid gray';

          this._Enabled=true;
          this._Visible=true; // I3363 (Build 301)
        }
      }

      //TODO: may need to return here for touch devices??
      Ls.display='block'; //Ls.visibility='visible';

      if(this.vkbd) {
        this.vkbd.showLanguage();
      }

      if(device.formFactor == 'desktop') {
        Ls.position='absolute'; Ls.display='block'; //Ls.visibility='visible';
        Ls.left='0px';
        this.loadCookie();
        if(Px >= 0) { //probably never happens, legacy support only
          Ls.left = Px + 'px'; Ls.top = Py + 'px';
        } else {
          if(this.userPositioned) {
            Ls.left=this.x+'px';
            Ls.top=this.y+'px';
          } else {
            var el=keymanweb.domManager.getActiveElement();
            if(this.dfltX) {
              Ls.left=this.dfltX;
            } else if(typeof el != 'undefined' && el != null) {
              Ls.left=dom.Utils.getAbsoluteX(el) + 'px';
            }

            if(this.dfltY) {
              Ls.top=this.dfltY;
            } else if(typeof el != 'undefined' && el != null) {
              Ls.top=(dom.Utils.getAbsoluteY(el) + el.offsetHeight)+'px';
            }
          }
        }
        this._Enabled=true;
        this._Visible=true;
        if(this.vkbd && this.vkbd.kbdDiv) {
          this.width=this.vkbd.kbdDiv.offsetWidth;
          this.height=this.vkbd.kbdDiv.offsetHeight;
        }

        this.saveCookie();

        var pin=this.pinImg;
        if(typeof pin != 'undefined' && pin != null)
          pin.style.display=this.userPositioned?'block':'none';
      }

      // If OSK still hidden, make visible only after all calculation finished
      if(Ls.visibility == 'hidden') {
        window.setTimeout(function(){
          this._Box.style.visibility='visible';
        }.bind(this), 0);
      }

      // Allow desktop UI to execute code when showing the OSK
      if(!device.touchable) {
        var Lpos={};
        Lpos['x']=this._Box.offsetLeft;
        Lpos['y']=this._Box.offsetTop;
        Lpos['userLocated']=this.userPositioned;
        this.doShow(Lpos);
      }
    }

    /**
     * Hide Keymanweb On Screen Keyboard
     *
     * @param       {boolean}   hiddenByUser    Distinguish between hiding on loss of focus and explicit hiding by user
     */
    _Hide(hiddenByUser: boolean) {
      let keymanweb = com.keyman.singleton;
      let device = keymanweb.util.device;
      // The test for CJK languages is necessary to prevent a picklist (displayed in the OSK) from being hidden by the user
      // Once picklist functionality is separated out, this will no longer be needed.
      // Logic is: execute always if hidden on lost focus, but if requested by user, only if not CJK

      // Save current size if visible
      if(this._Box && this._Box.style.display == 'block' && this.vkbd && this.vkbd.kbdDiv) {
        this.width = this.vkbd.kbdDiv.offsetWidth;
        this.height = this.vkbd.kbdDiv.offsetHeight;
      }

      if(hiddenByUser) {
        //osk.loadCookie(); // preserve current offset and userlocated state
        this._Enabled = ((keymanweb.keyboardManager.isCJK() || device.touchable)? true : false); // I3363 (Build 301)
        this.saveCookie();  // Save current OSK state, size and position (desktop only)
      } else if(device.formFactor == 'desktop') {
        //Allow desktop OSK to remain visible on blur if body class set
        if(document.body.className.indexOf('osk-always-visible') >= 0) {
          return;
        }
      }

      this._Visible = false;
      if(this._Box && device.touchable && this._Box.offsetHeight > 0) { // I3363 (Build 301)
        var os=this._Box.style;
        //Firefox doesn't transition opacity if start delay is explicitly set to 0!
        if(typeof(os.MozBoxSizing) == 'string') {
          os.transition='opacity 0.8s linear';
        } else {
          os.transition=os.msTransition=os.WebkitTransition='opacity 0.5s linear 0';
        }

        // Cannot hide the OSK smoothly using a transitioned drop, since for
        // position:fixed elements transitioning is incompatible with translate3d(),
        // and also does not work with top, bottom or height styles.
        // Opacity can be transitioned and is probably the simplest alternative.
        // We must condition on osk._Visible in case focus has since been moved to another
        // input (in which case osk._Visible will be non-zero)
        window.setTimeout(function(this: OSKManager) {
          var os=this._Box.style;
          if(this._Visible) {
            // Leave opacity alone and clear transition if another element activated
            os.transition=os.msTransition=os.MozTransition=os.WebkitTransition='';
          } else {
            // Set opacity to zero, should decrease smoothly
            os.opacity='0';

            // Actually hide the OSK at the end of the transition
            this._Box.addEventListener('transitionend', this.hideNow, false);
            this._Box.addEventListener('webkitTransitionEnd', this.hideNow, false);
          }
        }.bind(this), 200);      // Wait a bit before starting, to allow for moving to another element
      } else {
        if(this._Box) {
          this._Box.style.display = 'none';
        }
      }

      // Allow UI to execute code when hiding the OSK
      var p={};
      p['HiddenByUser']=hiddenByUser;
      this.doHide(p);

      // If hidden by the UI, be sure to restore the focus
      if(hiddenByUser) {
        keymanweb.domManager.focusLastActiveElement();
      }
    }

        /**
     * Function     hideNow
     * Scope        Private
     * Description  Hide the OSK unconditionally and immediately, cancel any pending transition
     */
    hideNow: () => void = function(this: OSKManager) { // I3363 (Build 301)
      this._Box.removeEventListener('transitionend', this.hideNow, false);
      this._Box.removeEventListener('webkitTransitionEnd', this.hideNow, false);

      var os=this._Box.style;
      os.display='none';
      os.opacity='1';
      this._Visible=false;
      os.transition=os.msTransition=os.MozTransition=os.WebkitTransition='';

      if(this.vkbd) {
        this.vkbd.onHide();
      }
    }.bind(this);

    /**
     * Function     hide
     * Scope        Public
     * Description  Prevent display of OSK window on focus
     */
    ['hide']() {
      this._Enabled = false;
      this._Hide(true);
    }

    /**
     * Allow UI to respond to OSK being shown (passing position and properties)
     *
     * @param       {Object=}       p     object with coordinates and userdefined flag
     * @return      {boolean}
     *
     */
    doShow(p) {
      return com.keyman.singleton.util.callEvent('osk.show',p);
    }

    /**
     * Allow UI to update respond to OSK being hidden
     *
     * @param       {Object=}       p     object with coordinates and userdefined flag
     * @return      {boolean}
     *
     */
    doHide(p) {
      return com.keyman.singleton.util.callEvent('osk.hide',p);
    }

    /**
     * Display list of installed keyboards in pop-up menu
     **/
    showLanguageMenu() {
      let menu = new LanguageMenu(com.keyman.singleton);
      menu.show();
    }

    /**
     * Function     userPositioned
     * Scope        Public
     * @return      {(boolean|number)}          true if user located
     * Description  Test if OSK window has been repositioned by user
     */
    ['userLocated']() {
      return this.userPositioned;
    }

    /**
     * Description  Display KMW OSK (at position set in callback to UI)
     * Function     show
     * Scope        Public
     * @param       {(boolean|number)=}      bShow     True to display, False to hide, omitted to toggle
     */
    ['show'](bShow: boolean) {
      if(arguments.length > 0) {
        this._Enabled=bShow;
        if(bShow) {
          this._Show();
        } else {
          this._Hide(true);
        }
      } else {
        if(this._Visible) {
          this._Hide(true);
        } else {
          this._Show();
        }
      }
    }

    /**
     * Function     addEventListener
     * Scope        Public
     * @param       {string}            event     event name
     * @param       {function(Object)}  func      event handler
     * @return      {boolean}
     * Description  Wrapper function to add and identify OSK-specific event handlers
     */
    ['addEventListener'](event: string, func: (obj) => boolean) {
      return com.keyman.singleton.util.addEventListener('osk.'+event, func);
    }

    ['shutdown']() {
      // Remove the OSK's elements from the document, allowing them to be properly cleaned up.
      // Necessary for clean engine testing.
      var _box = this._Box;
      if(_box.parentElement) {
        _box.parentElement.removeChild(_box);
      }
    }
  }
}<|MERGE_RESOLUTION|>--- conflicted
+++ resolved
@@ -24,11 +24,7 @@
   export class OSKManager {
     // Important OSK elements (and container classes)
     _Box: HTMLDivElement;
-<<<<<<< HEAD
-    banner: com.keyman.osk.BannerManager;
-=======
-    banner: Banner;
->>>>>>> 639767fb
+    banner: BannerManager;
     vkbd: VisualKeyboard;
     resizeIcon: HTMLDivElement;
     closeButton: HTMLDivElement;
@@ -337,34 +333,6 @@
     }
 
     /**
-<<<<<<< HEAD
-=======
-     * Function     _GenerateBanner
-     * Scope        Private
-     * Description  Generates the banner element
-     */
-    private _GenerateBanner() {
-      let keymanweb = com.keyman.singleton;
-      let device = keymanweb.util.device;
-
-      if (device.OS == 'iOS') {
-        let banner = new ImageBanner('');
-        // TODO: embedded app will set the image path
-        banner.setImagePath('../../ios/keyman/Keyman/SWKeyboard/Keyman Banner/banner-Portrait.png');
-        this.banner = banner;
-      } else if (device.OS == 'Android') {
-        let banner = new BlankBanner();
-        this.banner = banner;
-      } else if (device.formFactor == 'desktop') {
-        // TODO: This should really be BlankBanner()
-        // let banner = new BlankBanner();
-        let banner = new SuggestionBanner();
-        this.banner = banner;
-      }
-    }
-
-    /**
->>>>>>> 639767fb
      * Function     _GenerateVisualKeyboard
      * Scope        Private
      * @param       {Object}      PVK         Visual keyboard name
@@ -387,11 +355,7 @@
 
       // Add suggestion banner bar to OSK
       if (this.banner) {
-<<<<<<< HEAD
         this._Box.appendChild(this.banner.element);
-=======
-        this._Box.appendChild(this.banner.getDiv());
->>>>>>> 639767fb
       }
 
       // Add primary keyboard element to OSK
