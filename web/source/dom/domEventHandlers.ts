--- conflicted
+++ resolved
@@ -243,11 +243,7 @@
       var isActivating = this.keyman.uiManager.isActivating;
       let activeKeyboard = com.keyman.singleton.textProcessor.activeKeyboard;
       if(!isActivating && activeKeyboard) {
-<<<<<<< HEAD
         activeKeyboard.notify(0, Utils.getOutputTarget(Ltarg as HTMLElement), 0);  // I2187
-=======
-        activeKeyboard.notify(0, text.Processor.getOutputTarget(Ltarg), 0);  // I2187
->>>>>>> 8efdd961
       }
 
       //e = this.keyman._GetEventObject<FocusEvent>(e);   // I2404 - Manage IE events in IFRAMEs  //TODO: is this really needed again????
