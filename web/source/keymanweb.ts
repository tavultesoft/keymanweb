<<<<<<< HEAD
// Includes KMW-added property declaration extensions for HTML elements.
/// <reference path="kmwexthtml.ts" />
// Includes KMW string extension declarations.
/// <reference path="kmwstring.ts" />
=======
/// <reference path="kmwexthtml.ts" />  // Includes KMW-added property declaration extensions for HTML elements.
/// <reference path="kmwstring.ts" />  // Includes KMW string extension declarations.
/// <reference path="kmwtypedefs.ts" /> // Includes type definitions for basic KMW types.
>>>>>>> ddc9ad59

/***
   KeymanWeb 10.0
   Copyright 2017 SIL International
***/

// If KMW is already initialized, the KMW script has been loaded more than once. We wish to prevent resetting the 
// KMW system, so we use the fact that 'initialized' is only 1 / true after all scripts are loaded for the initial
// load of KMW.
if(!window['keyman']['initialized']) { 

  /******************************************************************
   *  Main Keyman Web Module    
   *   
   *  Code enclosed as an anonymous function to protect name space                          
   *    
   ******************************************************************/

  // -------------------------------------------------------------------------
  
  (function() 
  {

    // Declare KeymanWeb, OnScreen Keyboard and Util objects
    var keymanweb=window['keyman'],osk=keymanweb['osk'],util=keymanweb['util'], device=util.device;
    var kbdInterface=keymanweb['interface'];

    /**
     * Function     debug
     * Scope        Private
     * @param       {(string|Object)}     s   string (or object) to print
     * Description  Simple debug display (upper right of screen)
     *              Extended to support multiple arguments May 2015   
     */       
    keymanweb['debug']=keymanweb.debug=function(s){
      var p;
      if(keymanweb.debugElement == null)
      {
        var d=document.createElement('DIV'),ds=d.style;
        ds.position='absolute';ds.width='30%';ds.maxHeight='50%';ds.top='0';ds.right='0';
        ds.minHeight='50px'; ds.border='1px solid blue'; ds.whiteSpace='pre-line';ds.overflowY='scroll';
        p=document.createElement('P'); p.id='debug_output';p.style.margin='2px';
        d.appendChild(p);
        document.body.appendChild(d);   
        keymanweb.debugElement=p;  
      } 
      if((p=document.getElementById('debug_output')) == null) return; 

      if(arguments.length == 0)
        if(typeof p.textContent != 'undefined') p.textContent=''; else p.innerHTML='';
      else
      {
        var ts=new Date().toTimeString().substr(3,5),t=ts+' ',t1,k,m,sx;
        for(k=0; k<arguments.length; k++)
        {
          if(k > 0) t = t + '; ';
          sx = arguments[k];
          if(typeof sx == 'object')
          {
            if(sx == null)
            {
              t = t + 'null';
            }
            else
            {
              t1 = '';
              for(m in sx) 
              {
                if(t1.length > 0) t1 = t1 + ', ';
                t1 = t1 + m + ':';              
                switch(typeof sx[m])
                {
                  case 'string':
                  case 'number':
                  case 'boolean':
                    t1 = t1 + sx[m]; break;
                  default:
                    t1 = t1 + typeof sx[m]; break;
                }
                if(t1.length > 1024) 
                {
                  t1 = t1.substr(0,1000)+'...'; break;
                }
              }
              if(t1.length > 0) t = t + '{' + t1 + '}';
            }
          }
          else
          {
            t = t + sx;
          }
        } 
        // Truncate if necessary to avoid memory problems
        if(t.length > 1500) t = t.substr(0,1500) + ' (more)';  
        
        if(typeof p.textContent != 'undefined')
          p.textContent=t+'\n'+p.textContent;
        else
          p.innerHTML=t+'<br />'+p.innerHTML;
        
      }
    }
    keymanweb.debugElement=null;
    var dbg=keymanweb.debug;
        
    /**
     * Function    setUpTouchDevice
     * Scope       Private
     * Description Initialize event handling and duplicate input fields for touch-input devices
     */       
    keymanweb.setupTouchDevice = function() { 
      /**
       * Ideally, OSK behaviour should emulate internal keyboard, but 
       * it is not possible to do that while allowing native scrolling.
       * The compromise adopted is that a touchstart or touchmove event
       * on any part of the page other than an input element or the OSK 
       * itself will temporarily hide the OSK until the touchend or 
       * window.scroll event is fired. Hiding the OSK in this way seems
       * less disturbing than having it move as the page is scrolled.
       * 
       * All of this may be better if we can reliably get the y-offset 
       * from the CSS transform and apply that to repositioning the OSK
       * using a timed event loop.           
       */

      keymanweb.touchAliasing = keymanweb.domManager.touchHandlers;

    }
    
    /*********************************************************
     *  
     * End of main touch-device initialization.
     *     
     *********************************************************/

    keymanweb.touchAliasing = keymanweb.domManager.nonTouchHandlers;

    /**
     * Get the user-specified (or default) font for the first mapped input or textarea element
     * before applying any keymanweb styles or classes
     * 
     *  @return   {string}
     **/                 
    keymanweb.getBaseFont = function()
    {
      var ipInput = document.getElementsByTagName<'input'>('input'),
          ipTextArea=document.getElementsByTagName<'textarea'>('textarea'),
          n=0,fs,fsDefault='Arial,sans-serif';
      
      if(ipInput.length == 0 && ipTextArea.length == 0) n=0;
      else if(ipInput.length > 0 && ipTextArea.length == 0) n=1;
      else if(ipInput.length == 0 && ipTextArea.length > 0) n=2;
      else {
        var firstInput = ipInput[0];
        var firstTextArea = ipTextArea[0];

        if(firstInput.offsetTop < firstTextArea.offsetTop) {
          n=1;    
        } else if(firstInput.offsetTop > firstTextArea.offsetTop) {
          n=2;
        } else if(firstInput.offsetLeft < firstTextArea.offsetLeft) {
          n=1;    
        } else if(firstInput.offsetLeft > firstTextArea.offsetLeft) {
          n=2;
        }
      }
      
      switch(n)
      {
        case 0:
          fs=fsDefault;
        case 1:     
          fs=util.getStyleValue(ipInput[0],'font-family');
        case 2:       
          fs=util.getStyleValue(ipTextArea[0],'font-family');
      }
      if(typeof(fs) == 'undefined' || fs == 'monospace') fs=fsDefault;
      
      return fs;
    }

    // Probably should relocate this definition somewhere.
    keymanweb.timerID = null;

    /**
     * Function     resetContext
     * Scope        Public
     * Description  Revert OSK to default layer and clear any deadkeys and modifiers
     */
    keymanweb['resetContext'] = keymanweb.resetContext = function() {
      osk.layerId = 'default';

      kbdInterface.clearDeadkeys();
      kbdInterface.resetContextCache();
      keymanweb._ResetVKShift();

      osk._Show();
    };
    
    /**
     * Browser dependent initialization
     */       
    if(document.selection)          // only defined for IE
    {
      var appVer=navigator.appVersion;
    // Legacy support variables
      if(appVer.indexOf('MSIE 6.0') >= 0) keymanweb._IE = 6;
      else if(appVer.indexOf('MSIE 7.0') >= 0) keymanweb._IE = 7;
      else if(appVer.indexOf('MSIE 8.0') >= 0) keymanweb._IE = 8;
      if(keymanweb._IE && document.compatMode=='BackCompat') keymanweb._IE = 6;
    }

    // I732 START - Support for European underlying keyboards #1
    if(typeof(window['KeymanWeb_BaseLayout']) !== 'undefined') 
      osk._BaseLayout = window['KeymanWeb_BaseLayout'];
    else
      osk._BaseLayout = 'us';    
    
    
    keymanweb._BrowserIsSafari = (navigator.userAgent.indexOf('AppleWebKit') >= 0);  // I732 END - Support for European underlying keyboards #1 

    /**
     * Function     _push
     * Scope        Private   
     * @param       {Array}     Parray    Array   
     * @param       {*}         Pval      Value to be pushed or appended to array   
     * @return      {Array}               Returns extended array
     * Description  Push (if possible) or append a value to an array 
     */  
    keymanweb._push = function(Parray, Pval)
    {
      if(Parray.push) Parray.push(Pval);
      else Parray=Parray.concat(Pval);
      return Parray;
    }

    /**
     * Function     disableControl
     * Scope        Public
     * @param       {Element}      Pelem       Element to be disabled
     * Description  Disables a KMW control element 
     */    
    keymanweb['disableControl'] = keymanweb.disableControl = function(Pelem) {
      if(!keymanweb.domManager.isAttached(Pelem)) {
        console.warn("KeymanWeb is not attached to element " + Pelem);
      } 

      var cn = Pelem.className;
      if(cn.indexOf('kmw-disabled') < 0) { // if not already explicitly disabled...
        Pelem.className = cn ? cn + ' kmw-disabled' : 'kmw-disabled';
      }

      // The rest is triggered within MutationObserver code.
      // See keymanweb._EnablementMutationObserverCore.
    }

    /**
     * Function     enableControl
     * Scope        Public
     * @param       {Element}      Pelem       Element to be disabled
     * Description  Disables a KMW control element 
     */    
    keymanweb['enableControl'] = keymanweb.enableControl = function(Pelem) {
      if(!keymanweb.domManager.isAttached(Pelem)) {
        console.warn("KeymanWeb is not attached to element " + Pelem);
      } 

      var cn = Pelem.className;
      var tagIndex = cn.indexOf('kmw-disabled');
      if(tagIndex >= 0) { // if already explicitly disabled...
        Pelem.className = cn.replace('kmw-disabled', '').trim();
      }

      // The rest is triggered within MutationObserver code.
      // See keymanweb._EnablementMutationObserverCore.
    }
    
    /**
     * Function     setKeyboardForControl
     * Scope        Public   
     * @param       {Element}    Pelem    Control element 
     * @param       {string|null=}    Pkbd     Keyboard (Clears the set keyboard if set to null.)  
     * @param       {string|null=}     Plc      Language Code
     * Description  Set default keyboard for the control 
     */    
    keymanweb['setKeyboardForControl'] = keymanweb.setKeyboardForControl = function(Pelem, Pkbd, Plc) {
      /* pass null for kbd to specify no default, or '' to specify the default system keyboard. */
      if(Pkbd !== null && Pkbd !== undefined) {
        var index = Pkbd.indexOf("Keyboard_");
        if(index < 0 && Pkbd != '') {
          Pkbd = "Keyboard_" + Pkbd;
        }
      } else {
        Plc = null;
      }

      if(Pelem instanceof HTMLIFrameElement) {
        console.warn("'keymanweb.setKeyboardForControl' cannot set keyboard on iframes.");
        return;
      }

<<<<<<< HEAD
      if(!keymanweb.domManager.isAttached(Pelem)) {
=======
      /**
       * Set content, visibility, background and borders of input and base elements (KMW-3,KMW-29) 
       *
       * @param       {Object}        e     input element 
       * @param       {number}        n     length of text in field
       */                      
      keymanweb.updateBaseElement=function(e,n)
      {
        e.base.value=keymanweb.getText(e); //KMW-29
        e.style.backgroundColor=(n==0?'transparent':window.getComputedStyle(e.base,null).backgroundColor);
        if(device.OS == 'iOS')
        {
          e.base.style.visibility=(n==0?'visible':'hidden');
        }
      }
      
      /**
       * Get simulated input field content
       * 
       * @param       {Object}        e     simulated input field DIV
       * @return      {string}              entire text in simulated input field
       */         
      keymanweb.getText=function(e)
      {
        if(e == null) return '';
        return (typeof(e.textContent) == 'string' ? e.textContent : e.innerText);
      } 
    
      /**
       * Get text up to the caret from simulated input field 
       * 
       * @param       {Object}        e     simulated input field DIV
       * @return      {string}              Context for simulated input field
       */         
      keymanweb.getTextBeforeCaret=function(e)
      {
        if(e && e.childNodes.length > 1) 
        {
          var d=e.firstChild;
          if(d.childNodes.length > 0) 
          {
            var s1=d.childNodes[0];
            if('textContent' in s1)
              return s1.textContent;
            if('innerText' in s1)
              return s1.innerText;
          }
        }
        return '';    
      }
    
      /**
       * Replace text up to the caret in the simulated input field 
       * 
       * @param       {Object}        e     simulated input field DIV
       * @param       {string}        t     string to insert 
       */         
      keymanweb.setTextBeforeCaret=function(e,t)
      {
        if(e && e.childNodes.length > 0) 
        {
          var d=e.firstChild,tLen=0;
          if(d.childNodes.length > 1) 
          {
            var s1=d.childNodes[0],s2=d.childNodes[2];
            // Collapse (trailing) whitespace to a single space for INPUT fields (also prevents wrapping)
            if(e.base.nodeName != 'TEXTAREA') t=t.replace(/\s+$/,' ');
            if('textContent' in s1) s1.textContent=t;
            else if('innerText' in s1) s1.innerText=t; 
            // Test total length in order to control base element visibility 
            tLen=t.length;
            if('textContent' in s2) tLen=tLen+s2.textContent.length;
            else if('innerText' in s2) tLen=tLen+s2.innerText.length;            
          }
        }
        
        // Update the base element then scroll into view if necessary      
        keymanweb.updateBaseElement(e,tLen); //KMW-3, KMW-29      
        keymanweb.scrollInput(e); 
            
      }
      
      /**
       * Description  Get current position of caret in simulated input field 
       * 
       * @param       {Object}        e     simulated input field DIV
       * @return      {number}              caret character position in simulated input field
       */         
      keymanweb.getTextCaret=function(e)
      {
        return keymanweb.getTextBeforeCaret(e)._kmwLength();
      }

      /**
       * Set current position of caret in simulated input field then display the caret 
       * 
       * @param       {Object}        e     element (object) or element id (string) of simulated input field
       * @param       {number}        cp    caret position (character index)
       */         
      keymanweb.setTextCaret=function(e,cp)
      {
        keymanweb.setText(e,null,cp);
        keymanweb.showCaret(e);
      }

      /**
       * Handle the touch move event for an input element
       * 
       * @param       {Event}           e     touchmove event
       */         
      keymanweb.dragInput=function(e)
      {    
        // Prevent dragging window 
        e.preventDefault();  e.stopPropagation();      

        // Identify the target from the touch list or the event argument (IE 10 only) 
        var target=(typeof e.targetTouches == 'object' ? e.targetTouches[0].target : e.target);     
        if(target == null) return;
        
        // Identify the input element from the touch event target (touched element may be contained by input)
        if(target.className == null || target.className.indexOf('keymanweb-input') < 0) target=target.parentNode;
        if(target.className == null || target.className.indexOf('keymanweb-input') < 0) target=target.parentNode;
        if(target.className == null || target.className.indexOf('keymanweb-input') < 0) return;
        
        var x=(typeof e.touches == 'object' ? e.touches[0].screenX : e.screenX),       
            y=(typeof e.touches == 'object' ? e.touches[0].screenY : e.screenY);
                  
        // Allow content of input elements to be dragged horizontally or vertically
        if(typeof keymanweb.firstTouch == 'undefined' || keymanweb.firstTouch == null)
          keymanweb.firstTouch={x:x,y:y};
        else
        {
          var x0=keymanweb.firstTouch.x,y0=keymanweb.firstTouch.y,
            scroller=target.firstChild,dx,dy,x1;
          
          if(target.base.nodeName == 'TEXTAREA')
          {
            var yOffset=parseInt(scroller.style.top,10);
            if(isNaN(yOffset)) yOffset=0;
            dy=y0-y;
            if(dy < -4 || dy > 4)
            {
              scroller.style.top=(yOffset<dy?yOffset-dy:0)+'px';
              keymanweb.firstTouch.y=y;  
            } 
          }
          else
          {
            var xOffset=parseInt(scroller.style.left,10);
            if(isNaN(xOffset)) xOffset=0;
            dx=x0-x;
            if(dx < -4 || dx > 4)
            {
              // Limit dragging beyond the defined text (to avoid dragging the text completely out of view)
              var xMin=0,xMax=util._GetAbsoluteX(target)+target.offsetWidth-scroller.offsetWidth-32;
              if(target.base.dir == 'rtl')xMin=16; else xMax=xMax-24;            
              x1=xOffset-dx;
              if(x1 > xMin) x1=xMin;
              if(x1 < xMax) x1=xMax;
              scroller.style.left=x1+'px';
              keymanweb.firstTouch.x=x;       
            }    
          }
        }
        keymanweb.setScrollBar(target);
      }

      /**
       * Scroll the input field horizontally (INPUT base element) or 
       * vertically (TEXTAREA base element) to bring the caret into view
       * as text is entered or deleted form an element     
       *      
       * @param       {Object}      e        simulated input field object with focus
       */         
      keymanweb.scrollInput=function(e)
      {
        if(!e || !e.firstChild || e.className == null || e.className.indexOf('keymanweb-input') < 0 ) return;

        var scroller=e.firstChild;
        if(scroller.childNodes.length < 3) return;
  
        // Get the actual absolute position of the caret and the element 
        var s2=scroller.childNodes[1],
          cx=util._GetAbsoluteX(s2),cy=util._GetAbsoluteY(s2),
          ex=util._GetAbsoluteX(e),ey=util._GetAbsoluteY(e),
          x=parseInt(scroller.style.left,10),
          y=parseInt(scroller.style.top,10),
          dx=0,dy=0; 
        
        // Scroller offsets must default to zero
        if(isNaN(x)) x=0; if(isNaN(y)) y=0;
  
        // Scroll input field vertically if necessary
        if(e.base.nodeName == 'TEXTAREA')
        { 
          var rowHeight=Math.round(e.offsetHeight/e.base.rows);
          if(cy < ey) dy=cy-ey;
          if(cy > ey+e.offsetHeight-rowHeight) dy=cy-ey-e.offsetHeight+rowHeight;   
          if(dy != 0)scroller.style.top=(y<dy?y-dy:0)+'px';
        } 
        // or scroll horizontally if needed
        else
        {
          if(cx < ex+8) dx=cx-ex-12;
          if(cx > ex+e.offsetWidth-12) dx=cx-ex-e.offsetWidth+12;   
          if(dx != 0)scroller.style.left=(x<dx?x-dx:0)+'px';
        }    

        // Display the caret (and scroll into view if necessary)
        keymanweb.showCaret(e);
      }

      /**
       * Scroll the document body vertically to bring the active input into view
       * 
       * @param       {Object}      e        simulated input field object being focussed
       */         
      keymanweb.scrollBody=function(e)
      { 
        if(!e || e.className == null || e.className.indexOf('keymanweb-input') < 0 || !osk.ready) return;

        // Get the absolute position of the caret
        var s2=e.firstChild.childNodes[1],y=util._GetAbsoluteY(s2),t=window.pageYOffset,dy=0;
        if(y < t) 
        {
          dy=y-t;
        }
        else
        {
          dy=y-t-(window.innerHeight-osk._Box.offsetHeight-s2.offsetHeight-2);
          if(dy < 0) dy=0;
        }    
        // Hide OSK, then scroll, then re-anchor OSK with absolute position (on end of scroll event)
        if(dy != 0) 
          window.scrollTo(0,dy+window.pageYOffset);
      }

      /**
       *  Correct the position and size of a duplicated input element
       *  @param  {Element}  x   simulated input element
       **/              
      keymanweb.updateInput = function(x)
      {
        var xs=x.style,b=x.base,
            s=window.getComputedStyle(b,null),
            mLeft=parseInt(s.marginLeft,10),
            mTop=parseInt(s.marginTop,10),
            x1=util._GetAbsoluteX(b),y1=util._GetAbsoluteY(b);
  
        var p=x.offsetParent;
        if(p)
        {
          x1=x1-util._GetAbsoluteX(p); y1=y1-util._GetAbsoluteY(p);
        }
        
        if(isNaN(mLeft)) mLeft=0; if(isNaN(mTop)) mTop=0;
        
        xs.left=(x1-mLeft)+'px'; xs.top=(y1-mTop)+'px';

        // FireFox does not want the offset!
        if(typeof(s.MozBoxSizing) != 'undefined') {xs.left=x1+'px'; xs.top=y1+'px';}     

        var w=b.offsetWidth,h=b.offsetHeight,
            pLeft=parseInt(s.paddingLeft,10),pRight=parseInt(s.paddingRight,10),      
            pTop=parseInt(s.paddingTop,10),pBottom=parseInt(s.paddingBottom,10),
            bLeft=parseInt(s.borderLeft,10),bRight=parseInt(s.borderRight,10),    
            bTop=parseInt(s.borderTop,10),bBottom=parseInt(s.borderBottom,10);
      
        // If using content-box model, must subtract the padding and border, 
        // but *not* for border-box (as for WordPress PlugIn)
        var boxSizing='undefined';
        if(typeof(s.boxSizing) != 'undefined') boxSizing=s.boxSizing;
        else if(typeof(s.MozBoxSizing) != 'undefined') boxSizing=s.MozBoxSizing;
        if(boxSizing == 'content-box')
        {
          if(!isNaN(pLeft)) w -= pLeft; if(!isNaN(pRight)) w -= pRight;
          if(!isNaN(bLeft)) w -= bLeft; if(!isNaN(bRight)) w -= bRight;
          
          if(!isNaN(pTop)) h -= pTop; if(!isNaN(pBottom)) h -= pBottom;
          if(!isNaN(bTop)) h -= bTop; if(!isNaN(bBottom)) h -= bBottom;
        }
      
        if(device.OS == 'Android') 
        {
          // FireFox - adjust padding to match input and text area defaults 
          if(typeof(s.MozBoxSizing) != 'undefined') 
          {
            xs.paddingTop=(pTop+1)+'px';
            xs.paddingLeft=pLeft+'px';
            
            if(x.base.nodeName == 'TEXTAREA')
              xs.marginTop='1px';
            else
              xs.marginLeft='1px';
    
            w--;h--;
          }
          // Chrome, Opera, native browser (?)
          else
          {
            w++;h++;
          }
        }
        xs.width=w+'px'; xs.height=h+'px';   
      }

      /**
       * Function     enableTouchElement
       * Scope        Private
       * @param       {Element}  Pelem   An input or textarea element from the page.
       * @return      {boolean}  Returns true if it creates a simulated input element for Pelem; false if not.
       * Description  Creates a simulated input element for the specified INPUT or TEXTAREA, comprising:
       *              an outer DIV, matching the position, size and style of the base element
       *              a scrollable DIV within that outer element
       *              two SPAN elements within the scrollable DIV, to hold the text before and after the caret
       *    
       *              The left border of the second SPAN is flashed on and off as a visible caret  
       * 
       *              Also ensures the element is registered on keymanweb's internal input list.
       */
      keymanweb.enableTouchElement = function(Pelem)
      {
        // Touch doesn't worry about iframes.
        if(Pelem.tagName.toLowerCase() == 'iframe') {
          return false;
        }

        if(keymanweb.isKMWDisabled(Pelem)) {
          keymanweb.setupNonKMWTouchElement(Pelem);
          return false;
        } else {
          // Initialize and protect input elements for touch-screen devices (but never for apps)
          // NB: now set disabled=true rather than readonly, since readonly does not always 
          // prevent element from getting focus, e.g. within a LABEL element.
          // c.f. http://kreotekdev.wordpress.com/2007/11/08/disabled-vs-readonly-form-fields/ 
          Pelem.kmwInput = true;
        }

        // Remove any handlers for "NonKMWTouch" elements, since we're enabling it here.
        Pelem.removeEventListener('touchstart', keymanweb.nonKMWTouchHandler);

        /*
        *  Does this element already have a simulated touch element established?  If so,
        *  just reuse it - if it isn't still in the input list!
        */
        if(Pelem['kmw_ip']) {

          if(keymanweb.inputList.indexOf(Pelem['kmw_ip']) != -1) {
            return false;
          }

          keymanweb.inputList.push(Pelem['kmw_ip']);
          
          console.log("Unexpected state - this element's simulated input DIV should have been removed from the page!");

          return true;   // May need setup elsewhere since it's just been re-added!
        }

        // The simulated touch element doesn't already exist?  Time to initialize it.
        var x=document.createElement('DIV'); 
        x['base']=x.base=Pelem;
        x._kmwAttachment = Pelem._kmwAttachment; // It's an object reference we need to alias.
        
        // Set font for base element
        keymanweb.enableInputElement(x, true);

        // Add the exposed member 'kmw_ip' to allow page to refer to duplicated element
        Pelem['kmw_ip']=x;
        Pelem.disabled = true;

        // Superimpose custom input fields for each input or textarea, unless readonly or disabled 

        // Copy essential styles from each base element to the new DIV      
        var d,s1,s2,s3,bs,xs,ds,ss1,ss2,ss3,x1,y1;

        x.className='keymanweb-input';
        x.dir=x.base.dir;
        
        // Add a scrollable interior div 
        d=document.createElement('DIV'); 
        bs=window.getComputedStyle(x.base,null);
        xs=x.style;
        xs.overflow='hidden';
        xs.position='absolute';
        //xs.border='1px solid gray';
        xs.border='hidden';      // hide when element empty - KMW-3
        xs.border='none';
        xs.borderRadius='5px';

        // Add a scroll bar (horizontal for INPUT elements, vertical for TEXTAREA elements)
        var sb=document.createElement('DIV'), sbs=sb.style;
        sbs.position='absolute';
        sbs.height=sbs.width='4px';
        sbs.left=sbs.top='0';
        sbs.display='block';
        sbs.visibility='hidden';          
        sbs.backgroundColor='#808080';
        sbs.borderRadius='2px';
        
        // And add two spans for the text content before and after the caret, and a caret span
        s1=document.createElement('SPAN');
        s2=document.createElement('SPAN');
        s3=document.createElement('SPAN');      
        s1.innerHTML=s2.innerHTML=s3.innerHTML='';
        s1.className=s2.className=s3.className='keymanweb-font';
        d.appendChild(s1);d.appendChild(s3);d.appendChild(s2);
        x.appendChild(d); x.appendChild(sb);

        // Adjust input element properties so that it matches the base element as closely as possible
        ds=d.style; ds.position='absolute'; 

        ss1=s1.style;ss2=s2.style;ss3=s3.style;ss1.border=ss2.border='none';
        //ss1.backgroundColor='rgb(220,220,255)';ss2.backgroundColor='rgb(220,255,220)'; //only for testing 
        ss1.height=ss2.height='100%';          
        ss1.fontFamily=ss2.fontFamily=ds.fontFamily=bs.fontFamily;
  
        // Set vertical centering for input elements
        if(x.base.nodeName.toLowerCase() == 'input') {
          if(!isNaN(parseInt(bs.height,10))) {
            ss1.lineHeight=ss2.lineHeight=bs.height;      
          }
        }
        
        // The invisible caret-positioning span must have a border to ensure that 
        // it remains in the layout, but colour doesn't matter, as it is never visible.
        // Span margins are adjusted to compensate for the border and maintain text positioning.  
        ss3.border='1px solid red';  
        ss3.visibility='hidden';       
        ss3.marginLeft=ss3.marginRight='-1px';
        
        // Set the outer element padding *after* appending the element, 
        // otherwise Firefox misaligns the two elements
        xs.padding='8px';
        
        // Set internal padding to match the TEXTAREA and INPUT elements
        ds.padding='0px 2px'; // OK for iPad, possibly device-dependent
    
        if(device.OS == 'Android' && bs.backgroundColor == 'transparent') {
          ds.backgroundColor='#fff';
        } else {
          ds.backgroundColor=bs.backgroundColor;
        }
        
        // Set the tabindex to 0 to allow a DIV to accept focus and keyboard input 
        // c.f. http://www.w3.org/WAI/GL/WCAG20/WD-WCAG20-TECHS/SCR29.html
        x.tabIndex=0; 

        // Disable (internal) pan and zoom on KMW input elements for IE10
        x.style.msTouchAction='none';

        // On touch event, reposition the text caret and prepare for OSK input
        // Removed 'onfocus=' as that resulted in handling the event twice (on iOS, anyway) 
        
        x.addEventListener('touchstart', keymanweb.setFocus);
        x.onmspointerdown=function(e) {
          e.preventDefault();
          e.stopPropagation();
          return keymanweb.setFocus(e);
        };

        x.addEventListener('touchend', function(e) {
          e.stopPropagation();
        });

        x.onmspointerup=function(e) {
          e.stopPropagation();
        };
        
        // Disable internal scroll when input element in focus 
        x.addEventListener('touchmove', keymanweb.dragInput, false);
        x.onmspointermove=keymanweb.dragInput;
        
        // Hide keyboard and caret when losing focus from simulated input field
        x.onblur=keymanweb.setBlur;
        
        // Note that touchend event propagates and is processed by body touchend handler
        // re-setting the first touch point for a drag

        if(x.base.nodeName.toLowerCase() == 'textarea') {
          s1.style.whiteSpace=s2.style.whiteSpace='pre-wrap'; //scroll vertically
        } else {
          s1.style.whiteSpace=s2.style.whiteSpace='pre';      //scroll horizontally
        }
        
        x.base.parentNode.appendChild(x);
      
        // Refresh style pointers, and match the field sizes
        keymanweb.updateInput(x);
        xs=x.style; 
        xs.color=bs.color; //xs.backgroundColor=bs.backgroundColor; 
        xs.fontFamily=bs.fontFamily; xs.fontSize=bs.fontSize;
        xs.fontWeight=bs.fontWeight; xs.textDecoration=bs.textDecoration;
        xs.padding=bs.padding; xs.margin=bs.margin; 
        xs.border=bs.border; xs.borderRadius=bs.borderRadius;
      
        //xs.color='red';  //use only for checking alignment
    
        // Prevent highlighting of underlying element (Android)
        if('webkitTapHighlightColor' in xs) {
          xs.webkitTapHighlightColor='rgba(0,0,0,0)';
        }

        if(x.base instanceof HTMLTextAreaElement) {
          // Correct rows value if defaulted and box height set by CSS
          // The rows value is used when setting the caret vertically

          if(x.base.rows == 2) { // 2 is default value
            var h=parseInt(bs.height,10)-parseInt(bs.paddingTop,10)-parseInt(bs.paddingBottom,10),
              dh=parseInt(bs.fontSize,10),calcRows=Math.round(h/dh);
            if(calcRows > x.base.rows+1) {
              x.base.rows=calcRows;
            }
          }
          ds.width=xs.width; ds.minHeight=xs.height;
        } else {
          ds.minWidth=xs.width; ds.height=xs.height;
        }
        x.base.style.visibility='hidden'; // hide by default: KMW-3
        
        // Add an explicit event listener to allow the duplicated input element 
        // to be adjusted for any changes in base element location or size
        // This will be called for each element after any rotation, as well as after user-initiated changes
        // It has to be wrapped in an anonymous function to preserve scope and be applied to each element.
        (function(xx){
          xx._kmwResizeHandler = function(e){
            /* A timeout is needed to let the base element complete its resizing before our 
            * simulated element can properly resize itself.
            * 
            * Not doing this causes errors if the input elements are resized for whatever reason, such as
            * changing languages to a text with greater height.
            */
            window.setTimeout(function (){
              keymanweb.updateInput(xx);
            }, 1);
          };

          xx.base.addEventListener('resize', xx._kmwResizeHandler, false);
        })(x);

        var textValue: string;

        if(x.base instanceof HTMLTextAreaElement || x.base instanceof HTMLInputElement) {
          textValue = x.base.value;
        } else {
          textValue = x.base.textContent;
        }
          
        // And copy the text content
        keymanweb.setText(x, textValue, null);  

        return true;
      }

      /**
       * Function     disableTouchElement
       * Scope        Private
       * @param       {Element}  Pelem   An input or textarea element from the page.
       * Description  Destroys the simulated input element for the specified INPUT or TEXTAREA and reverts
       *              back to desktop-style 'enablement' for the base control.
       */
      keymanweb.disableTouchElement = function(Pelem)
      {
        // Do not check for the element being officially disabled - it's also used for detachment.

        // Touch doesn't worry about iframes.
        if(Pelem.tagName.toLowerCase() == 'iframe') {
          return; // If/when we do support this, we'll need an iframe-level manager for it.
        }

        if(Pelem['kmw_ip']) {
          var index = keymanweb.inputList.indexOf(Pelem['kmw_ip']);
          if(index != -1) {
            keymanweb.inputList.splice(index, 1);
          }

          Pelem.style.visibility='visible'; // hide by default: KMW-3
          Pelem.disabled = false;
          Pelem.removeEventListener('resize', Pelem['kmw_ip']._kmwResizeHandler);

          // Disable touch-related handling code.
          keymanweb.disableInputElement(Pelem['kmw_ip']);
          
          // We get weird repositioning errors if we don't remove our simulated input element - and permanently.
          Pelem.parentNode.removeChild(Pelem['kmw_ip']);
          delete Pelem['kmw_ip'];
        }

        keymanweb.setupNonKMWTouchElement(Pelem);
      }

      /** 
       * Function     nonKMWTouchHandler
       * Scope        Private
       * Description  A handler for KMW-touch-disabled elements when operating on touch devices.
       */
      keymanweb.nonKMWTouchHandler = function(x) {
        keymanweb.focusing=false;
        clearTimeout(keymanweb.focusTimer);
        osk.hideNow();
      }

      /**
       * Function     setupNonKMWTouchElement
       * Scope        Private
       * @param       {Element}    x  A child element of document.
       * Description  Performs handling for the specified disabled input element on touch-based systems.
       */
      keymanweb.setupNonKMWTouchElement = function(x) {
        x.addEventListener('touchstart', keymanweb.nonKMWTouchHandler, false);

        // Signify that touch isn't enabled on the control.
        if(keymanweb.isAttached(x)) {
          x._kmwAttachment.touchEnabled = false;
        }
      }
    }
    
    /*********************************************************
     *  
     * End of main touch-device initialization.
     *     
     *********************************************************/
    
    /**
     * Function     enableInputElement
     * Scope        Private
     * @param       {Element}   Pelem   An element from the document to be enabled with full KMW handling.
     * @param       {boolean=}   isAlias A flag that indicates if the element is a simulated input element for touch.
     * Description  Performs the basic enabling setup for one element and adds it to the inputList if it is an input element.
     *              Note that this method is called for both desktop and touch control routes; the touch route calls it from within
     *              enableTouchElement as it must first establish the simulated touch element to serve as the alias "input element" here.
     *              Note that the 'kmw-disabled' property is managed by the MutationObserver and by the surface API calls.
     */       
    keymanweb.enableInputElement = function(Pelem, isAlias) { 
      var baseElement = isAlias ? Pelem['base'] : Pelem;
      if(!keymanweb.isKMWDisabled(baseElement)) {
        if(Pelem.tagName.toLowerCase() == 'iframe') {
          keymanweb._AttachToIframe(Pelem);
        } else { 
          baseElement.className = baseElement.className ? baseElement.className + ' keymanweb-font' : 'keymanweb-font';
          keymanweb.inputList.push(Pelem);

          util.attachDOMEvent(baseElement,'focus', keymanweb._ControlFocus);
          util.attachDOMEvent(baseElement,'blur', keymanweb._ControlBlur);

          // These need to be on the actual input element, as otherwise the keyboard will disappear on touch.
          Pelem.onkeypress = keymanweb._KeyPress;
          Pelem.onkeydown = keymanweb._KeyDown;
          Pelem.onkeyup = keymanweb._KeyUp;      
        }
      } 
    }; 

    /**
     * Function     disableInputElement
     * Scope        Private
     * @param       {Element}   Pelem   An element from the document to be enabled with full KMW handling.
     * @param       {boolean=}   isAlias A flag that indicates if the element is a simulated input element for touch.
     * Description  Inverts the process of enableInputElement, removing all event-handling from the element.
     *              Note that the 'kmw-disabled' property is managed by the MutationObserver and by the surface API calls.
     */       
    keymanweb.disableInputElement = function(Pelem, isAlias) { 
      var baseElement = isAlias ? Pelem['base'] : Pelem;
      // Do NOT test for pre-disabledness - we also use this to fully detach without officially 'disabling' via kmw-disabled.
      if(Pelem.tagName.toLowerCase() == 'iframe') {
        keymanweb._DetachFromIframe(Pelem);
      } else { 
        var cnIndex = baseElement.className.indexOf('keymanweb-font');
        if(cnIndex > 0 && !isAlias) { // See note about the alias below.
          baseElement.className = baseElement.className.replace('keymanweb-font', '').trim();
        }

        // Remove the element from our internal input tracking.
        var index = keymanweb.inputList.indexOf(Pelem);
        if(index > -1) {
          keymanweb.inputList.splice(index, 1);
        }

        if(!isAlias) { // See note about the alias below.
          util.detachDOMEvent(baseElement,'focus', keymanweb._ControlFocus);
          util.detachDOMEvent(baseElement,'blur', keymanweb._ControlBlur);
        }
        // These need to be on the actual input element, as otherwise the keyboard will disappear on touch.
        Pelem.onkeypress = null;
        Pelem.onkeydown = null;
        Pelem.onkeyup = null;      
      }

      // If we're disabling an alias, we should fully enable the base version.  (Thinking ahead to toggleable-touch mode.)
      if(isAlias) {
        keymanweb.inputList.push(baseElement);

        baseElement.onkeypress = keymanweb._KeyPress;
        baseElement.onkeydown = keymanweb._KeyDown;
        baseElement.onkeyup = keymanweb._KeyUp;  
      }
      return;
    };

    /**
     * Get the user-specified (or default) font for the first mapped input or textarea element
     * before applying any keymanweb styles or classes
     * 
     *  @return   {string}
     **/                 
    keymanweb.getBaseFont = function()
    {
      var ipInput = document.getElementsByTagName<"input">('input'),
          ipTextArea=document.getElementsByTagName<'textarea'>('textarea'),
          n=0,fs,fsDefault='Arial,sans-serif';
      
      if(ipInput.length == 0 && ipTextArea.length == 0) n=0;
      else if(ipInput.length > 0 && ipTextArea.length == 0) n=1;
      else if(ipInput.length == 0 && ipTextArea.length > 0) n=2;
      else {
        var firstInput = ipInput[0];
        var firstTextArea = ipTextArea[0];

        if(firstInput.offsetTop < firstTextArea.offsetTop) {
          n=1;    
        } else if(firstInput.offsetTop > firstTextArea.offsetTop) {
          n=2;
        } else if(firstInput.offsetLeft < firstTextArea.offsetLeft) {
          n=1;    
        } else if(firstInput.offsetLeft > firstTextArea.offsetLeft) {
          n=2;
        }
      }
      
      switch(n)
      {
        case 0:
          fs=fsDefault;
        case 1:     
          fs=util.getStyleValue(ipInput[0],'font-family');
        case 2:       
          fs=util.getStyleValue(ipTextArea[0],'font-family');
      }
      if(typeof(fs) == 'undefined' || fs == 'monospace') fs=fsDefault;
      
      return fs;
    }
  
    /**
     * Input element stub functions, redefined when a touch device is initialized
     */  
      
    /**
     * Function stub, for desktop browsers
     *    
     * @param       {Event=}        e     event
     */       
    keymanweb.setFocus = function(e){};
    keymanweb.timerID = null;
    
    /**
     * Function stub, for desktop browsers
     *    
     * @param       {Object}        e     element (object) or element id (string) of simulated input field
     * @return      {string}              entire text in simulated input field
     */       
    keymanweb.getText = function(e){return '';};
    
    /**
     * Function stub, for desktop browsers
     *    
     * @param       {Object}        e     element (object) or element id (string) of simulated input field
     * @param       {?string}       t     text to insert in element
     * @param       {?number}       cp    caret position (characters)     
     */       
    keymanweb.setText = function(e,t,cp){};
    
    /**
     * Function stub, for desktop browsers
     *    
     * @return      {string}   
     */       
    keymanweb.getTextBeforeCaret = function(){return '';};

    /**
     * Function stub, for desktop browsers
     *    
     * @param       {Object}        e     element (object) or element id (string) of simulated input field
     * @return      {string}              Context for simulated input field
     */       
    keymanweb.setTextBeforeCaret = function(e){};

    /**
     * Function stub, for desktop browsers
     *    
     * @param       {Object}        e     element (object) or element id (string) of simulated input field
     * @return      {number}              caret character position in simulated input field
     */       
    keymanweb.getTextCaret = function(e){return 0;};
    
    /**
     * Function stub, for desktop browsers
     *    
     * @param       {Object}        e     element (object) or element id (string) of simulated input field
     * @param       {number}        cp    caret character position in simulated input field
     */       
    keymanweb.setTextCaret = function(e,cp){};
    
    /**
     * Function stub, for desktop browser    
     */       
    keymanweb.hideCaret = function(){};
    
    /**
     * Function stub, for desktop browsers    
     */       
    keymanweb.flashCaret = function(){};

    /**
     * Function stub, for desktop browsers
     *    
     * @param       {Object}        x     element
     */       
    keymanweb.updateInput=function(x){};
  
    // End of I3363 (Build 301) additions

    /**
     * Function     resetContext
     * Scope        Public
     * Description  Revert OSK to default layer and clear any deadkeys and modifiers
     */
    keymanweb['resetContext'] = keymanweb.resetContext = function() {
      osk.layerId = 'default';

      kbdInterface.clearDeadkeys();
      kbdInterface.resetContextCache();
      keymanweb._ResetVKShift();

      osk._Show();
    };

    /**
     * Exposed function to load keyboards by name. One or more arguments may be used
     * 
     * @param {string|Object} x keyboard name string or keyboard metadata JSON object
     * 
     */  
    keymanweb['addKeyboards'] = function(x) {                       
      if(arguments.length == 0) {
        keymanweb.keyboardManager.keymanCloudRequest('',false);
      } else {
        keymanweb.keyboardManager.addKeyboardArray(arguments);
      }
    }
    
    /**
     *  Add default or all keyboards for a given language
     *  
     *  @param  {string}   arg    Language name (multiple arguments allowed)
     **/           
    keymanweb['addKeyboardsForLanguage'] = function(arg)
    {
      keymanweb.keyboardManager.addLanguageKeyboards(arguments);
    }
    
    /**
     * Call back from cloud for adding keyboard metadata
     * 
     * @param {Object}    x   metadata object
     **/                  
    keymanweb['register'] = function(x) {                     
      keymanweb.keyboardManager.register(x);
    }

    /**
     * Build 362: removeKeyboards() remove keyboard from list of available keyboards
     * 
     * @param {string} x keyboard name string
     * 
     */  
    keymanweb['removeKeyboards'] = function(x) {
      return keymanweb.keyboardManager.removeKeyboards(x);
    }


    
    /**
     * Browser dependent initialization
     */       
    if(document.selection)          // only defined for IE
    {
      var appVer=navigator.appVersion;
    // Legacy support variables
      if(appVer.indexOf('MSIE 6.0') >= 0) keymanweb._IE = 6;
      else if(appVer.indexOf('MSIE 7.0') >= 0) keymanweb._IE = 7;
      else if(appVer.indexOf('MSIE 8.0') >= 0) keymanweb._IE = 8;
      if(keymanweb._IE && document.compatMode=='BackCompat') keymanweb._IE = 6;
    }

    // I732 START - Support for European underlying keyboards #1
    if(typeof(window['KeymanWeb_BaseLayout']) !== 'undefined') 
      osk._BaseLayout = window['KeymanWeb_BaseLayout'];
    else
      osk._BaseLayout = 'us';    
    
    
    keymanweb._BrowserIsSafari = (navigator.userAgent.indexOf('AppleWebKit') >= 0);  // I732 END - Support for European underlying keyboards #1 

    /**
     * Function     _GetEventObject
     * Scope        Private   
     * @param       {Event=}     e     Event object if passed by browser
     * @return      {Event|null}       Event object              
     * Description Gets the event object from the window when using Internet Explorer
     *             and handles getting the event correctly in frames 
     */     
    keymanweb._GetEventObject=function(e)   // I2404 - Attach to controls in IFRAMEs
    {
      if (!e) {
        e = window.event;
        if(!e) {
          var elem = keymanweb._GetLastActiveElement();
          if(elem) {
            elem = elem.ownerDocument;
            if(elem) {
              elem = elem.parentWindow;
            }
            if(!elem) {
              return null;
            }
            e = elem.event;
          }
        }
      }
      return e;    
    }
    
    /**
     * Function     attachToControl
     * Scope        Public
     * @param       {Element}    Pelem       Element to which KMW will be attached
     * Description  Attaches KMW to control (or IFrame) 
     */  
    keymanweb['attachToControl'] = keymanweb.attachToControl = function(Pelem)
    {
      if(keymanweb.isAttached(Pelem)) {
        return; // We're already attached.
      }

      if(keymanweb.isKMWInput(Pelem)) {
        keymanweb.setupElementAttachment(Pelem);
        if(!keymanweb.isKMWDisabled(Pelem)) {
          if(device.touchable) {
            keymanweb.enableTouchElement(Pelem);
          } else {
            keymanweb.enableInputElement(Pelem);
          }
        } else {
          if(device.touchable) {
            keymanweb.setupNonKMWTouchElement(Pelem);
          }
        }
      } else if(device.touchable) {
        keymanweb.setupNonKMWTouchElement(Pelem);
      }
    }

    /**
     * Function     detachFromControl
     * Scope        Public
     * @param       {Element}    Pelem       Element from which KMW will detach
     * Description  Detaches KMW from a control (or IFrame) 
     */  
    keymanweb['detachFromControl'] = keymanweb.detachFromControl = function(Pelem)
    {
      if(!keymanweb.isAttached(Pelem)) {
        return;  // We never were attached.
      }

      // #1 - if element is enabled, disable it.  But don't manipulate the 'kmw-disabled' tag.
      if(keymanweb.isKMWInput(Pelem)) {
        // Is it already disabled?
        if(!keymanweb.isKMWDisabled(Pelem)) {
          keymanweb._DisableControl(Pelem);
        } 
      }

      // #2 - clear attachment data.      
      keymanweb.clearElementAttachment(Pelem);
    }
        
    /**
     * Function     _AttachToIframe
     * Scope        Private
     * @param       {Element}      Pelem       IFrame to which KMW will be attached
     * Description  Attaches KeymanWeb to IFrame 
     */  
    keymanweb._AttachToIframe = function(Pelem)
    {      
      try
      {
        var Lelem=Pelem.contentWindow.document;
        /* editable Iframe */
        if(Lelem)
        {
          if(Lelem.parentWindow)
          {
            // Internet Explorer
            if(Lelem.designMode.toLowerCase() == 'on' || Lelem.body.isContentEditable)   // I1295 - fix non-attachment for some forms of IFRAMEs
            {
              // I1480 - Attach to IFRAME instead of document
              util.attachDOMEvent(Pelem,'focus', keymanweb._ControlFocus);
              util.attachDOMEvent(Pelem,'blur', keymanweb._ControlBlur);
              util.attachDOMEvent(Lelem,'keydown', keymanweb._KeyDown);   // I2404 - Update for attaching to elements within IFRAMEs, don't attach to read-only IFRAMEs
              util.attachDOMEvent(Lelem,'keypress', keymanweb._KeyPress);
              util.attachDOMEvent(Lelem,'keyup', keymanweb._KeyUp);
              
              // I1481 - Attach to the selectionchange in the iframe (and do a selchange to get the new selection)
              /* IE: call _SelectionChange when the user changes the selection */
              util.attachDOMEvent(Lelem, 'selectionchange', keymanweb._SelectionChange);
              keymanweb._SelectionChange();
              
            }
            else {
              // Lelem is the IFrame's internal document; set 'er up!
              keymanweb._SetupDocument(Lelem);
            }
          }
          else
          {
            if(Lelem.designMode.toLowerCase() == 'on')
            {
              // Mozilla      // I2404 - Attach to  IFRAMEs child objects, only editable IFRAMEs here
              util.attachDOMEvent(Lelem,'focus', keymanweb._ControlFocus);
              util.attachDOMEvent(Lelem,'blur', keymanweb._ControlBlur);
              util.attachDOMEvent(Lelem,'keydown', keymanweb._KeyDown);
              util.attachDOMEvent(Lelem,'keypress', keymanweb._KeyPress);
              util.attachDOMEvent(Lelem,'keyup', keymanweb._KeyUp);
            }
            else
            {
              // Lelem is the IFrame's internal document; set 'er up!
              keymanweb._SetupDocument(Lelem);	   // I2404 - Manage IE events in IFRAMEs
            }
          }
        }
      }
      catch(err)
      {
        // do not attempt to attach to the iframe as it is from another domain - XSS denied!
      }  
    }

        /**
     * Function     _DetachFromIframe
     * Scope        Private
     * @param       {Element}      Pelem       IFrame to which KMW will be attached
     * Description  Detaches KeymanWeb from an IFrame 
     */  
    keymanweb._DetachFromIframe = function(Pelem)
    {      
      try
      {
        var Lelem=Pelem.contentWindow.document;
        /* editable Iframe */
        if(Lelem)
        {
          if(Lelem.parentWindow)
          {
            // Internet Explorer
            if(Lelem.designMode.toLowerCase() == 'on' || Lelem.body.isContentEditable)   // I1295 - fix non-attachment for some forms of IFRAMEs
            {
              // I1480 - Attach to IFRAME instead of document
              util.detachDOMEvent(Pelem,'focus', keymanweb._ControlFocus);
              util.detachDOMEvent(Pelem,'blur', keymanweb._ControlBlur);
              util.detachDOMEvent(Lelem,'keydown', keymanweb._KeyDown);   // I2404 - Update for attaching to elements within IFRAMEs, don't attach to read-only IFRAMEs
              util.detachDOMEvent(Lelem,'keypress', keymanweb._KeyPress);
              util.detachDOMEvent(Lelem,'keyup', keymanweb._KeyUp);
              
              // I1481 - Attach to the selectionchange in the iframe (and do a selchange to get the new selection)
              /* IE: call _SelectionChange when the user changes the selection */
              util.detachDOMEvent(Lelem, 'selectionchange', keymanweb._SelectionChange);
              keymanweb._SelectionChange();
            }
            else {
              // Lelem is the IFrame's internal document; set 'er up!
              keymanweb._ClearDocument(Lelem);
            }
          }
          else
          {
            if(Lelem.designMode.toLowerCase() == 'on')
            {
              // Mozilla      // I2404 - Attach to  IFRAMEs child objects, only editable IFRAMEs here
              util.detachDOMEvent(Lelem,'focus', keymanweb._ControlFocus);
              util.detachDOMEvent(Lelem,'blur', keymanweb._ControlBlur);
              util.detachDOMEvent(Lelem,'keydown', keymanweb._KeyDown);
              util.detachDOMEvent(Lelem,'keypress', keymanweb._KeyPress);
              util.detachDOMEvent(Lelem,'keyup', keymanweb._KeyUp);
            }
            else
            {
              // Lelem is the IFrame's internal document; set 'er up!
              keymanweb._ClearDocument(Lelem);	   // I2404 - Manage IE events in IFRAMEs
            }
          }
        }
      }
      catch(err)
      {
        // do not attempt to attach to the iframe as it is from another domain - XSS denied!
      }  
    }
      
    /**
     * Function     GetEnabled
     * Scope        Private
     * @return      {boolean}      True if KMW enabled
     * Description Test if KMW enabled 
     */    
    keymanweb.GetEnabled = function()
    {
      return keymanweb._Enabled;
    }
    
    /**
     * Function     SetEnabled
     * Scope        Private
     * @param       {(boolean|number)}     Pvalue   True to enable KMW
     * Description  Enable or disable KMW
     */    
    keymanweb.SetEnabled = function(Pvalue)
    {
      if(Pvalue) Pvalue=1; else Pvalue=0;
      if(keymanweb._Enabled != Pvalue)
      {
        keymanweb._Enabled = Pvalue;
        if((!Pvalue) && keymanweb['HideInterface']) keymanweb['HideInterface'](); //JMD 3/9/10
      }
    }  
    
    /**
     * Function     disableControl
     * Scope        Public
     * @param       {Element}      Pelem       Element to be disabled
     * Description  Disables a KMW control element 
     */    
    keymanweb['disableControl'] = keymanweb.disableControl = function(Pelem) {
      if(!keymanweb.isAttached(Pelem)) {
        console.warn("KeymanWeb is not attached to element " + Pelem);
      } 

      var cn = Pelem.className;
      if(cn.indexOf('kmw-disabled') < 0) { // if not already explicitly disabled...
        Pelem.className = cn ? cn + ' kmw-disabled' : 'kmw-disabled';
      }

      // The rest is triggered within MutationObserver code.
      // See keymanweb._EnablementMutationObserverCore.
    }

    /**
     * Function     enableControl
     * Scope        Public
     * @param       {Element}      Pelem       Element to be disabled
     * Description  Disables a KMW control element 
     */    
    keymanweb['enableControl'] = keymanweb.enableControl = function(Pelem) {
      if(!keymanweb.isAttached(Pelem)) {
        console.warn("KeymanWeb is not attached to element " + Pelem);
      } 

      var cn = Pelem.className;
      var tagIndex = cn.indexOf('kmw-disabled');
      if(tagIndex >= 0) { // if already explicitly disabled...
        Pelem.className = cn.replace('kmw-disabled', '').trim();
      }

      // The rest is triggered within MutationObserver code.
      // See keymanweb._EnablementMutationObserverCore.
    }

    /**
     * Function     _DisableControl
     * Scope        Private
     * @param       {Element}      Pelem       Element to be disabled
     * Description  Disable KMW control element 
     */    
    keymanweb._DisableControl = function(Pelem) {
      if(keymanweb.isAttached(Pelem)) { // Only operate on attached elements!  
        if(keymanweb._LastActiveElement == Pelem || keymanweb._LastActiveElement == Pelem['kmw_ip']) {
          keymanweb._LastActiveElement = null;
          keymanweb.keyboardManager.setActiveKeyboard(keymanweb.globalKeyboard, keymanweb.globalLanguageCode);
          keymanweb['osk']._Hide();
        }
        
        if(device.touchable) {
          keymanweb.disableTouchElement(Pelem);
          keymanweb.setupNonKMWTouchElement(Pelem);
        
          // If a touch alias was removed, chances are it's gonna mess up our touch-based layout scheme, so let's update the touch elements.
          window.setTimeout(function() {
            keymanweb.listInputs();

            for(var k = 0; k < keymanweb.sortedInputs.length; k++) {
              if(keymanweb.sortedInputs[k]['kmw_ip']) {
                keymanweb.updateInput(keymanweb.sortedInputs[k]['kmw_ip']);
              }
            }
          }, 1);
        } else {
          keymanweb.listInputs(); // Fix up our internal input ordering scheme.
        }
        
        keymanweb.disableInputElement(Pelem);
      }
    }

    /**
     * Function     _EnableControl
     * Scope        Private
     * @param       {Element}    Pelem   Element to be enabled
     * Description  Enable KMW control element 
     */    
    keymanweb._EnableControl = function(Pelem) {
      if(keymanweb.isAttached(Pelem)) { // Only operate on attached elements!
        if(device.touchable) {
          keymanweb.enableTouchElement(Pelem);

          // If we just added a new input alias, some languages will mess up our touch-based layout scheme
          // if we don't update the touch elements.
          window.setTimeout(function() {
            keymanweb.listInputs();

            for(var k = 0; k < keymanweb.sortedInputs.length; k++) {
              if(keymanweb.sortedInputs[k]['kmw_ip']) {
                keymanweb.updateInput(keymanweb.sortedInputs[k]['kmw_ip']);
              }
            }
          }, 1);
        } else {
          keymanweb.enableInputElement(Pelem);
        }
      }
    }
    
    /**
     * Function     setKeyboardForControl
     * Scope        Public   
     * @param       {Element}    Pelem    Control element 
     * @param       {string|null=}    Pkbd     Keyboard (Clears the set keyboard if set to null.)  
     * @param       {string|null=}     Plc      Language Code
     * Description  Set default keyboard for the control 
     */    
    keymanweb['setKeyboardForControl'] = keymanweb.setKeyboardForControl = function(Pelem, Pkbd, Plc) {
      /* pass null for kbd to specify no default, or '' to specify the default system keyboard. */
      if(Pkbd !== null && Pkbd !== undefined) {
        var index = Pkbd.indexOf("Keyboard_");
        if(index < 0 && Pkbd != '') {
          Pkbd = "Keyboard_" + Pkbd;
        }
      } else {
        Plc = null;
      }

      if(Pelem.tagName.toLowerCase() == "iframe") {
        console.warn("'keymanweb.setKeyboardForControl' cannot set keyboard on iframes.");
        return;
      }

      if(!keymanweb.isAttached(Pelem)) {
>>>>>>> ddc9ad59
        console.error("KeymanWeb is not attached to element " + Pelem);
        return;
      } else {
        Pelem._kmwAttachment.keyboard = Pkbd;
        Pelem._kmwAttachment.languageCode = Plc;

        // If Pelem is the focused element/active control, we should set the keyboard in place now.
        // 'kmw_ip' is the touch-alias for the original page's control.
<<<<<<< HEAD
        if(keymanweb._LastActiveElement && (keymanweb._LastActiveElement == Pelem || keymanweb._LastActiveElement == Pelem['kmw_ip'])) {

=======
        if((keymanweb._LastActiveElement == Pelem || keymanweb._LastActiveElement == Pelem['kmw_ip']) 
            && keymanweb._LastActiveElement) {
            
>>>>>>> ddc9ad59
          if(Pkbd != null && Plc != null) { // Second part necessary for Closure.
            keymanweb.keyboardManager.setActiveKeyboard(Pkbd, Plc);
          } 
        }
      }
    }

    /**
     * Function     getKeyboardForControl
     * Scope        Public   
     * @param       {Element}    Pelem    Control element 
     * @return      {string|null}         The independently-managed keyboard for the control.
     * Description  Returns the keyboard ID of the current independently-managed keyboard for this control.
     *              If it is currently following the global keyboard setting, returns null instead.
     */
    keymanweb['getKeyboardForControl'] = keymanweb.getKeyboardForControl = function(Pelem) {
      if(!keymanweb.domManager.isAttached(Pelem)) {
        console.error("KeymanWeb is not attached to element " + Pelem);
        return null;
      } else {
        return Pelem._kmwAttachment.keyboard;  // Should we have a version for the language code, too?
      }
    }
      
    /**
     * Set focus to last active target element (browser-dependent)
     */    
    keymanweb['focusLastActiveElement'] = keymanweb._FocusLastActiveElement = function()
    {
      if(!keymanweb._LastActiveElement) return;

      keymanweb._JustActivatedKeymanWebUI = 1;
      if(keymanweb._IsMozillaEditableIframe(keymanweb._LastActiveElement,0))
        keymanweb._LastActiveElement.defaultView.focus(); // I3363 (Build 301)
      else if(keymanweb._LastActiveElement.focus) keymanweb._LastActiveElement.focus();
    }
    
    /**
     * Get the last active target element *before* KMW activated (I1297)
     * 
     * @return      {Object}        
     */    
    keymanweb['getLastActiveElement'] = keymanweb._GetLastActiveElement = function()
    {
      return keymanweb._LastActiveElement;
    }

    /**
     *  Set the active input element directly optionally setting focus 
     * 
     *  @param  {Object|string} e         element id or element
     *  @param  {boolean=}      setFocus  optionally set focus  (KMEW-123) 
     **/
    keymanweb['setActiveElement']=keymanweb.setActiveElement=function(e,setFocus)
    {
      if(typeof(e) == 'string') e=document.getElementById(e);
      keymanweb._ActiveElement=keymanweb._LastActiveElement=e; 
      // Allow external focusing KMEW-123
      if(arguments.length > 1 && setFocus)
      {
        if(device.touchable) keymanweb.touchAliasing.setFocus();
        else keymanweb['focusLastActiveElement']();
      }
    }
    
    /**
     * Function     getUIState
     * Scope        Public   
     * @return      {Object.<string,(boolean|number)>}
     * Description  Return object with activation state of UI:
     *                activationPending (bool):   KMW being activated
     *                activated         (bool):   KMW active    
     */    
    keymanweb['getUIState'] = keymanweb.getUIState = function() {
      var p={
        activationPending: keymanweb._IsActivatingKeymanWebUI,
        activated: keymanweb._JustActivatedKeymanWebUI
      };
      p['activationPending'] = p.activationPending;
      p['activated'] = p.activated;
      return p;
    }

    /**
     * Set or clear the IsActivatingKeymanWebUI flag (exposed function)
     * 
     * @param       {(boolean|number)}  state  Activate (true,false)
     */
    keymanweb['activatingUI'] = function(state)
    {
      keymanweb._IsActivatingKeymanWebUI = (state ? 1 : 0);
    }      

  //TODO: add more complete description of what ControlFocus really does
    
    /**
     * Function     _IsIEEditableIframe
     * Scope        Private
     * @param       {Object}          Pelem         Iframe element
     *              {boolean|number}  PtestOn       1 to test if frame content is editable (TODO: unclear exactly what this is doing!)   
     * @return      {boolean}
     * Description  Test if element is an IE editable IFrame 
     */    
    keymanweb._IsIEEditableIframe = function(Pelem,PtestOn)
    {
      var Ldv, Lvalid = Pelem  &&  (Ldv=Pelem.tagName)  &&  Ldv.toLowerCase() == 'body'  &&  (Ldv=Pelem.ownerDocument)  &&  Ldv.parentWindow;
      return (!PtestOn  &&  Lvalid) || (PtestOn  &&  (!Lvalid || Pelem.isContentEditable));
    }

    /**
     * Function     _IsMozillaEditableIframe
     * Scope        Private
     * @param       {Object}           Pelem    Iframe element
     * @param       {boolean|number}   PtestOn  1 to test if 'designMode' is 'ON'    
     * @return      {boolean} 
     * Description  Test if element is a Mozilla editable IFrame 
     */    
    keymanweb._IsMozillaEditableIframe = function(Pelem,PtestOn)
    {
      var Ldv, Lvalid = Pelem  &&  (Ldv=Pelem.defaultView)  &&  Ldv.frameElement;
      return (!PtestOn  &&  Lvalid) || (PtestOn  &&  (!Lvalid || Ldv.document.designMode.toLowerCase()=='on'));
    }

    /**
     * Function     doUnloadOSK
     * Scope        Private
     * @return      {boolean}   
     * Description  Execute external (UI) code if any needed after unloading OSK (probably not required)
     */       
    keymanweb.doUnloadOSK = function()
    {
      var p={};
      return util.callEvent('kmw.unloadosk',p);
    }

    /**
     * Function     doLoadUI
     * Scope        Private
     * @return      {boolean}   
     * Description  Execute UI initialization code after loading the UI
     */       
    keymanweb.doLoadUI = function()
    {
      var p={};
      return util.callEvent('kmw.loaduserinterface',p);
    }

    /**
     * Function     doUnloadUI
     * Scope        Private
     * @return      {boolean}   
     * Description  Execute UI cleanup code before unloading the UI (may not be required?)
     */       
    keymanweb.doUnloadUI = function()
    {
      var p={};
      return util.callEvent('kmw.unloaduserinterface',p);
    }

    /*****************************************************************************
     *  
     * Provide for handling the initial focus event differently
     * The first focus event can happen before we get the WindowLoad, 
     * e.g. if the page activates a control on WindowLoad itself,
     * so trap that and run it through to the page 
     * 
     *****************************************************************************/

    /**
     * Function     _BubbledFocus
     * Scope        Private
     * @param       {Event}       e         Event object
     * Description  Respond to KMW receiving bubbled focus on event (TODO: may not be needed, not currently doing anything) 
     */    
    keymanweb._BubbledFocus = function(e) { /*KeymanWeb._WindowLoad(e);*/ }
      
    if (window.addEventListener)
<<<<<<< HEAD
      window.addEventListener('focus', keymanweb._BubbledFocus, true);
=======
      window.addEventListener('focus', keymanweb._BubbledFocus, true);  

    /**
     * Function     _GetEventKeyCode
     * Scope        Private
     * @param       {Event}       e         Event object
     * Description  Finds the key code represented by the event.
     */
    keymanweb._GetEventKeyCode = function(e) {
      if (e.keyCode) {
        return e.keyCode;
      } else if (e.which) {
        return e.which;
      } else {
        return null;
      }
    }

    /**
     * Function     _GetKeyEventProperties
     * Scope        Private
     * @param       {Event}       e         Event object
     * @param       {boolean=}    keyState  true if call results from a keyDown event, false if keyUp, undefined if keyPress
     * @return      {Object.<string,*>}     KMW keyboard event object: 
     * Description  Get object with target element, key code, shift state, virtual key state 
     *                Ltarg=target element
     *                Lcode=keyCode
     *                Lmodifiers=shiftState
     *                LisVirtualKeyCode e.g. ctrl/alt key
     *                LisVirtualKey     e.g. Virtual key or non-keypress event
     */    
    keymanweb._GetKeyEventProperties = function(e: KeyboardEvent, keyState:boolean) {
      var s = new KeyEvent();

      e = keymanweb._GetEventObject(e);   // I2404 - Manage IE events in IFRAMEs
      s.Ltarg = util.eventTarget(e);
      if (s.Ltarg == null) {
        return null;
      }
      if(e.cancelBubble === true) {
        return null; // I2457 - Facebook meta-event generation mess -- two events generated for a keydown in Facebook contentEditable divs
      }      

      if (s.Ltarg.nodeType == 3) {// defeat Safari bug
        s.Ltarg = s.Ltarg.parentNode;
      }

      s.Lcode = keymanweb._GetEventKeyCode(e);
      if (s.Lcode == null) {
        return null;
      }
      
      // Stage 1 - track the true state of the keyboard's modifiers.
      var osk = keymanweb['osk'], prevModState = keymanweb.modStateFlags, curModState = 0x0000;
      var ctrlEvent = false, altEvent = false;
      
      switch(s.Lcode) {
        case osk.keyCodes['K_CTRL']:      // The 3 shorter "K_*CTRL" entries exist in some legacy keyboards.
        case osk.keyCodes['K_LCTRL']:
        case osk.keyCodes['K_RCTRL']:
        case osk.keyCodes['K_CONTROL']:
        case osk.keyCodes['K_LCONTROL']:
        case osk.keyCodes['K_RCONTROL']:
          ctrlEvent = true;
          break;
        case osk.keyCodes['K_LMENU']:     // The 2 "K_*MENU" entries exist in some legacy keyboards.
        case osk.keyCodes['K_RMENU']:
        case osk.keyCodes['K_ALT']:
        case osk.keyCodes['K_LALT']:
        case osk.keyCodes['K_RALT']:
          altEvent = true;
          break;
      }

      /**
       * Two separate conditions exist that should trigger chiral modifier detection.  Examples below use CTRL but also work for ALT.
       * 
       * 1.  The user literally just pressed CTRL, so the event has a valid `location` property we can utilize.  
       *     Problem: its layer isn't presently activated within the OSK.
       * 
       * 2.  CTRL has been held a while, so the OSK layer is valid, but the key event doesn't tell us the chirality of the active CTRL press.
       *     Bonus issue:  RAlt simulation may cause erasure of this location property, but it should ONLY be empty if pressed in this case.
       *     We default to the 'left' variants since they're more likely to exist and cause less issues with RAlt simulation handling.
       * 
       * In either case, `e.ctrlKey` is set to true, but as a result does nothing to tell us which case is active.
       * 
       * `e.location != 0` if true matches condition 1 and matches condition 2 if false.
       */

      curModState |= (e.shiftKey ? 0x10 : 0);      

      if(e.ctrlKey) {
        curModState |= ((e.location != 0 && ctrlEvent) ? 
          (e.location == 1 ? osk.modifierCodes['LCTRL'] : osk.modifierCodes['RCTRL']) : // Condition 1
          prevModState & 0x0003);                                                       // Condition 2
      }
      if(e.altKey) {
        curModState |= ((e.location != 0 && altEvent) ? 
          (e.location == 1 ? osk.modifierCodes['LALT'] : osk.modifierCodes['RALT']) :   // Condition 1
          prevModState & 0x000C);                                                       // Condition 2
      }

      // Stage 2 - detect state key information.  It can be looked up per keypress with no issue.
      s.Lstates = 0;
      
      if(e.getModifierState("CapsLock")) {
        s.Lstates = osk.modifierCodes['CAPS'];
      } else {
        s.Lstates = osk.modifierCodes['NO_CAPS'];
      }

      if(e.getModifierState("NumLock")) {
        s.Lstates |= osk.modifierCodes['NUM_LOCK'];
      } else {
        s.Lstates |= osk.modifierCodes['NO_NUM_LOCK'];
      }

      if(e.getModifierState("ScrollLock") || e.getModifierState("Scroll")) {  // "Scroll" for IE9.
        s.Lstates |= osk.modifierCodes['SCROLL_LOCK'];
      } else {
        s.Lstates |= osk.modifierCodes['NO_SCROLL_LOCK'];
      }

      // We need these states to be tracked as well for proper OSK updates.
      curModState |= s.Lstates;

      // Stage 3 - Set our modifier state tracking variable and perform basic AltGr-related management.
      s.LmodifierChange = keymanweb.modStateFlags != curModState;
      keymanweb.modStateFlags = curModState;

      // For European keyboards, not all browsers properly send both key-up events for the AltGr combo.
      var altGrMask = osk.modifierCodes['RALT'] | osk.modifierCodes['LCTRL'];
      if((prevModState & altGrMask) == altGrMask && (curModState & altGrMask) != altGrMask) {
        // We just released AltGr - make sure it's all released.
        curModState &= ~ altGrMask;
      }
      // Perform basic filtering for Windows-based ALT_GR emulation on European keyboards.
      if(curModState & osk.modifierCodes['RALT']) {
        curModState &= ~osk.modifierCodes['LCTRL'];
      }

      // Stage 4 - map the modifier set to the appropriate keystroke's modifiers.
      if(keymanweb.isChiral()) {
        s.Lmodifiers = curModState & osk.modifierBitmasks.CHIRAL;

        // Note for future - embedding a kill switch here or in keymanweb.osk.emulatesAltGr would facilitate disabling
        // AltGr / Right-alt simulation.
        if(osk.emulatesAltGr() && (s.Lmodifiers & osk.modifierBitmasks['ALT_GR_SIM']) == osk.modifierBitmasks['ALT_GR_SIM']) {
          s.Lmodifiers ^= osk.modifierBitmasks['ALT_GR_SIM'];
          s.Lmodifiers |= osk.modifierCodes['RALT'];
        }
      } else {
        // No need to sim AltGr here; we don't need chiral ALTs.
        s.Lmodifiers = 
          (e.shiftKey ? 0x10 : 0) |
          ((curModState & (osk.modifierCodes['LCTRL'] | osk.modifierCodes['RCTRL'])) ? 0x20 : 0) | 
          ((curModState & (osk.modifierCodes['LALT'] | osk.modifierCodes['RALT']))   ? 0x40 : 0); 
      }

      // The 0x6F used to be 0x60 - this adjustment now includes the chiral alt and ctrl modifiers in that check.
      s.LisVirtualKeyCode = (typeof e.charCode != 'undefined' && e.charCode != null  &&  (e.charCode == 0 || (s.Lmodifiers & 0x6F) != 0));
      s.LisVirtualKey = s.LisVirtualKeyCode || e.type != 'keypress';
      
      return s;
    }

    /**
     * Function   _SelectionChange
     * Scope      Private
     * @return    {boolean} 
     * Description Respond to selection change event 
     */
    keymanweb._SelectionChange = function()
    {
      if(keymanweb._IgnoreNextSelChange)
      {
        keymanweb._IgnoreNextSelChange--;
      }
      else
      {
        var Ls=document.selection;
        if(Ls.type.toLowerCase()!='control') //  &&  document.selection.createRange().parentElement() == keymanweb._SelectionControl) //  &&  window.event.srcElement == keymanweb._SelectionControl)
        {
          var Lrange=Ls.createRange();
          if(!keymanweb._Selection || !keymanweb._Selection.isEqual(Lrange))
          {
            keymanweb._Selection = Lrange;

            /* Delete deadkeys for IE when certain keys pressed */
            kbdInterface.clearDeadkeys();
          }
        }
      }
      return true;
    }
    
    /**
     * Function     _NotifyKeyboard
     * Scope        Private
     * @param       {number}    _PCommand     event code (16,17,18) or 0
     * @param       {Object}    _PTarget      target element
     * @param       {number}    _PData        1 or 0    
     * Description  Notifies keyboard of keystroke or other event
     */    
    keymanweb._NotifyKeyboard = function(_PCommand,_PTarget,_PData) { // I2187
      var activeKeyboard = keymanweb.keyboardManager.activeKeyboard;

      if(activeKeyboard != null && typeof(activeKeyboard['KNS']) == 'function') {
        activeKeyboard['KNS'](_PCommand,_PTarget,_PData);
      }
    }
    
    
    /**
     * Function     _KeyDown
     * Scope        Private
     * @param       {Event}       e     event
     * @return      {boolean}           
     * Description  Processes keydown event and passes data to keyboard. 
     */ 
    keymanweb._KeyDown = function(e) {
      var Ldv,eClass='';
      var activeKeyboard = keymanweb.keyboardManager.activeKeyboard;

      keymanweb._KeyPressToSwallow = 0;
      if(!keymanweb._Enabled || keymanweb._DisableInput || activeKeyboard == null) {
        return true;
      }

      // Prevent mapping element is readonly or tagged as kmw-disabled
      var el=util.eventTarget(e);
      if(device.touchable) {
        if(el && typeof el.kmwInput != 'undefined' && el.kmwInput == false) {
          return true;
        }
      } else if(el && el.className.indexOf('kmw-disabled') >= 0) {
        return true; 
      }
      
      // Or if OSK not yet ready (for any reason)
      if(!osk.ready) {
        return true;
      }
      
      // Get event properties  
      var Levent = keymanweb._GetKeyEventProperties(e, true);
      if(Levent == null) {
        return true;
      }

      switch(Levent.Lcode) {
        case 8: 
          kbdInterface.clearDeadkeys();
          break; // I3318 (always clear deadkeys after backspace) 
        case 16: //"K_SHIFT":16,"K_CONTROL":17,"K_ALT":18
        case 17: 
        case 18: 
        case 20: //"K_CAPS":20, "K_NUMLOCK":144,"K_SCROLL":145
        case 144:
        case 145:
          // For eventual integration - we bypass an OSK update for physical keystrokes when in touch mode.
          keymanweb._NotifyKeyboard(Levent.Lcode,Levent.Ltarg,1); 
          if(!device.touchable) {
            return osk._UpdateVKShift(Levent, Levent.Lcode-15, 1); // I2187
          } else {
            return true;
          }
      }

      if(Levent.LmodifierChange) {
        keymanweb._NotifyKeyboard(0,Levent.Ltarg,1); 
        osk._UpdateVKShift(Levent, 0, 1);
      }
      
      // I1207
      if((Ldv=Levent.Ltarg.ownerDocument)  &&  (Ldv=Ldv.selection)  &&  (Levent.Lcode<33 || Levent.Lcode>40)) {
        Ldv.createRange().select();
      }

      if(!window.event) {
        // I1466 - Convert the - keycode on mnemonic as well as positional layouts
        // FireFox, Mozilla Suite
        if(keymanweb._VKMap_FF_IE['k'+Levent.Lcode]) {
          Levent.Lcode=keymanweb._VKMap_FF_IE['k'+Levent.Lcode];
        }
      }
      //else 
      //{
      // Safari, IE, Opera?
      //}
      
      if(!activeKeyboard['KM']) {
        // Positional Layout

        var LeventMatched=0;
        /* 13/03/2007 MCD: Swedish: Start mapping of keystroke to US keyboard */
        var Lbase=keymanweb._VKMap[osk._BaseLayout];
        if(Lbase && Lbase['k'+Levent.Lcode]) {
          Levent.Lcode=Lbase['k'+Levent.Lcode];
        }
        /* 13/03/2007 MCD: Swedish: End mapping of keystroke to US keyboard */
        
        if(typeof(activeKeyboard['KM'])=='undefined'  &&  !(Levent.Lmodifiers & 0x60)) {
          // Support version 1.0 KeymanWeb keyboards that do not define positional vs mnemonic
          var Levent2={Lcode:keymanweb._USKeyCodeToCharCode(Levent),Ltarg:Levent.Ltarg,Lmodifiers:0,LisVirtualKey:0};
          if(kbdInterface.processKeystroke(util.physicalDevice, Levent2.Ltarg,Levent2)) {
            LeventMatched=1;
          }
        }
        
        LeventMatched = LeventMatched || kbdInterface.processKeystroke(util.physicalDevice,Levent.Ltarg,Levent);
        
        // Support backspace in simulated input DIV from physical keyboard where not matched in rule  I3363 (Build 301)
        if(Levent.Lcode == 8 && !LeventMatched && Levent.Ltarg.className != null && Levent.Ltarg.className.indexOf('keymanweb-input') >= 0) {
          kbdInterface.output(1,keymanweb._LastActiveElement,"");
        }
      } else {
        // Mnemonic layout
        if(Levent.Lcode == 8) { // I1595 - Backspace for mnemonic
          keymanweb._KeyPressToSwallow = 1;
          if(!kbdInterface.processKeystroke(util.physicalDevice,Levent.Ltarg,Levent)) {
            kbdInterface.output(1,keymanweb._LastActiveElement,""); // I3363 (Build 301)
          }
          return false;  //added 16/3/13 to fix double backspace on mnemonic layouts on desktop
        }
        else {
          keymanweb._KeyPressToSwallow = 0;
        }
      }

      if(!LeventMatched  &&  Levent.Lcode >= 96  &&  Levent.Lcode <= 111) {
        // Number pad, numlock on
  //      _Debug('KeyPress NumPad code='+Levent.Lcode+'; Ltarg='+Levent.Ltarg.tagName+'; LisVirtualKey='+Levent.LisVirtualKey+'; _KeyPressToSwallow='+keymanweb._KeyPressToSwallow+'; keyCode='+(e?e.keyCode:'nothing'));

        if(Levent.Lcode < 106) {
          var Lch = Levent.Lcode-48;
        } else {
          Lch = Levent.Lcode-64;
        }
        kbdInterface.output(0, Levent.Ltarg, String._kmwFromCharCode(Lch)); //I3319

        LeventMatched = 1;
      }
    
      if(LeventMatched) {
        if(e  &&  e.preventDefault) {
          e.preventDefault();
          e.stopPropagation();
        }
        keymanweb._KeyPressToSwallow = (e?keymanweb._GetEventKeyCode(e):0);
        return false;
      } else {
        keymanweb._KeyPressToSwallow = 0;
      }
      
      if(Levent.Lcode == 8) {
        /* Backspace - delete deadkeys, also special rule if desired? */
        // This is needed to prevent jumping to previous page, but why???  // I3363 (Build 301)
        if(Levent.Ltarg.className != null && Levent.Ltarg.className.indexOf('keymanweb-input') >= 0) {
          return false;
        }
      }

      if(typeof(Levent.Ltarg.base) != 'undefined') {
        // Simulated touch elements have no default text-processing - we need to rely on a strategy similar to
        // that of the OSK here.
        var ch = osk.defaultKeyOutput('',Levent.Lcode,Levent.Lmodifiers,false,Levent.Ltarg);
        if(ch) {
          kbdInterface.output(0, Levent.Ltarg, ch);
          return false;
        }
      }
      return true;
    }                

    /**
     * Function     _KeyPress
     * Scope        Private
     * @param       {Event}       e     event
     * @return      {boolean}           
     * Description Processes keypress event (does not pass data to keyboard)
     */       
    keymanweb._KeyPress = function(e) {
      if(e._kmw_block) { // A custom event property added for bugfix-oriented simulated keypress events.
        return false;
      }

      var Levent;
      if(!keymanweb._Enabled || keymanweb._DisableInput || keymanweb.keyboardManager.activeKeyboard == null) {
        return true;
      }

      Levent = keymanweb._GetKeyEventProperties(e);
      if(Levent == null || Levent.LisVirtualKey) {
        return true;
      }

  //    _Debug('KeyPress code='+Levent.Lcode+'; Ltarg='+Levent.Ltarg.tagName+'; LisVirtualKey='+Levent.LisVirtualKey+'; _KeyPressToSwallow='+keymanweb._KeyPressToSwallow+'; keyCode='+(e?e.keyCode:'nothing'));

      /* I732 START - 13/03/2007 MCD: Swedish: Start positional keyboard layout code: prevent keystroke */
      if(!keymanweb.keyboardManager.activeKeyboard['KM']) {
        if(!keymanweb._KeyPressToSwallow) {
          return true;
        }
        if(Levent.Lcode < 0x20 || (keymanweb._BrowserIsSafari  &&  (Levent.Lcode > 0xF700  &&  Levent.Lcode < 0xF900))) {
          return true;
        }
        e = keymanweb._GetEventObject(e);   // I2404 - Manage IE events in IFRAMEs
        if(e) {
          e.returnValue = false;
        }
        return false;
      }
      /* I732 END - 13/03/2007 MCD: Swedish: End positional keyboard layout code */
      
      if(keymanweb._KeyPressToSwallow || kbdInterface.processKeystroke(util.physicalDevice,Levent.Ltarg,Levent)) {
        keymanweb._KeyPressToSwallow=0;
        if(e  &&  e.preventDefault) {
          e.preventDefault();
          e.stopPropagation();
        }
        return false;
      }
      keymanweb._KeyPressToSwallow=0;
      return true;
    }

    /**
     * Function     _KeyUp
     * Scope        Private
     * @param       {Event}       e     event
     * @return      {boolean}           
     * Description Processes keyup event and passes event data to keyboard
     */       
    keymanweb._KeyUp = function(e) {
      var Levent = keymanweb._GetKeyEventProperties(e, false);
      if(Levent == null || !osk.ready) {
        return true;
      }

      switch(Levent.Lcode) {
        case 13:  
          if(Levent.Ltarg.nodeName == 'TEXTAREA') {
            break;
          }
        
          if(Levent.Ltarg.base && Levent.Ltarg.base.nodeName == 'TEXTAREA') {
            break;
          }

          // For input fields, move to next input element
          if(Levent.Ltarg.type == 'search' || Levent.Ltarg.type == 'submit') {
            Levent.Ltarg.form.submit();
          } else {
            keymanweb.moveToNext(false);
          }
          return true;        
                  
        case 16: //"K_SHIFT":16,"K_CONTROL":17,"K_ALT":18
        case 17: 
        case 18: 
        case 20: //"K_CAPS":20, "K_NUMLOCK":144,"K_SCROLL":145
        case 144:
        case 145:
          keymanweb._NotifyKeyboard(Levent.Lcode,Levent.Ltarg,0);
          if(!device.touchable) {
            return osk._UpdateVKShift(Levent, Levent.Lcode-15, 1);  // I2187
          } else {
            return true;
          }
      }
      
      if(Levent.LmodifierChange){
        keymanweb._NotifyKeyboard(0,Levent.Ltarg,0); 
        osk._UpdateVKShift(Levent, 0, 1);  // I2187
      }

      // I736 start
      var Ldv;
      if((Ldv=Levent.Ltarg.ownerDocument)  &&  (Ldv=Ldv.selection)  &&  Ldv.type != 'control') { // I1479 - avoid createRange on controls
        Ldv=Ldv.createRange();
        //if(Ldv.parentElement()==Levent.Ltarg) //I1505
        keymanweb._Selection = Ldv;
      }
      // I736 end
      
      return false;
    }
>>>>>>> ddc9ad59
    
  //TODO: check return of _KeyUp - what happens if returning true or false ?? what if null returned?

    /**
    * Move focus to next (or previous) input or text area element on TAB
    *   Uses list of actual input elements
    *     
    *   Note that _ActiveElement on touch devices returns the DIV that overlays
    *   the input element, not the element itself.
    * 
    * @param      {number|boolean}  bBack     Direction to move (0 or 1)
    */
    keymanweb.moveToNext=function(bBack) {
      var i,t=keymanweb.sortedInputs, activeBase=keymanweb._ActiveElement;
      
      if(t.length == 0) {
        return;
      }

      // For touchable devices, get the base element of the DIV
      if(device.touchable) {
        activeBase=activeBase.base;
      }

      // Identify the active element in the list of inputs ordered by position
      for(i=0; i<t.length; i++) {          
        if(t[i] == activeBase) break;
      }   

      // Find the next (or previous) element in the list
      i = bBack ? i-1 : i+1;
      // Treat the list as circular, wrapping the index if necessary.
      i = i >= t.length ? i-t.length : i;
      i = i < 0 ? i+t.length : i;

      // Move to the selected element
      if(device.touchable) {                     
        // Set focusing flag to prevent OSK disappearing 
        keymanweb.focusing=true;
        var target=t[i]['kmw_ip'];

        // Focus if next element is non-mapped
        if(typeof(target) == 'undefined') {
          t[i].focus();
        } else { // Or reposition the caret on the input DIV if mapped
          keymanweb._ActiveElement=keymanweb._LastActiveElement=target;    
          keymanweb.touchAliasing.setTextCaret(target,10000);                            
          keymanweb.touchAliasing.scrollInput(target);   // mousedown check
          target.focus();
        } 
      } else { // Behaviour for desktop browsers
        t[i].focus();
      }    
    }          

    /**
     * Move focus to user-specified element
     * 
     *  @param  {string|Object}   e   element or element id
     *           
     **/
    keymanweb['moveToElement'] = function(e)
    {
      var i;
      
      if(typeof(e) == 'string') e=document.getElementById(e);
      
      if(device.touchable && e['kmw_ip'])
        e['kmw_ip'].focus();
      else
        e.focus();
    }

  //TODO: find all references to next three routines and disambiguate!!
    
    /**
     * Function     _WindowUnload
     * Scope        Private
     * Description  Remove handlers before detaching KMW window  
     */    
    keymanweb._WindowUnload = function()
    {
      // Allow the UI to release its own resources
      keymanweb.doUnloadUI();
      
      // Allow the OSK to release its own resources
      if(osk.ready) osk._Unload(); // I3363 (Build 301)
      
      keymanweb._LastActiveElement = 0;
    }
    
      // Complete page initialization only after the page is fully loaded, including any embedded fonts
    // This avoids the need to use a timer to test for the fonts
    
    util.attachDOMEvent(window, 'load', function(e){
      //keymanweb.completeInitialization();
      // Always return to top of page after a page reload
      document.body.scrollTop=0;
      if(typeof document.documentElement != 'undefined') document.documentElement.scrollTop=0;
      },false);
    
    // Attach this handler to window unload event  
    util.attachDOMEvent(window, 'unload', keymanweb._WindowUnload,false);  // added fourth argument (default value)
    
    /**
     * Return a path that has is always terminated by a slash
     *    
     * @param   {string}  p folder path   
     * @return  {string}   
    **/      
    keymanweb.fixPath = function(p)
    {
      if(p.length == 0) return p;
      var q=p.substr(p.length-1,1);
      if(q == '/' || q == '\\') return p;
      return p+'/'; 
    }          
    
    /**
     * Initialize the desktop user interface as soon as it is ready
    **/       
    keymanweb.initializeUI = function()
    {
      if(typeof(keymanweb['ui']['initialize'])=='function')
      {
        keymanweb['ui']['initialize']();
        // Display the OSK (again) if enabled, in order to set its position correctly after
        // adding the UI to the page 
        osk._Show();     
      }
      else
        window.setTimeout(keymanweb.initializeUI,1000);
    }      
    /**
     * Test if caret position is determined from the active element, or 
     * from the synthesized overlay element (touch devices)
     * 
     * @return  {boolean}
     **/          
    keymanweb.isPositionSynthesized = function()
    {
      return device.touchable;
    }
    
    /**
     * Function     _SelPos
     * Scope        Private
     * @param       {Object}  Pelem   Element
     * @return      {number}          Selection start
     * Description  Get start of selection (with supplementary plane modifications)
     */   
    keymanweb._SelPos = function(Pelem)
    {
      var Ldoc, Ldv, isMSIE=(util._GetIEVersion()<999); // I3363 (Build 301)

      if(keymanweb.isPositionSynthesized())
        return keymanweb.getTextCaret(Pelem);

      if(Pelem._KeymanWebSelectionStart) 
        return Pelem._KeymanWebSelectionStart;
      
      // Mozilla, IE9 
      else if (Pelem.setSelectionRange)  
        return Pelem.value.substr(0,Pelem.selectionStart)._kmwLength();        
    
      // contentEditable elements, Mozilla midas
      else if((Ldv=Pelem.ownerDocument)  &&  (Ldv=Ldv.defaultView)  &&  Ldv.getSelection
        &&  Pelem.ownerDocument.designMode.toLowerCase() == 'on') {
        var Lsel = Ldv.getSelection();
        if(Lsel.focusNode.nodeType == 3) 
          return Lsel.focusNode.substringData(0,Lsel.focusOffset)._kmwLength(); 
      }
      
      // IE8 and earlier
      else if(isMSIE)
      { 
        // Get position within input or textarea element       
        if(typeof(Pelem.value) == 'string') {
          var ss=keymanweb.getInputSelection(Pelem);               
          return Pelem.value.substr(0,ss.start)._kmwLength();        
        }
        
        // Get position within content-editable region
        if(Pelem.body) Ldoc=Pelem; else Ldoc=Pelem.ownerDocument;	// I1481 - integration with rich editors not working 100%

        if(Ldoc) Ldv=Ldoc.selection; else return 0;
            
        var Lrange = Ldv.createRange();
        Lrange.moveStart('textedit',-1);
        return Lrange.text._kmwLength();    
      }
      return 0;
    }  

    /*    Old code without SMP mods
    
    keymanweb._SelPos = function(Pelem)
    {
      var Ldv;
      if(Pelem._KeymanWebSelectionStart) return Pelem._KeymanWebSelectionStart;
      else if (Pelem.setSelectionRange)
        return Pelem.selectionStart;
      else if((Ldv=Pelem.ownerDocument)  &&  (Ldv=Ldv.defaultView)  &&  Ldv.getSelection  &&  Pelem.ownerDocument.designMode.toLowerCase() == 'on') //  &&  Pelem.tagName == 'HTML')
      {
        var Lsel = Ldv.getSelection();
        if(Lsel.focusNode.nodeType == 3) return Lsel.focusOffset;
      }
      return 0;
    }*/   
    
    /**
     * Function     getInputSelection
     * Scope        Private
     * @param       {Object}      el          element
     * @return      {Object.<string,number>}  selection start
     * Description Get input selection for all(?) browsers, per Tim Down
     *            http://stackoverflow.com/questions/3053542/how-to-get-the-start-and-end-points-of-selection-in-text-area/3053640#3053640 
     *            But only works for input fields, not for content editable fields!!!  
     **/            
    keymanweb.getInputSelection = function(el)
    { 
      var start = 0, end = 0, normalizedValue = '', range, textInputRange, len = 0, endRange; 
  
      if(typeof el.selectionStart == "number" && typeof el.selectionEnd == "number") { 
        start = el.selectionStart; end = el.selectionEnd; 
      } else { 
        range = document.selection.createRange(); 
  
        if(range && range.parentElement() == el) { 
          len = el.value.length; 
          normalizedValue = el.value.replace(/\r\n/g, "\n"); 
              
          // Create a working TextRange that lives only in the input 
          textInputRange = el.createTextRange(); 
          textInputRange.moveToBookmark(range.getBookmark()); 
  
          // Check if the start and end of the selection are at the very end of the input,
          // since moveStart/moveEnd doesn't return what we want in those cases 
          endRange = el.createTextRange(); 
          endRange.collapse(false); 
  
          if(textInputRange.compareEndPoints("StartToEnd", endRange) > -1) { 
            start = end = len; 
          } else { 
            start = -textInputRange.moveStart("character", -len); 
            start += normalizedValue.slice(0, start).split("\n").length - 1; 
  
            if(textInputRange.compareEndPoints("EndToEnd", endRange) > -1) { 
              end = len; 
            } else { 
              end = -textInputRange.moveEnd("character", -len); 
              end += normalizedValue.slice(0, end).split("\n").length - 1; 
            } 
          } 
        } 
      } 
      return {start: start, end: end}; 
    }
    // *** I3319 Supplementary Plane modifications - end new code
    
    /**
     * Reset OSK shift states when entering or exiting the active element
     **/    
    keymanweb._ResetVKShift = function()
    {
      if(!keymanweb._IsActivatingKeymanWebUI) 
      {
        if(osk._UpdateVKShift) osk._UpdateVKShift(null,15,0);  //this should be enabled !!!!! TODO
      }
    }

    /**
     * Function     addHotKey
     * Scope        Public
     * @param       {number}            keyCode
     * @param       {number}            shiftState
     * @param       {function(Object)}  handler
     * Description  Add hot key handler to array of document-level hotkeys triggered by key up event
     */
    keymanweb['addHotKey'] = keymanweb.addHotKey = function(keyCode,shiftState,handler)
    {
      // Test if existing handler for this code and replace it if so
      for(var i=0; i<keymanweb._HotKeys.length; i++)
      {
        if(keymanweb._HotKeys[i].Code == keyCode && keymanweb._HotKeys[i].Shift == shiftState)
        {
          keymanweb._HotKeys[i].Handler = handler; return;
        }
      }
      // Otherwise add it to the array
      keymanweb._HotKeys.push({Code:keyCode,Shift:shiftState,Handler:handler});
    }              

    /**
     * Function     removeHotKey
     * Scope        Public
     * @param       {number}        keyCode
     * @param       {number}        shiftState
     * Description  Remove a hot key handler from array of document-level hotkeys triggered by key up event
     */
    keymanweb['removeHotKey'] = keymanweb.removeHotKey = function(keyCode,shiftState)
    {
      for(var i=0; i<keymanweb._HotKeys.length; i++)
      {
        if(keymanweb._HotKeys[i].Code == keyCode && keymanweb._HotKeys[i].Shift == shiftState)
        {
          keymanweb._HotKeys.splice(i,1); return;
        }
      }
    }
                  
    /**
     * Function     _ProcessHotKeys
     * Scope        Private
     * @param       {Event}       e       event
     * Description  Passes control to handlers according to the hotkey pressed
     */
    keymanweb._ProcessHotKeys = function(e) {
      if(!e) {
        e = window.event;
      }

      var _Lcode = keymanweb.domManager.nonTouchHandlers._GetEventKeyCode(e);
      if(_Lcode == null) {
        return null;
      }
      
      // Removed testing of e.shiftKey==null  I3363 (Build 301)
      var _Lmodifiers = 
        (e.shiftKey ? 0x10 : 0) |
        (e.ctrlKey ? (e.ctrlLeft ? 0x20 : 0x20) : 0) | 
        (e.altKey ? (e.altLeft ? 0x40 : 0x40) : 0);

      for(var i=0; i<keymanweb._HotKeys.length; i++) {  
        if(_Lcode == keymanweb._HotKeys[i].Code) { 
          if(_Lmodifiers == keymanweb._HotKeys[i].Shift) { 
            keymanweb._HotKeys[i].Handler(); 
            e.returnValue = 0; 
            if(e && e.preventDefault) e.preventDefault(); 
            e.cancelBubble = true; 
            return false; 
          }
        }
      }
      return true;
    }

    util.attachDOMEvent(document, 'keyup', keymanweb._ProcessHotKeys,false);  

    /**
     * Gets the cookie for the name and language code of the most recently active keyboard
     * 
     *  Defaults to US English, but this needs to be user-set in later revision (TODO)      
     * 
     * @return      {string}          InternalName:LanguageCode 
     **/    
    keymanweb['getSavedKeyboard'] = function() {
      return keymanweb.keyboardManager.getSavedKeyboard();  
    }

    util.attachDOMEvent(window, 'focus', keymanweb._ResetVKShift,false);  // I775
    util.attachDOMEvent(window, 'blur', keymanweb._ResetVKShift,false);   // I775
    
    // Initialize supplementary plane string extensions
    String.kmwEnableSupplementaryPlane(false);    

  })();
}
<|MERGE_RESOLUTION|>--- conflicted
+++ resolved
@@ -1,13 +1,9 @@
-<<<<<<< HEAD
 // Includes KMW-added property declaration extensions for HTML elements.
 /// <reference path="kmwexthtml.ts" />
 // Includes KMW string extension declarations.
 /// <reference path="kmwstring.ts" />
-=======
-/// <reference path="kmwexthtml.ts" />  // Includes KMW-added property declaration extensions for HTML elements.
-/// <reference path="kmwstring.ts" />  // Includes KMW string extension declarations.
-/// <reference path="kmwtypedefs.ts" /> // Includes type definitions for basic KMW types.
->>>>>>> ddc9ad59
+// Includes type definitions for basic KMW types.
+/// <reference path="kmwtypedefs.ts" />
 
 /***
    KeymanWeb 10.0
@@ -309,1277 +305,7 @@
         return;
       }
 
-<<<<<<< HEAD
       if(!keymanweb.domManager.isAttached(Pelem)) {
-=======
-      /**
-       * Set content, visibility, background and borders of input and base elements (KMW-3,KMW-29) 
-       *
-       * @param       {Object}        e     input element 
-       * @param       {number}        n     length of text in field
-       */                      
-      keymanweb.updateBaseElement=function(e,n)
-      {
-        e.base.value=keymanweb.getText(e); //KMW-29
-        e.style.backgroundColor=(n==0?'transparent':window.getComputedStyle(e.base,null).backgroundColor);
-        if(device.OS == 'iOS')
-        {
-          e.base.style.visibility=(n==0?'visible':'hidden');
-        }
-      }
-      
-      /**
-       * Get simulated input field content
-       * 
-       * @param       {Object}        e     simulated input field DIV
-       * @return      {string}              entire text in simulated input field
-       */         
-      keymanweb.getText=function(e)
-      {
-        if(e == null) return '';
-        return (typeof(e.textContent) == 'string' ? e.textContent : e.innerText);
-      } 
-    
-      /**
-       * Get text up to the caret from simulated input field 
-       * 
-       * @param       {Object}        e     simulated input field DIV
-       * @return      {string}              Context for simulated input field
-       */         
-      keymanweb.getTextBeforeCaret=function(e)
-      {
-        if(e && e.childNodes.length > 1) 
-        {
-          var d=e.firstChild;
-          if(d.childNodes.length > 0) 
-          {
-            var s1=d.childNodes[0];
-            if('textContent' in s1)
-              return s1.textContent;
-            if('innerText' in s1)
-              return s1.innerText;
-          }
-        }
-        return '';    
-      }
-    
-      /**
-       * Replace text up to the caret in the simulated input field 
-       * 
-       * @param       {Object}        e     simulated input field DIV
-       * @param       {string}        t     string to insert 
-       */         
-      keymanweb.setTextBeforeCaret=function(e,t)
-      {
-        if(e && e.childNodes.length > 0) 
-        {
-          var d=e.firstChild,tLen=0;
-          if(d.childNodes.length > 1) 
-          {
-            var s1=d.childNodes[0],s2=d.childNodes[2];
-            // Collapse (trailing) whitespace to a single space for INPUT fields (also prevents wrapping)
-            if(e.base.nodeName != 'TEXTAREA') t=t.replace(/\s+$/,' ');
-            if('textContent' in s1) s1.textContent=t;
-            else if('innerText' in s1) s1.innerText=t; 
-            // Test total length in order to control base element visibility 
-            tLen=t.length;
-            if('textContent' in s2) tLen=tLen+s2.textContent.length;
-            else if('innerText' in s2) tLen=tLen+s2.innerText.length;            
-          }
-        }
-        
-        // Update the base element then scroll into view if necessary      
-        keymanweb.updateBaseElement(e,tLen); //KMW-3, KMW-29      
-        keymanweb.scrollInput(e); 
-            
-      }
-      
-      /**
-       * Description  Get current position of caret in simulated input field 
-       * 
-       * @param       {Object}        e     simulated input field DIV
-       * @return      {number}              caret character position in simulated input field
-       */         
-      keymanweb.getTextCaret=function(e)
-      {
-        return keymanweb.getTextBeforeCaret(e)._kmwLength();
-      }
-
-      /**
-       * Set current position of caret in simulated input field then display the caret 
-       * 
-       * @param       {Object}        e     element (object) or element id (string) of simulated input field
-       * @param       {number}        cp    caret position (character index)
-       */         
-      keymanweb.setTextCaret=function(e,cp)
-      {
-        keymanweb.setText(e,null,cp);
-        keymanweb.showCaret(e);
-      }
-
-      /**
-       * Handle the touch move event for an input element
-       * 
-       * @param       {Event}           e     touchmove event
-       */         
-      keymanweb.dragInput=function(e)
-      {    
-        // Prevent dragging window 
-        e.preventDefault();  e.stopPropagation();      
-
-        // Identify the target from the touch list or the event argument (IE 10 only) 
-        var target=(typeof e.targetTouches == 'object' ? e.targetTouches[0].target : e.target);     
-        if(target == null) return;
-        
-        // Identify the input element from the touch event target (touched element may be contained by input)
-        if(target.className == null || target.className.indexOf('keymanweb-input') < 0) target=target.parentNode;
-        if(target.className == null || target.className.indexOf('keymanweb-input') < 0) target=target.parentNode;
-        if(target.className == null || target.className.indexOf('keymanweb-input') < 0) return;
-        
-        var x=(typeof e.touches == 'object' ? e.touches[0].screenX : e.screenX),       
-            y=(typeof e.touches == 'object' ? e.touches[0].screenY : e.screenY);
-                  
-        // Allow content of input elements to be dragged horizontally or vertically
-        if(typeof keymanweb.firstTouch == 'undefined' || keymanweb.firstTouch == null)
-          keymanweb.firstTouch={x:x,y:y};
-        else
-        {
-          var x0=keymanweb.firstTouch.x,y0=keymanweb.firstTouch.y,
-            scroller=target.firstChild,dx,dy,x1;
-          
-          if(target.base.nodeName == 'TEXTAREA')
-          {
-            var yOffset=parseInt(scroller.style.top,10);
-            if(isNaN(yOffset)) yOffset=0;
-            dy=y0-y;
-            if(dy < -4 || dy > 4)
-            {
-              scroller.style.top=(yOffset<dy?yOffset-dy:0)+'px';
-              keymanweb.firstTouch.y=y;  
-            } 
-          }
-          else
-          {
-            var xOffset=parseInt(scroller.style.left,10);
-            if(isNaN(xOffset)) xOffset=0;
-            dx=x0-x;
-            if(dx < -4 || dx > 4)
-            {
-              // Limit dragging beyond the defined text (to avoid dragging the text completely out of view)
-              var xMin=0,xMax=util._GetAbsoluteX(target)+target.offsetWidth-scroller.offsetWidth-32;
-              if(target.base.dir == 'rtl')xMin=16; else xMax=xMax-24;            
-              x1=xOffset-dx;
-              if(x1 > xMin) x1=xMin;
-              if(x1 < xMax) x1=xMax;
-              scroller.style.left=x1+'px';
-              keymanweb.firstTouch.x=x;       
-            }    
-          }
-        }
-        keymanweb.setScrollBar(target);
-      }
-
-      /**
-       * Scroll the input field horizontally (INPUT base element) or 
-       * vertically (TEXTAREA base element) to bring the caret into view
-       * as text is entered or deleted form an element     
-       *      
-       * @param       {Object}      e        simulated input field object with focus
-       */         
-      keymanweb.scrollInput=function(e)
-      {
-        if(!e || !e.firstChild || e.className == null || e.className.indexOf('keymanweb-input') < 0 ) return;
-
-        var scroller=e.firstChild;
-        if(scroller.childNodes.length < 3) return;
-  
-        // Get the actual absolute position of the caret and the element 
-        var s2=scroller.childNodes[1],
-          cx=util._GetAbsoluteX(s2),cy=util._GetAbsoluteY(s2),
-          ex=util._GetAbsoluteX(e),ey=util._GetAbsoluteY(e),
-          x=parseInt(scroller.style.left,10),
-          y=parseInt(scroller.style.top,10),
-          dx=0,dy=0; 
-        
-        // Scroller offsets must default to zero
-        if(isNaN(x)) x=0; if(isNaN(y)) y=0;
-  
-        // Scroll input field vertically if necessary
-        if(e.base.nodeName == 'TEXTAREA')
-        { 
-          var rowHeight=Math.round(e.offsetHeight/e.base.rows);
-          if(cy < ey) dy=cy-ey;
-          if(cy > ey+e.offsetHeight-rowHeight) dy=cy-ey-e.offsetHeight+rowHeight;   
-          if(dy != 0)scroller.style.top=(y<dy?y-dy:0)+'px';
-        } 
-        // or scroll horizontally if needed
-        else
-        {
-          if(cx < ex+8) dx=cx-ex-12;
-          if(cx > ex+e.offsetWidth-12) dx=cx-ex-e.offsetWidth+12;   
-          if(dx != 0)scroller.style.left=(x<dx?x-dx:0)+'px';
-        }    
-
-        // Display the caret (and scroll into view if necessary)
-        keymanweb.showCaret(e);
-      }
-
-      /**
-       * Scroll the document body vertically to bring the active input into view
-       * 
-       * @param       {Object}      e        simulated input field object being focussed
-       */         
-      keymanweb.scrollBody=function(e)
-      { 
-        if(!e || e.className == null || e.className.indexOf('keymanweb-input') < 0 || !osk.ready) return;
-
-        // Get the absolute position of the caret
-        var s2=e.firstChild.childNodes[1],y=util._GetAbsoluteY(s2),t=window.pageYOffset,dy=0;
-        if(y < t) 
-        {
-          dy=y-t;
-        }
-        else
-        {
-          dy=y-t-(window.innerHeight-osk._Box.offsetHeight-s2.offsetHeight-2);
-          if(dy < 0) dy=0;
-        }    
-        // Hide OSK, then scroll, then re-anchor OSK with absolute position (on end of scroll event)
-        if(dy != 0) 
-          window.scrollTo(0,dy+window.pageYOffset);
-      }
-
-      /**
-       *  Correct the position and size of a duplicated input element
-       *  @param  {Element}  x   simulated input element
-       **/              
-      keymanweb.updateInput = function(x)
-      {
-        var xs=x.style,b=x.base,
-            s=window.getComputedStyle(b,null),
-            mLeft=parseInt(s.marginLeft,10),
-            mTop=parseInt(s.marginTop,10),
-            x1=util._GetAbsoluteX(b),y1=util._GetAbsoluteY(b);
-  
-        var p=x.offsetParent;
-        if(p)
-        {
-          x1=x1-util._GetAbsoluteX(p); y1=y1-util._GetAbsoluteY(p);
-        }
-        
-        if(isNaN(mLeft)) mLeft=0; if(isNaN(mTop)) mTop=0;
-        
-        xs.left=(x1-mLeft)+'px'; xs.top=(y1-mTop)+'px';
-
-        // FireFox does not want the offset!
-        if(typeof(s.MozBoxSizing) != 'undefined') {xs.left=x1+'px'; xs.top=y1+'px';}     
-
-        var w=b.offsetWidth,h=b.offsetHeight,
-            pLeft=parseInt(s.paddingLeft,10),pRight=parseInt(s.paddingRight,10),      
-            pTop=parseInt(s.paddingTop,10),pBottom=parseInt(s.paddingBottom,10),
-            bLeft=parseInt(s.borderLeft,10),bRight=parseInt(s.borderRight,10),    
-            bTop=parseInt(s.borderTop,10),bBottom=parseInt(s.borderBottom,10);
-      
-        // If using content-box model, must subtract the padding and border, 
-        // but *not* for border-box (as for WordPress PlugIn)
-        var boxSizing='undefined';
-        if(typeof(s.boxSizing) != 'undefined') boxSizing=s.boxSizing;
-        else if(typeof(s.MozBoxSizing) != 'undefined') boxSizing=s.MozBoxSizing;
-        if(boxSizing == 'content-box')
-        {
-          if(!isNaN(pLeft)) w -= pLeft; if(!isNaN(pRight)) w -= pRight;
-          if(!isNaN(bLeft)) w -= bLeft; if(!isNaN(bRight)) w -= bRight;
-          
-          if(!isNaN(pTop)) h -= pTop; if(!isNaN(pBottom)) h -= pBottom;
-          if(!isNaN(bTop)) h -= bTop; if(!isNaN(bBottom)) h -= bBottom;
-        }
-      
-        if(device.OS == 'Android') 
-        {
-          // FireFox - adjust padding to match input and text area defaults 
-          if(typeof(s.MozBoxSizing) != 'undefined') 
-          {
-            xs.paddingTop=(pTop+1)+'px';
-            xs.paddingLeft=pLeft+'px';
-            
-            if(x.base.nodeName == 'TEXTAREA')
-              xs.marginTop='1px';
-            else
-              xs.marginLeft='1px';
-    
-            w--;h--;
-          }
-          // Chrome, Opera, native browser (?)
-          else
-          {
-            w++;h++;
-          }
-        }
-        xs.width=w+'px'; xs.height=h+'px';   
-      }
-
-      /**
-       * Function     enableTouchElement
-       * Scope        Private
-       * @param       {Element}  Pelem   An input or textarea element from the page.
-       * @return      {boolean}  Returns true if it creates a simulated input element for Pelem; false if not.
-       * Description  Creates a simulated input element for the specified INPUT or TEXTAREA, comprising:
-       *              an outer DIV, matching the position, size and style of the base element
-       *              a scrollable DIV within that outer element
-       *              two SPAN elements within the scrollable DIV, to hold the text before and after the caret
-       *    
-       *              The left border of the second SPAN is flashed on and off as a visible caret  
-       * 
-       *              Also ensures the element is registered on keymanweb's internal input list.
-       */
-      keymanweb.enableTouchElement = function(Pelem)
-      {
-        // Touch doesn't worry about iframes.
-        if(Pelem.tagName.toLowerCase() == 'iframe') {
-          return false;
-        }
-
-        if(keymanweb.isKMWDisabled(Pelem)) {
-          keymanweb.setupNonKMWTouchElement(Pelem);
-          return false;
-        } else {
-          // Initialize and protect input elements for touch-screen devices (but never for apps)
-          // NB: now set disabled=true rather than readonly, since readonly does not always 
-          // prevent element from getting focus, e.g. within a LABEL element.
-          // c.f. http://kreotekdev.wordpress.com/2007/11/08/disabled-vs-readonly-form-fields/ 
-          Pelem.kmwInput = true;
-        }
-
-        // Remove any handlers for "NonKMWTouch" elements, since we're enabling it here.
-        Pelem.removeEventListener('touchstart', keymanweb.nonKMWTouchHandler);
-
-        /*
-        *  Does this element already have a simulated touch element established?  If so,
-        *  just reuse it - if it isn't still in the input list!
-        */
-        if(Pelem['kmw_ip']) {
-
-          if(keymanweb.inputList.indexOf(Pelem['kmw_ip']) != -1) {
-            return false;
-          }
-
-          keymanweb.inputList.push(Pelem['kmw_ip']);
-          
-          console.log("Unexpected state - this element's simulated input DIV should have been removed from the page!");
-
-          return true;   // May need setup elsewhere since it's just been re-added!
-        }
-
-        // The simulated touch element doesn't already exist?  Time to initialize it.
-        var x=document.createElement('DIV'); 
-        x['base']=x.base=Pelem;
-        x._kmwAttachment = Pelem._kmwAttachment; // It's an object reference we need to alias.
-        
-        // Set font for base element
-        keymanweb.enableInputElement(x, true);
-
-        // Add the exposed member 'kmw_ip' to allow page to refer to duplicated element
-        Pelem['kmw_ip']=x;
-        Pelem.disabled = true;
-
-        // Superimpose custom input fields for each input or textarea, unless readonly or disabled 
-
-        // Copy essential styles from each base element to the new DIV      
-        var d,s1,s2,s3,bs,xs,ds,ss1,ss2,ss3,x1,y1;
-
-        x.className='keymanweb-input';
-        x.dir=x.base.dir;
-        
-        // Add a scrollable interior div 
-        d=document.createElement('DIV'); 
-        bs=window.getComputedStyle(x.base,null);
-        xs=x.style;
-        xs.overflow='hidden';
-        xs.position='absolute';
-        //xs.border='1px solid gray';
-        xs.border='hidden';      // hide when element empty - KMW-3
-        xs.border='none';
-        xs.borderRadius='5px';
-
-        // Add a scroll bar (horizontal for INPUT elements, vertical for TEXTAREA elements)
-        var sb=document.createElement('DIV'), sbs=sb.style;
-        sbs.position='absolute';
-        sbs.height=sbs.width='4px';
-        sbs.left=sbs.top='0';
-        sbs.display='block';
-        sbs.visibility='hidden';          
-        sbs.backgroundColor='#808080';
-        sbs.borderRadius='2px';
-        
-        // And add two spans for the text content before and after the caret, and a caret span
-        s1=document.createElement('SPAN');
-        s2=document.createElement('SPAN');
-        s3=document.createElement('SPAN');      
-        s1.innerHTML=s2.innerHTML=s3.innerHTML='';
-        s1.className=s2.className=s3.className='keymanweb-font';
-        d.appendChild(s1);d.appendChild(s3);d.appendChild(s2);
-        x.appendChild(d); x.appendChild(sb);
-
-        // Adjust input element properties so that it matches the base element as closely as possible
-        ds=d.style; ds.position='absolute'; 
-
-        ss1=s1.style;ss2=s2.style;ss3=s3.style;ss1.border=ss2.border='none';
-        //ss1.backgroundColor='rgb(220,220,255)';ss2.backgroundColor='rgb(220,255,220)'; //only for testing 
-        ss1.height=ss2.height='100%';          
-        ss1.fontFamily=ss2.fontFamily=ds.fontFamily=bs.fontFamily;
-  
-        // Set vertical centering for input elements
-        if(x.base.nodeName.toLowerCase() == 'input') {
-          if(!isNaN(parseInt(bs.height,10))) {
-            ss1.lineHeight=ss2.lineHeight=bs.height;      
-          }
-        }
-        
-        // The invisible caret-positioning span must have a border to ensure that 
-        // it remains in the layout, but colour doesn't matter, as it is never visible.
-        // Span margins are adjusted to compensate for the border and maintain text positioning.  
-        ss3.border='1px solid red';  
-        ss3.visibility='hidden';       
-        ss3.marginLeft=ss3.marginRight='-1px';
-        
-        // Set the outer element padding *after* appending the element, 
-        // otherwise Firefox misaligns the two elements
-        xs.padding='8px';
-        
-        // Set internal padding to match the TEXTAREA and INPUT elements
-        ds.padding='0px 2px'; // OK for iPad, possibly device-dependent
-    
-        if(device.OS == 'Android' && bs.backgroundColor == 'transparent') {
-          ds.backgroundColor='#fff';
-        } else {
-          ds.backgroundColor=bs.backgroundColor;
-        }
-        
-        // Set the tabindex to 0 to allow a DIV to accept focus and keyboard input 
-        // c.f. http://www.w3.org/WAI/GL/WCAG20/WD-WCAG20-TECHS/SCR29.html
-        x.tabIndex=0; 
-
-        // Disable (internal) pan and zoom on KMW input elements for IE10
-        x.style.msTouchAction='none';
-
-        // On touch event, reposition the text caret and prepare for OSK input
-        // Removed 'onfocus=' as that resulted in handling the event twice (on iOS, anyway) 
-        
-        x.addEventListener('touchstart', keymanweb.setFocus);
-        x.onmspointerdown=function(e) {
-          e.preventDefault();
-          e.stopPropagation();
-          return keymanweb.setFocus(e);
-        };
-
-        x.addEventListener('touchend', function(e) {
-          e.stopPropagation();
-        });
-
-        x.onmspointerup=function(e) {
-          e.stopPropagation();
-        };
-        
-        // Disable internal scroll when input element in focus 
-        x.addEventListener('touchmove', keymanweb.dragInput, false);
-        x.onmspointermove=keymanweb.dragInput;
-        
-        // Hide keyboard and caret when losing focus from simulated input field
-        x.onblur=keymanweb.setBlur;
-        
-        // Note that touchend event propagates and is processed by body touchend handler
-        // re-setting the first touch point for a drag
-
-        if(x.base.nodeName.toLowerCase() == 'textarea') {
-          s1.style.whiteSpace=s2.style.whiteSpace='pre-wrap'; //scroll vertically
-        } else {
-          s1.style.whiteSpace=s2.style.whiteSpace='pre';      //scroll horizontally
-        }
-        
-        x.base.parentNode.appendChild(x);
-      
-        // Refresh style pointers, and match the field sizes
-        keymanweb.updateInput(x);
-        xs=x.style; 
-        xs.color=bs.color; //xs.backgroundColor=bs.backgroundColor; 
-        xs.fontFamily=bs.fontFamily; xs.fontSize=bs.fontSize;
-        xs.fontWeight=bs.fontWeight; xs.textDecoration=bs.textDecoration;
-        xs.padding=bs.padding; xs.margin=bs.margin; 
-        xs.border=bs.border; xs.borderRadius=bs.borderRadius;
-      
-        //xs.color='red';  //use only for checking alignment
-    
-        // Prevent highlighting of underlying element (Android)
-        if('webkitTapHighlightColor' in xs) {
-          xs.webkitTapHighlightColor='rgba(0,0,0,0)';
-        }
-
-        if(x.base instanceof HTMLTextAreaElement) {
-          // Correct rows value if defaulted and box height set by CSS
-          // The rows value is used when setting the caret vertically
-
-          if(x.base.rows == 2) { // 2 is default value
-            var h=parseInt(bs.height,10)-parseInt(bs.paddingTop,10)-parseInt(bs.paddingBottom,10),
-              dh=parseInt(bs.fontSize,10),calcRows=Math.round(h/dh);
-            if(calcRows > x.base.rows+1) {
-              x.base.rows=calcRows;
-            }
-          }
-          ds.width=xs.width; ds.minHeight=xs.height;
-        } else {
-          ds.minWidth=xs.width; ds.height=xs.height;
-        }
-        x.base.style.visibility='hidden'; // hide by default: KMW-3
-        
-        // Add an explicit event listener to allow the duplicated input element 
-        // to be adjusted for any changes in base element location or size
-        // This will be called for each element after any rotation, as well as after user-initiated changes
-        // It has to be wrapped in an anonymous function to preserve scope and be applied to each element.
-        (function(xx){
-          xx._kmwResizeHandler = function(e){
-            /* A timeout is needed to let the base element complete its resizing before our 
-            * simulated element can properly resize itself.
-            * 
-            * Not doing this causes errors if the input elements are resized for whatever reason, such as
-            * changing languages to a text with greater height.
-            */
-            window.setTimeout(function (){
-              keymanweb.updateInput(xx);
-            }, 1);
-          };
-
-          xx.base.addEventListener('resize', xx._kmwResizeHandler, false);
-        })(x);
-
-        var textValue: string;
-
-        if(x.base instanceof HTMLTextAreaElement || x.base instanceof HTMLInputElement) {
-          textValue = x.base.value;
-        } else {
-          textValue = x.base.textContent;
-        }
-          
-        // And copy the text content
-        keymanweb.setText(x, textValue, null);  
-
-        return true;
-      }
-
-      /**
-       * Function     disableTouchElement
-       * Scope        Private
-       * @param       {Element}  Pelem   An input or textarea element from the page.
-       * Description  Destroys the simulated input element for the specified INPUT or TEXTAREA and reverts
-       *              back to desktop-style 'enablement' for the base control.
-       */
-      keymanweb.disableTouchElement = function(Pelem)
-      {
-        // Do not check for the element being officially disabled - it's also used for detachment.
-
-        // Touch doesn't worry about iframes.
-        if(Pelem.tagName.toLowerCase() == 'iframe') {
-          return; // If/when we do support this, we'll need an iframe-level manager for it.
-        }
-
-        if(Pelem['kmw_ip']) {
-          var index = keymanweb.inputList.indexOf(Pelem['kmw_ip']);
-          if(index != -1) {
-            keymanweb.inputList.splice(index, 1);
-          }
-
-          Pelem.style.visibility='visible'; // hide by default: KMW-3
-          Pelem.disabled = false;
-          Pelem.removeEventListener('resize', Pelem['kmw_ip']._kmwResizeHandler);
-
-          // Disable touch-related handling code.
-          keymanweb.disableInputElement(Pelem['kmw_ip']);
-          
-          // We get weird repositioning errors if we don't remove our simulated input element - and permanently.
-          Pelem.parentNode.removeChild(Pelem['kmw_ip']);
-          delete Pelem['kmw_ip'];
-        }
-
-        keymanweb.setupNonKMWTouchElement(Pelem);
-      }
-
-      /** 
-       * Function     nonKMWTouchHandler
-       * Scope        Private
-       * Description  A handler for KMW-touch-disabled elements when operating on touch devices.
-       */
-      keymanweb.nonKMWTouchHandler = function(x) {
-        keymanweb.focusing=false;
-        clearTimeout(keymanweb.focusTimer);
-        osk.hideNow();
-      }
-
-      /**
-       * Function     setupNonKMWTouchElement
-       * Scope        Private
-       * @param       {Element}    x  A child element of document.
-       * Description  Performs handling for the specified disabled input element on touch-based systems.
-       */
-      keymanweb.setupNonKMWTouchElement = function(x) {
-        x.addEventListener('touchstart', keymanweb.nonKMWTouchHandler, false);
-
-        // Signify that touch isn't enabled on the control.
-        if(keymanweb.isAttached(x)) {
-          x._kmwAttachment.touchEnabled = false;
-        }
-      }
-    }
-    
-    /*********************************************************
-     *  
-     * End of main touch-device initialization.
-     *     
-     *********************************************************/
-    
-    /**
-     * Function     enableInputElement
-     * Scope        Private
-     * @param       {Element}   Pelem   An element from the document to be enabled with full KMW handling.
-     * @param       {boolean=}   isAlias A flag that indicates if the element is a simulated input element for touch.
-     * Description  Performs the basic enabling setup for one element and adds it to the inputList if it is an input element.
-     *              Note that this method is called for both desktop and touch control routes; the touch route calls it from within
-     *              enableTouchElement as it must first establish the simulated touch element to serve as the alias "input element" here.
-     *              Note that the 'kmw-disabled' property is managed by the MutationObserver and by the surface API calls.
-     */       
-    keymanweb.enableInputElement = function(Pelem, isAlias) { 
-      var baseElement = isAlias ? Pelem['base'] : Pelem;
-      if(!keymanweb.isKMWDisabled(baseElement)) {
-        if(Pelem.tagName.toLowerCase() == 'iframe') {
-          keymanweb._AttachToIframe(Pelem);
-        } else { 
-          baseElement.className = baseElement.className ? baseElement.className + ' keymanweb-font' : 'keymanweb-font';
-          keymanweb.inputList.push(Pelem);
-
-          util.attachDOMEvent(baseElement,'focus', keymanweb._ControlFocus);
-          util.attachDOMEvent(baseElement,'blur', keymanweb._ControlBlur);
-
-          // These need to be on the actual input element, as otherwise the keyboard will disappear on touch.
-          Pelem.onkeypress = keymanweb._KeyPress;
-          Pelem.onkeydown = keymanweb._KeyDown;
-          Pelem.onkeyup = keymanweb._KeyUp;      
-        }
-      } 
-    }; 
-
-    /**
-     * Function     disableInputElement
-     * Scope        Private
-     * @param       {Element}   Pelem   An element from the document to be enabled with full KMW handling.
-     * @param       {boolean=}   isAlias A flag that indicates if the element is a simulated input element for touch.
-     * Description  Inverts the process of enableInputElement, removing all event-handling from the element.
-     *              Note that the 'kmw-disabled' property is managed by the MutationObserver and by the surface API calls.
-     */       
-    keymanweb.disableInputElement = function(Pelem, isAlias) { 
-      var baseElement = isAlias ? Pelem['base'] : Pelem;
-      // Do NOT test for pre-disabledness - we also use this to fully detach without officially 'disabling' via kmw-disabled.
-      if(Pelem.tagName.toLowerCase() == 'iframe') {
-        keymanweb._DetachFromIframe(Pelem);
-      } else { 
-        var cnIndex = baseElement.className.indexOf('keymanweb-font');
-        if(cnIndex > 0 && !isAlias) { // See note about the alias below.
-          baseElement.className = baseElement.className.replace('keymanweb-font', '').trim();
-        }
-
-        // Remove the element from our internal input tracking.
-        var index = keymanweb.inputList.indexOf(Pelem);
-        if(index > -1) {
-          keymanweb.inputList.splice(index, 1);
-        }
-
-        if(!isAlias) { // See note about the alias below.
-          util.detachDOMEvent(baseElement,'focus', keymanweb._ControlFocus);
-          util.detachDOMEvent(baseElement,'blur', keymanweb._ControlBlur);
-        }
-        // These need to be on the actual input element, as otherwise the keyboard will disappear on touch.
-        Pelem.onkeypress = null;
-        Pelem.onkeydown = null;
-        Pelem.onkeyup = null;      
-      }
-
-      // If we're disabling an alias, we should fully enable the base version.  (Thinking ahead to toggleable-touch mode.)
-      if(isAlias) {
-        keymanweb.inputList.push(baseElement);
-
-        baseElement.onkeypress = keymanweb._KeyPress;
-        baseElement.onkeydown = keymanweb._KeyDown;
-        baseElement.onkeyup = keymanweb._KeyUp;  
-      }
-      return;
-    };
-
-    /**
-     * Get the user-specified (or default) font for the first mapped input or textarea element
-     * before applying any keymanweb styles or classes
-     * 
-     *  @return   {string}
-     **/                 
-    keymanweb.getBaseFont = function()
-    {
-      var ipInput = document.getElementsByTagName<"input">('input'),
-          ipTextArea=document.getElementsByTagName<'textarea'>('textarea'),
-          n=0,fs,fsDefault='Arial,sans-serif';
-      
-      if(ipInput.length == 0 && ipTextArea.length == 0) n=0;
-      else if(ipInput.length > 0 && ipTextArea.length == 0) n=1;
-      else if(ipInput.length == 0 && ipTextArea.length > 0) n=2;
-      else {
-        var firstInput = ipInput[0];
-        var firstTextArea = ipTextArea[0];
-
-        if(firstInput.offsetTop < firstTextArea.offsetTop) {
-          n=1;    
-        } else if(firstInput.offsetTop > firstTextArea.offsetTop) {
-          n=2;
-        } else if(firstInput.offsetLeft < firstTextArea.offsetLeft) {
-          n=1;    
-        } else if(firstInput.offsetLeft > firstTextArea.offsetLeft) {
-          n=2;
-        }
-      }
-      
-      switch(n)
-      {
-        case 0:
-          fs=fsDefault;
-        case 1:     
-          fs=util.getStyleValue(ipInput[0],'font-family');
-        case 2:       
-          fs=util.getStyleValue(ipTextArea[0],'font-family');
-      }
-      if(typeof(fs) == 'undefined' || fs == 'monospace') fs=fsDefault;
-      
-      return fs;
-    }
-  
-    /**
-     * Input element stub functions, redefined when a touch device is initialized
-     */  
-      
-    /**
-     * Function stub, for desktop browsers
-     *    
-     * @param       {Event=}        e     event
-     */       
-    keymanweb.setFocus = function(e){};
-    keymanweb.timerID = null;
-    
-    /**
-     * Function stub, for desktop browsers
-     *    
-     * @param       {Object}        e     element (object) or element id (string) of simulated input field
-     * @return      {string}              entire text in simulated input field
-     */       
-    keymanweb.getText = function(e){return '';};
-    
-    /**
-     * Function stub, for desktop browsers
-     *    
-     * @param       {Object}        e     element (object) or element id (string) of simulated input field
-     * @param       {?string}       t     text to insert in element
-     * @param       {?number}       cp    caret position (characters)     
-     */       
-    keymanweb.setText = function(e,t,cp){};
-    
-    /**
-     * Function stub, for desktop browsers
-     *    
-     * @return      {string}   
-     */       
-    keymanweb.getTextBeforeCaret = function(){return '';};
-
-    /**
-     * Function stub, for desktop browsers
-     *    
-     * @param       {Object}        e     element (object) or element id (string) of simulated input field
-     * @return      {string}              Context for simulated input field
-     */       
-    keymanweb.setTextBeforeCaret = function(e){};
-
-    /**
-     * Function stub, for desktop browsers
-     *    
-     * @param       {Object}        e     element (object) or element id (string) of simulated input field
-     * @return      {number}              caret character position in simulated input field
-     */       
-    keymanweb.getTextCaret = function(e){return 0;};
-    
-    /**
-     * Function stub, for desktop browsers
-     *    
-     * @param       {Object}        e     element (object) or element id (string) of simulated input field
-     * @param       {number}        cp    caret character position in simulated input field
-     */       
-    keymanweb.setTextCaret = function(e,cp){};
-    
-    /**
-     * Function stub, for desktop browser    
-     */       
-    keymanweb.hideCaret = function(){};
-    
-    /**
-     * Function stub, for desktop browsers    
-     */       
-    keymanweb.flashCaret = function(){};
-
-    /**
-     * Function stub, for desktop browsers
-     *    
-     * @param       {Object}        x     element
-     */       
-    keymanweb.updateInput=function(x){};
-  
-    // End of I3363 (Build 301) additions
-
-    /**
-     * Function     resetContext
-     * Scope        Public
-     * Description  Revert OSK to default layer and clear any deadkeys and modifiers
-     */
-    keymanweb['resetContext'] = keymanweb.resetContext = function() {
-      osk.layerId = 'default';
-
-      kbdInterface.clearDeadkeys();
-      kbdInterface.resetContextCache();
-      keymanweb._ResetVKShift();
-
-      osk._Show();
-    };
-
-    /**
-     * Exposed function to load keyboards by name. One or more arguments may be used
-     * 
-     * @param {string|Object} x keyboard name string or keyboard metadata JSON object
-     * 
-     */  
-    keymanweb['addKeyboards'] = function(x) {                       
-      if(arguments.length == 0) {
-        keymanweb.keyboardManager.keymanCloudRequest('',false);
-      } else {
-        keymanweb.keyboardManager.addKeyboardArray(arguments);
-      }
-    }
-    
-    /**
-     *  Add default or all keyboards for a given language
-     *  
-     *  @param  {string}   arg    Language name (multiple arguments allowed)
-     **/           
-    keymanweb['addKeyboardsForLanguage'] = function(arg)
-    {
-      keymanweb.keyboardManager.addLanguageKeyboards(arguments);
-    }
-    
-    /**
-     * Call back from cloud for adding keyboard metadata
-     * 
-     * @param {Object}    x   metadata object
-     **/                  
-    keymanweb['register'] = function(x) {                     
-      keymanweb.keyboardManager.register(x);
-    }
-
-    /**
-     * Build 362: removeKeyboards() remove keyboard from list of available keyboards
-     * 
-     * @param {string} x keyboard name string
-     * 
-     */  
-    keymanweb['removeKeyboards'] = function(x) {
-      return keymanweb.keyboardManager.removeKeyboards(x);
-    }
-
-
-    
-    /**
-     * Browser dependent initialization
-     */       
-    if(document.selection)          // only defined for IE
-    {
-      var appVer=navigator.appVersion;
-    // Legacy support variables
-      if(appVer.indexOf('MSIE 6.0') >= 0) keymanweb._IE = 6;
-      else if(appVer.indexOf('MSIE 7.0') >= 0) keymanweb._IE = 7;
-      else if(appVer.indexOf('MSIE 8.0') >= 0) keymanweb._IE = 8;
-      if(keymanweb._IE && document.compatMode=='BackCompat') keymanweb._IE = 6;
-    }
-
-    // I732 START - Support for European underlying keyboards #1
-    if(typeof(window['KeymanWeb_BaseLayout']) !== 'undefined') 
-      osk._BaseLayout = window['KeymanWeb_BaseLayout'];
-    else
-      osk._BaseLayout = 'us';    
-    
-    
-    keymanweb._BrowserIsSafari = (navigator.userAgent.indexOf('AppleWebKit') >= 0);  // I732 END - Support for European underlying keyboards #1 
-
-    /**
-     * Function     _GetEventObject
-     * Scope        Private   
-     * @param       {Event=}     e     Event object if passed by browser
-     * @return      {Event|null}       Event object              
-     * Description Gets the event object from the window when using Internet Explorer
-     *             and handles getting the event correctly in frames 
-     */     
-    keymanweb._GetEventObject=function(e)   // I2404 - Attach to controls in IFRAMEs
-    {
-      if (!e) {
-        e = window.event;
-        if(!e) {
-          var elem = keymanweb._GetLastActiveElement();
-          if(elem) {
-            elem = elem.ownerDocument;
-            if(elem) {
-              elem = elem.parentWindow;
-            }
-            if(!elem) {
-              return null;
-            }
-            e = elem.event;
-          }
-        }
-      }
-      return e;    
-    }
-    
-    /**
-     * Function     attachToControl
-     * Scope        Public
-     * @param       {Element}    Pelem       Element to which KMW will be attached
-     * Description  Attaches KMW to control (or IFrame) 
-     */  
-    keymanweb['attachToControl'] = keymanweb.attachToControl = function(Pelem)
-    {
-      if(keymanweb.isAttached(Pelem)) {
-        return; // We're already attached.
-      }
-
-      if(keymanweb.isKMWInput(Pelem)) {
-        keymanweb.setupElementAttachment(Pelem);
-        if(!keymanweb.isKMWDisabled(Pelem)) {
-          if(device.touchable) {
-            keymanweb.enableTouchElement(Pelem);
-          } else {
-            keymanweb.enableInputElement(Pelem);
-          }
-        } else {
-          if(device.touchable) {
-            keymanweb.setupNonKMWTouchElement(Pelem);
-          }
-        }
-      } else if(device.touchable) {
-        keymanweb.setupNonKMWTouchElement(Pelem);
-      }
-    }
-
-    /**
-     * Function     detachFromControl
-     * Scope        Public
-     * @param       {Element}    Pelem       Element from which KMW will detach
-     * Description  Detaches KMW from a control (or IFrame) 
-     */  
-    keymanweb['detachFromControl'] = keymanweb.detachFromControl = function(Pelem)
-    {
-      if(!keymanweb.isAttached(Pelem)) {
-        return;  // We never were attached.
-      }
-
-      // #1 - if element is enabled, disable it.  But don't manipulate the 'kmw-disabled' tag.
-      if(keymanweb.isKMWInput(Pelem)) {
-        // Is it already disabled?
-        if(!keymanweb.isKMWDisabled(Pelem)) {
-          keymanweb._DisableControl(Pelem);
-        } 
-      }
-
-      // #2 - clear attachment data.      
-      keymanweb.clearElementAttachment(Pelem);
-    }
-        
-    /**
-     * Function     _AttachToIframe
-     * Scope        Private
-     * @param       {Element}      Pelem       IFrame to which KMW will be attached
-     * Description  Attaches KeymanWeb to IFrame 
-     */  
-    keymanweb._AttachToIframe = function(Pelem)
-    {      
-      try
-      {
-        var Lelem=Pelem.contentWindow.document;
-        /* editable Iframe */
-        if(Lelem)
-        {
-          if(Lelem.parentWindow)
-          {
-            // Internet Explorer
-            if(Lelem.designMode.toLowerCase() == 'on' || Lelem.body.isContentEditable)   // I1295 - fix non-attachment for some forms of IFRAMEs
-            {
-              // I1480 - Attach to IFRAME instead of document
-              util.attachDOMEvent(Pelem,'focus', keymanweb._ControlFocus);
-              util.attachDOMEvent(Pelem,'blur', keymanweb._ControlBlur);
-              util.attachDOMEvent(Lelem,'keydown', keymanweb._KeyDown);   // I2404 - Update for attaching to elements within IFRAMEs, don't attach to read-only IFRAMEs
-              util.attachDOMEvent(Lelem,'keypress', keymanweb._KeyPress);
-              util.attachDOMEvent(Lelem,'keyup', keymanweb._KeyUp);
-              
-              // I1481 - Attach to the selectionchange in the iframe (and do a selchange to get the new selection)
-              /* IE: call _SelectionChange when the user changes the selection */
-              util.attachDOMEvent(Lelem, 'selectionchange', keymanweb._SelectionChange);
-              keymanweb._SelectionChange();
-              
-            }
-            else {
-              // Lelem is the IFrame's internal document; set 'er up!
-              keymanweb._SetupDocument(Lelem);
-            }
-          }
-          else
-          {
-            if(Lelem.designMode.toLowerCase() == 'on')
-            {
-              // Mozilla      // I2404 - Attach to  IFRAMEs child objects, only editable IFRAMEs here
-              util.attachDOMEvent(Lelem,'focus', keymanweb._ControlFocus);
-              util.attachDOMEvent(Lelem,'blur', keymanweb._ControlBlur);
-              util.attachDOMEvent(Lelem,'keydown', keymanweb._KeyDown);
-              util.attachDOMEvent(Lelem,'keypress', keymanweb._KeyPress);
-              util.attachDOMEvent(Lelem,'keyup', keymanweb._KeyUp);
-            }
-            else
-            {
-              // Lelem is the IFrame's internal document; set 'er up!
-              keymanweb._SetupDocument(Lelem);	   // I2404 - Manage IE events in IFRAMEs
-            }
-          }
-        }
-      }
-      catch(err)
-      {
-        // do not attempt to attach to the iframe as it is from another domain - XSS denied!
-      }  
-    }
-
-        /**
-     * Function     _DetachFromIframe
-     * Scope        Private
-     * @param       {Element}      Pelem       IFrame to which KMW will be attached
-     * Description  Detaches KeymanWeb from an IFrame 
-     */  
-    keymanweb._DetachFromIframe = function(Pelem)
-    {      
-      try
-      {
-        var Lelem=Pelem.contentWindow.document;
-        /* editable Iframe */
-        if(Lelem)
-        {
-          if(Lelem.parentWindow)
-          {
-            // Internet Explorer
-            if(Lelem.designMode.toLowerCase() == 'on' || Lelem.body.isContentEditable)   // I1295 - fix non-attachment for some forms of IFRAMEs
-            {
-              // I1480 - Attach to IFRAME instead of document
-              util.detachDOMEvent(Pelem,'focus', keymanweb._ControlFocus);
-              util.detachDOMEvent(Pelem,'blur', keymanweb._ControlBlur);
-              util.detachDOMEvent(Lelem,'keydown', keymanweb._KeyDown);   // I2404 - Update for attaching to elements within IFRAMEs, don't attach to read-only IFRAMEs
-              util.detachDOMEvent(Lelem,'keypress', keymanweb._KeyPress);
-              util.detachDOMEvent(Lelem,'keyup', keymanweb._KeyUp);
-              
-              // I1481 - Attach to the selectionchange in the iframe (and do a selchange to get the new selection)
-              /* IE: call _SelectionChange when the user changes the selection */
-              util.detachDOMEvent(Lelem, 'selectionchange', keymanweb._SelectionChange);
-              keymanweb._SelectionChange();
-            }
-            else {
-              // Lelem is the IFrame's internal document; set 'er up!
-              keymanweb._ClearDocument(Lelem);
-            }
-          }
-          else
-          {
-            if(Lelem.designMode.toLowerCase() == 'on')
-            {
-              // Mozilla      // I2404 - Attach to  IFRAMEs child objects, only editable IFRAMEs here
-              util.detachDOMEvent(Lelem,'focus', keymanweb._ControlFocus);
-              util.detachDOMEvent(Lelem,'blur', keymanweb._ControlBlur);
-              util.detachDOMEvent(Lelem,'keydown', keymanweb._KeyDown);
-              util.detachDOMEvent(Lelem,'keypress', keymanweb._KeyPress);
-              util.detachDOMEvent(Lelem,'keyup', keymanweb._KeyUp);
-            }
-            else
-            {
-              // Lelem is the IFrame's internal document; set 'er up!
-              keymanweb._ClearDocument(Lelem);	   // I2404 - Manage IE events in IFRAMEs
-            }
-          }
-        }
-      }
-      catch(err)
-      {
-        // do not attempt to attach to the iframe as it is from another domain - XSS denied!
-      }  
-    }
-      
-    /**
-     * Function     GetEnabled
-     * Scope        Private
-     * @return      {boolean}      True if KMW enabled
-     * Description Test if KMW enabled 
-     */    
-    keymanweb.GetEnabled = function()
-    {
-      return keymanweb._Enabled;
-    }
-    
-    /**
-     * Function     SetEnabled
-     * Scope        Private
-     * @param       {(boolean|number)}     Pvalue   True to enable KMW
-     * Description  Enable or disable KMW
-     */    
-    keymanweb.SetEnabled = function(Pvalue)
-    {
-      if(Pvalue) Pvalue=1; else Pvalue=0;
-      if(keymanweb._Enabled != Pvalue)
-      {
-        keymanweb._Enabled = Pvalue;
-        if((!Pvalue) && keymanweb['HideInterface']) keymanweb['HideInterface'](); //JMD 3/9/10
-      }
-    }  
-    
-    /**
-     * Function     disableControl
-     * Scope        Public
-     * @param       {Element}      Pelem       Element to be disabled
-     * Description  Disables a KMW control element 
-     */    
-    keymanweb['disableControl'] = keymanweb.disableControl = function(Pelem) {
-      if(!keymanweb.isAttached(Pelem)) {
-        console.warn("KeymanWeb is not attached to element " + Pelem);
-      } 
-
-      var cn = Pelem.className;
-      if(cn.indexOf('kmw-disabled') < 0) { // if not already explicitly disabled...
-        Pelem.className = cn ? cn + ' kmw-disabled' : 'kmw-disabled';
-      }
-
-      // The rest is triggered within MutationObserver code.
-      // See keymanweb._EnablementMutationObserverCore.
-    }
-
-    /**
-     * Function     enableControl
-     * Scope        Public
-     * @param       {Element}      Pelem       Element to be disabled
-     * Description  Disables a KMW control element 
-     */    
-    keymanweb['enableControl'] = keymanweb.enableControl = function(Pelem) {
-      if(!keymanweb.isAttached(Pelem)) {
-        console.warn("KeymanWeb is not attached to element " + Pelem);
-      } 
-
-      var cn = Pelem.className;
-      var tagIndex = cn.indexOf('kmw-disabled');
-      if(tagIndex >= 0) { // if already explicitly disabled...
-        Pelem.className = cn.replace('kmw-disabled', '').trim();
-      }
-
-      // The rest is triggered within MutationObserver code.
-      // See keymanweb._EnablementMutationObserverCore.
-    }
-
-    /**
-     * Function     _DisableControl
-     * Scope        Private
-     * @param       {Element}      Pelem       Element to be disabled
-     * Description  Disable KMW control element 
-     */    
-    keymanweb._DisableControl = function(Pelem) {
-      if(keymanweb.isAttached(Pelem)) { // Only operate on attached elements!  
-        if(keymanweb._LastActiveElement == Pelem || keymanweb._LastActiveElement == Pelem['kmw_ip']) {
-          keymanweb._LastActiveElement = null;
-          keymanweb.keyboardManager.setActiveKeyboard(keymanweb.globalKeyboard, keymanweb.globalLanguageCode);
-          keymanweb['osk']._Hide();
-        }
-        
-        if(device.touchable) {
-          keymanweb.disableTouchElement(Pelem);
-          keymanweb.setupNonKMWTouchElement(Pelem);
-        
-          // If a touch alias was removed, chances are it's gonna mess up our touch-based layout scheme, so let's update the touch elements.
-          window.setTimeout(function() {
-            keymanweb.listInputs();
-
-            for(var k = 0; k < keymanweb.sortedInputs.length; k++) {
-              if(keymanweb.sortedInputs[k]['kmw_ip']) {
-                keymanweb.updateInput(keymanweb.sortedInputs[k]['kmw_ip']);
-              }
-            }
-          }, 1);
-        } else {
-          keymanweb.listInputs(); // Fix up our internal input ordering scheme.
-        }
-        
-        keymanweb.disableInputElement(Pelem);
-      }
-    }
-
-    /**
-     * Function     _EnableControl
-     * Scope        Private
-     * @param       {Element}    Pelem   Element to be enabled
-     * Description  Enable KMW control element 
-     */    
-    keymanweb._EnableControl = function(Pelem) {
-      if(keymanweb.isAttached(Pelem)) { // Only operate on attached elements!
-        if(device.touchable) {
-          keymanweb.enableTouchElement(Pelem);
-
-          // If we just added a new input alias, some languages will mess up our touch-based layout scheme
-          // if we don't update the touch elements.
-          window.setTimeout(function() {
-            keymanweb.listInputs();
-
-            for(var k = 0; k < keymanweb.sortedInputs.length; k++) {
-              if(keymanweb.sortedInputs[k]['kmw_ip']) {
-                keymanweb.updateInput(keymanweb.sortedInputs[k]['kmw_ip']);
-              }
-            }
-          }, 1);
-        } else {
-          keymanweb.enableInputElement(Pelem);
-        }
-      }
-    }
-    
-    /**
-     * Function     setKeyboardForControl
-     * Scope        Public   
-     * @param       {Element}    Pelem    Control element 
-     * @param       {string|null=}    Pkbd     Keyboard (Clears the set keyboard if set to null.)  
-     * @param       {string|null=}     Plc      Language Code
-     * Description  Set default keyboard for the control 
-     */    
-    keymanweb['setKeyboardForControl'] = keymanweb.setKeyboardForControl = function(Pelem, Pkbd, Plc) {
-      /* pass null for kbd to specify no default, or '' to specify the default system keyboard. */
-      if(Pkbd !== null && Pkbd !== undefined) {
-        var index = Pkbd.indexOf("Keyboard_");
-        if(index < 0 && Pkbd != '') {
-          Pkbd = "Keyboard_" + Pkbd;
-        }
-      } else {
-        Plc = null;
-      }
-
-      if(Pelem.tagName.toLowerCase() == "iframe") {
-        console.warn("'keymanweb.setKeyboardForControl' cannot set keyboard on iframes.");
-        return;
-      }
-
-      if(!keymanweb.isAttached(Pelem)) {
->>>>>>> ddc9ad59
         console.error("KeymanWeb is not attached to element " + Pelem);
         return;
       } else {
@@ -1588,14 +314,8 @@
 
         // If Pelem is the focused element/active control, we should set the keyboard in place now.
         // 'kmw_ip' is the touch-alias for the original page's control.
-<<<<<<< HEAD
         if(keymanweb._LastActiveElement && (keymanweb._LastActiveElement == Pelem || keymanweb._LastActiveElement == Pelem['kmw_ip'])) {
 
-=======
-        if((keymanweb._LastActiveElement == Pelem || keymanweb._LastActiveElement == Pelem['kmw_ip']) 
-            && keymanweb._LastActiveElement) {
-            
->>>>>>> ddc9ad59
           if(Pkbd != null && Plc != null) { // Second part necessary for Closure.
             keymanweb.keyboardManager.setActiveKeyboard(Pkbd, Plc);
           } 
@@ -1773,498 +493,7 @@
     keymanweb._BubbledFocus = function(e) { /*KeymanWeb._WindowLoad(e);*/ }
       
     if (window.addEventListener)
-<<<<<<< HEAD
       window.addEventListener('focus', keymanweb._BubbledFocus, true);
-=======
-      window.addEventListener('focus', keymanweb._BubbledFocus, true);  
-
-    /**
-     * Function     _GetEventKeyCode
-     * Scope        Private
-     * @param       {Event}       e         Event object
-     * Description  Finds the key code represented by the event.
-     */
-    keymanweb._GetEventKeyCode = function(e) {
-      if (e.keyCode) {
-        return e.keyCode;
-      } else if (e.which) {
-        return e.which;
-      } else {
-        return null;
-      }
-    }
-
-    /**
-     * Function     _GetKeyEventProperties
-     * Scope        Private
-     * @param       {Event}       e         Event object
-     * @param       {boolean=}    keyState  true if call results from a keyDown event, false if keyUp, undefined if keyPress
-     * @return      {Object.<string,*>}     KMW keyboard event object: 
-     * Description  Get object with target element, key code, shift state, virtual key state 
-     *                Ltarg=target element
-     *                Lcode=keyCode
-     *                Lmodifiers=shiftState
-     *                LisVirtualKeyCode e.g. ctrl/alt key
-     *                LisVirtualKey     e.g. Virtual key or non-keypress event
-     */    
-    keymanweb._GetKeyEventProperties = function(e: KeyboardEvent, keyState:boolean) {
-      var s = new KeyEvent();
-
-      e = keymanweb._GetEventObject(e);   // I2404 - Manage IE events in IFRAMEs
-      s.Ltarg = util.eventTarget(e);
-      if (s.Ltarg == null) {
-        return null;
-      }
-      if(e.cancelBubble === true) {
-        return null; // I2457 - Facebook meta-event generation mess -- two events generated for a keydown in Facebook contentEditable divs
-      }      
-
-      if (s.Ltarg.nodeType == 3) {// defeat Safari bug
-        s.Ltarg = s.Ltarg.parentNode;
-      }
-
-      s.Lcode = keymanweb._GetEventKeyCode(e);
-      if (s.Lcode == null) {
-        return null;
-      }
-      
-      // Stage 1 - track the true state of the keyboard's modifiers.
-      var osk = keymanweb['osk'], prevModState = keymanweb.modStateFlags, curModState = 0x0000;
-      var ctrlEvent = false, altEvent = false;
-      
-      switch(s.Lcode) {
-        case osk.keyCodes['K_CTRL']:      // The 3 shorter "K_*CTRL" entries exist in some legacy keyboards.
-        case osk.keyCodes['K_LCTRL']:
-        case osk.keyCodes['K_RCTRL']:
-        case osk.keyCodes['K_CONTROL']:
-        case osk.keyCodes['K_LCONTROL']:
-        case osk.keyCodes['K_RCONTROL']:
-          ctrlEvent = true;
-          break;
-        case osk.keyCodes['K_LMENU']:     // The 2 "K_*MENU" entries exist in some legacy keyboards.
-        case osk.keyCodes['K_RMENU']:
-        case osk.keyCodes['K_ALT']:
-        case osk.keyCodes['K_LALT']:
-        case osk.keyCodes['K_RALT']:
-          altEvent = true;
-          break;
-      }
-
-      /**
-       * Two separate conditions exist that should trigger chiral modifier detection.  Examples below use CTRL but also work for ALT.
-       * 
-       * 1.  The user literally just pressed CTRL, so the event has a valid `location` property we can utilize.  
-       *     Problem: its layer isn't presently activated within the OSK.
-       * 
-       * 2.  CTRL has been held a while, so the OSK layer is valid, but the key event doesn't tell us the chirality of the active CTRL press.
-       *     Bonus issue:  RAlt simulation may cause erasure of this location property, but it should ONLY be empty if pressed in this case.
-       *     We default to the 'left' variants since they're more likely to exist and cause less issues with RAlt simulation handling.
-       * 
-       * In either case, `e.ctrlKey` is set to true, but as a result does nothing to tell us which case is active.
-       * 
-       * `e.location != 0` if true matches condition 1 and matches condition 2 if false.
-       */
-
-      curModState |= (e.shiftKey ? 0x10 : 0);      
-
-      if(e.ctrlKey) {
-        curModState |= ((e.location != 0 && ctrlEvent) ? 
-          (e.location == 1 ? osk.modifierCodes['LCTRL'] : osk.modifierCodes['RCTRL']) : // Condition 1
-          prevModState & 0x0003);                                                       // Condition 2
-      }
-      if(e.altKey) {
-        curModState |= ((e.location != 0 && altEvent) ? 
-          (e.location == 1 ? osk.modifierCodes['LALT'] : osk.modifierCodes['RALT']) :   // Condition 1
-          prevModState & 0x000C);                                                       // Condition 2
-      }
-
-      // Stage 2 - detect state key information.  It can be looked up per keypress with no issue.
-      s.Lstates = 0;
-      
-      if(e.getModifierState("CapsLock")) {
-        s.Lstates = osk.modifierCodes['CAPS'];
-      } else {
-        s.Lstates = osk.modifierCodes['NO_CAPS'];
-      }
-
-      if(e.getModifierState("NumLock")) {
-        s.Lstates |= osk.modifierCodes['NUM_LOCK'];
-      } else {
-        s.Lstates |= osk.modifierCodes['NO_NUM_LOCK'];
-      }
-
-      if(e.getModifierState("ScrollLock") || e.getModifierState("Scroll")) {  // "Scroll" for IE9.
-        s.Lstates |= osk.modifierCodes['SCROLL_LOCK'];
-      } else {
-        s.Lstates |= osk.modifierCodes['NO_SCROLL_LOCK'];
-      }
-
-      // We need these states to be tracked as well for proper OSK updates.
-      curModState |= s.Lstates;
-
-      // Stage 3 - Set our modifier state tracking variable and perform basic AltGr-related management.
-      s.LmodifierChange = keymanweb.modStateFlags != curModState;
-      keymanweb.modStateFlags = curModState;
-
-      // For European keyboards, not all browsers properly send both key-up events for the AltGr combo.
-      var altGrMask = osk.modifierCodes['RALT'] | osk.modifierCodes['LCTRL'];
-      if((prevModState & altGrMask) == altGrMask && (curModState & altGrMask) != altGrMask) {
-        // We just released AltGr - make sure it's all released.
-        curModState &= ~ altGrMask;
-      }
-      // Perform basic filtering for Windows-based ALT_GR emulation on European keyboards.
-      if(curModState & osk.modifierCodes['RALT']) {
-        curModState &= ~osk.modifierCodes['LCTRL'];
-      }
-
-      // Stage 4 - map the modifier set to the appropriate keystroke's modifiers.
-      if(keymanweb.isChiral()) {
-        s.Lmodifiers = curModState & osk.modifierBitmasks.CHIRAL;
-
-        // Note for future - embedding a kill switch here or in keymanweb.osk.emulatesAltGr would facilitate disabling
-        // AltGr / Right-alt simulation.
-        if(osk.emulatesAltGr() && (s.Lmodifiers & osk.modifierBitmasks['ALT_GR_SIM']) == osk.modifierBitmasks['ALT_GR_SIM']) {
-          s.Lmodifiers ^= osk.modifierBitmasks['ALT_GR_SIM'];
-          s.Lmodifiers |= osk.modifierCodes['RALT'];
-        }
-      } else {
-        // No need to sim AltGr here; we don't need chiral ALTs.
-        s.Lmodifiers = 
-          (e.shiftKey ? 0x10 : 0) |
-          ((curModState & (osk.modifierCodes['LCTRL'] | osk.modifierCodes['RCTRL'])) ? 0x20 : 0) | 
-          ((curModState & (osk.modifierCodes['LALT'] | osk.modifierCodes['RALT']))   ? 0x40 : 0); 
-      }
-
-      // The 0x6F used to be 0x60 - this adjustment now includes the chiral alt and ctrl modifiers in that check.
-      s.LisVirtualKeyCode = (typeof e.charCode != 'undefined' && e.charCode != null  &&  (e.charCode == 0 || (s.Lmodifiers & 0x6F) != 0));
-      s.LisVirtualKey = s.LisVirtualKeyCode || e.type != 'keypress';
-      
-      return s;
-    }
-
-    /**
-     * Function   _SelectionChange
-     * Scope      Private
-     * @return    {boolean} 
-     * Description Respond to selection change event 
-     */
-    keymanweb._SelectionChange = function()
-    {
-      if(keymanweb._IgnoreNextSelChange)
-      {
-        keymanweb._IgnoreNextSelChange--;
-      }
-      else
-      {
-        var Ls=document.selection;
-        if(Ls.type.toLowerCase()!='control') //  &&  document.selection.createRange().parentElement() == keymanweb._SelectionControl) //  &&  window.event.srcElement == keymanweb._SelectionControl)
-        {
-          var Lrange=Ls.createRange();
-          if(!keymanweb._Selection || !keymanweb._Selection.isEqual(Lrange))
-          {
-            keymanweb._Selection = Lrange;
-
-            /* Delete deadkeys for IE when certain keys pressed */
-            kbdInterface.clearDeadkeys();
-          }
-        }
-      }
-      return true;
-    }
-    
-    /**
-     * Function     _NotifyKeyboard
-     * Scope        Private
-     * @param       {number}    _PCommand     event code (16,17,18) or 0
-     * @param       {Object}    _PTarget      target element
-     * @param       {number}    _PData        1 or 0    
-     * Description  Notifies keyboard of keystroke or other event
-     */    
-    keymanweb._NotifyKeyboard = function(_PCommand,_PTarget,_PData) { // I2187
-      var activeKeyboard = keymanweb.keyboardManager.activeKeyboard;
-
-      if(activeKeyboard != null && typeof(activeKeyboard['KNS']) == 'function') {
-        activeKeyboard['KNS'](_PCommand,_PTarget,_PData);
-      }
-    }
-    
-    
-    /**
-     * Function     _KeyDown
-     * Scope        Private
-     * @param       {Event}       e     event
-     * @return      {boolean}           
-     * Description  Processes keydown event and passes data to keyboard. 
-     */ 
-    keymanweb._KeyDown = function(e) {
-      var Ldv,eClass='';
-      var activeKeyboard = keymanweb.keyboardManager.activeKeyboard;
-
-      keymanweb._KeyPressToSwallow = 0;
-      if(!keymanweb._Enabled || keymanweb._DisableInput || activeKeyboard == null) {
-        return true;
-      }
-
-      // Prevent mapping element is readonly or tagged as kmw-disabled
-      var el=util.eventTarget(e);
-      if(device.touchable) {
-        if(el && typeof el.kmwInput != 'undefined' && el.kmwInput == false) {
-          return true;
-        }
-      } else if(el && el.className.indexOf('kmw-disabled') >= 0) {
-        return true; 
-      }
-      
-      // Or if OSK not yet ready (for any reason)
-      if(!osk.ready) {
-        return true;
-      }
-      
-      // Get event properties  
-      var Levent = keymanweb._GetKeyEventProperties(e, true);
-      if(Levent == null) {
-        return true;
-      }
-
-      switch(Levent.Lcode) {
-        case 8: 
-          kbdInterface.clearDeadkeys();
-          break; // I3318 (always clear deadkeys after backspace) 
-        case 16: //"K_SHIFT":16,"K_CONTROL":17,"K_ALT":18
-        case 17: 
-        case 18: 
-        case 20: //"K_CAPS":20, "K_NUMLOCK":144,"K_SCROLL":145
-        case 144:
-        case 145:
-          // For eventual integration - we bypass an OSK update for physical keystrokes when in touch mode.
-          keymanweb._NotifyKeyboard(Levent.Lcode,Levent.Ltarg,1); 
-          if(!device.touchable) {
-            return osk._UpdateVKShift(Levent, Levent.Lcode-15, 1); // I2187
-          } else {
-            return true;
-          }
-      }
-
-      if(Levent.LmodifierChange) {
-        keymanweb._NotifyKeyboard(0,Levent.Ltarg,1); 
-        osk._UpdateVKShift(Levent, 0, 1);
-      }
-      
-      // I1207
-      if((Ldv=Levent.Ltarg.ownerDocument)  &&  (Ldv=Ldv.selection)  &&  (Levent.Lcode<33 || Levent.Lcode>40)) {
-        Ldv.createRange().select();
-      }
-
-      if(!window.event) {
-        // I1466 - Convert the - keycode on mnemonic as well as positional layouts
-        // FireFox, Mozilla Suite
-        if(keymanweb._VKMap_FF_IE['k'+Levent.Lcode]) {
-          Levent.Lcode=keymanweb._VKMap_FF_IE['k'+Levent.Lcode];
-        }
-      }
-      //else 
-      //{
-      // Safari, IE, Opera?
-      //}
-      
-      if(!activeKeyboard['KM']) {
-        // Positional Layout
-
-        var LeventMatched=0;
-        /* 13/03/2007 MCD: Swedish: Start mapping of keystroke to US keyboard */
-        var Lbase=keymanweb._VKMap[osk._BaseLayout];
-        if(Lbase && Lbase['k'+Levent.Lcode]) {
-          Levent.Lcode=Lbase['k'+Levent.Lcode];
-        }
-        /* 13/03/2007 MCD: Swedish: End mapping of keystroke to US keyboard */
-        
-        if(typeof(activeKeyboard['KM'])=='undefined'  &&  !(Levent.Lmodifiers & 0x60)) {
-          // Support version 1.0 KeymanWeb keyboards that do not define positional vs mnemonic
-          var Levent2={Lcode:keymanweb._USKeyCodeToCharCode(Levent),Ltarg:Levent.Ltarg,Lmodifiers:0,LisVirtualKey:0};
-          if(kbdInterface.processKeystroke(util.physicalDevice, Levent2.Ltarg,Levent2)) {
-            LeventMatched=1;
-          }
-        }
-        
-        LeventMatched = LeventMatched || kbdInterface.processKeystroke(util.physicalDevice,Levent.Ltarg,Levent);
-        
-        // Support backspace in simulated input DIV from physical keyboard where not matched in rule  I3363 (Build 301)
-        if(Levent.Lcode == 8 && !LeventMatched && Levent.Ltarg.className != null && Levent.Ltarg.className.indexOf('keymanweb-input') >= 0) {
-          kbdInterface.output(1,keymanweb._LastActiveElement,"");
-        }
-      } else {
-        // Mnemonic layout
-        if(Levent.Lcode == 8) { // I1595 - Backspace for mnemonic
-          keymanweb._KeyPressToSwallow = 1;
-          if(!kbdInterface.processKeystroke(util.physicalDevice,Levent.Ltarg,Levent)) {
-            kbdInterface.output(1,keymanweb._LastActiveElement,""); // I3363 (Build 301)
-          }
-          return false;  //added 16/3/13 to fix double backspace on mnemonic layouts on desktop
-        }
-        else {
-          keymanweb._KeyPressToSwallow = 0;
-        }
-      }
-
-      if(!LeventMatched  &&  Levent.Lcode >= 96  &&  Levent.Lcode <= 111) {
-        // Number pad, numlock on
-  //      _Debug('KeyPress NumPad code='+Levent.Lcode+'; Ltarg='+Levent.Ltarg.tagName+'; LisVirtualKey='+Levent.LisVirtualKey+'; _KeyPressToSwallow='+keymanweb._KeyPressToSwallow+'; keyCode='+(e?e.keyCode:'nothing'));
-
-        if(Levent.Lcode < 106) {
-          var Lch = Levent.Lcode-48;
-        } else {
-          Lch = Levent.Lcode-64;
-        }
-        kbdInterface.output(0, Levent.Ltarg, String._kmwFromCharCode(Lch)); //I3319
-
-        LeventMatched = 1;
-      }
-    
-      if(LeventMatched) {
-        if(e  &&  e.preventDefault) {
-          e.preventDefault();
-          e.stopPropagation();
-        }
-        keymanweb._KeyPressToSwallow = (e?keymanweb._GetEventKeyCode(e):0);
-        return false;
-      } else {
-        keymanweb._KeyPressToSwallow = 0;
-      }
-      
-      if(Levent.Lcode == 8) {
-        /* Backspace - delete deadkeys, also special rule if desired? */
-        // This is needed to prevent jumping to previous page, but why???  // I3363 (Build 301)
-        if(Levent.Ltarg.className != null && Levent.Ltarg.className.indexOf('keymanweb-input') >= 0) {
-          return false;
-        }
-      }
-
-      if(typeof(Levent.Ltarg.base) != 'undefined') {
-        // Simulated touch elements have no default text-processing - we need to rely on a strategy similar to
-        // that of the OSK here.
-        var ch = osk.defaultKeyOutput('',Levent.Lcode,Levent.Lmodifiers,false,Levent.Ltarg);
-        if(ch) {
-          kbdInterface.output(0, Levent.Ltarg, ch);
-          return false;
-        }
-      }
-      return true;
-    }                
-
-    /**
-     * Function     _KeyPress
-     * Scope        Private
-     * @param       {Event}       e     event
-     * @return      {boolean}           
-     * Description Processes keypress event (does not pass data to keyboard)
-     */       
-    keymanweb._KeyPress = function(e) {
-      if(e._kmw_block) { // A custom event property added for bugfix-oriented simulated keypress events.
-        return false;
-      }
-
-      var Levent;
-      if(!keymanweb._Enabled || keymanweb._DisableInput || keymanweb.keyboardManager.activeKeyboard == null) {
-        return true;
-      }
-
-      Levent = keymanweb._GetKeyEventProperties(e);
-      if(Levent == null || Levent.LisVirtualKey) {
-        return true;
-      }
-
-  //    _Debug('KeyPress code='+Levent.Lcode+'; Ltarg='+Levent.Ltarg.tagName+'; LisVirtualKey='+Levent.LisVirtualKey+'; _KeyPressToSwallow='+keymanweb._KeyPressToSwallow+'; keyCode='+(e?e.keyCode:'nothing'));
-
-      /* I732 START - 13/03/2007 MCD: Swedish: Start positional keyboard layout code: prevent keystroke */
-      if(!keymanweb.keyboardManager.activeKeyboard['KM']) {
-        if(!keymanweb._KeyPressToSwallow) {
-          return true;
-        }
-        if(Levent.Lcode < 0x20 || (keymanweb._BrowserIsSafari  &&  (Levent.Lcode > 0xF700  &&  Levent.Lcode < 0xF900))) {
-          return true;
-        }
-        e = keymanweb._GetEventObject(e);   // I2404 - Manage IE events in IFRAMEs
-        if(e) {
-          e.returnValue = false;
-        }
-        return false;
-      }
-      /* I732 END - 13/03/2007 MCD: Swedish: End positional keyboard layout code */
-      
-      if(keymanweb._KeyPressToSwallow || kbdInterface.processKeystroke(util.physicalDevice,Levent.Ltarg,Levent)) {
-        keymanweb._KeyPressToSwallow=0;
-        if(e  &&  e.preventDefault) {
-          e.preventDefault();
-          e.stopPropagation();
-        }
-        return false;
-      }
-      keymanweb._KeyPressToSwallow=0;
-      return true;
-    }
-
-    /**
-     * Function     _KeyUp
-     * Scope        Private
-     * @param       {Event}       e     event
-     * @return      {boolean}           
-     * Description Processes keyup event and passes event data to keyboard
-     */       
-    keymanweb._KeyUp = function(e) {
-      var Levent = keymanweb._GetKeyEventProperties(e, false);
-      if(Levent == null || !osk.ready) {
-        return true;
-      }
-
-      switch(Levent.Lcode) {
-        case 13:  
-          if(Levent.Ltarg.nodeName == 'TEXTAREA') {
-            break;
-          }
-        
-          if(Levent.Ltarg.base && Levent.Ltarg.base.nodeName == 'TEXTAREA') {
-            break;
-          }
-
-          // For input fields, move to next input element
-          if(Levent.Ltarg.type == 'search' || Levent.Ltarg.type == 'submit') {
-            Levent.Ltarg.form.submit();
-          } else {
-            keymanweb.moveToNext(false);
-          }
-          return true;        
-                  
-        case 16: //"K_SHIFT":16,"K_CONTROL":17,"K_ALT":18
-        case 17: 
-        case 18: 
-        case 20: //"K_CAPS":20, "K_NUMLOCK":144,"K_SCROLL":145
-        case 144:
-        case 145:
-          keymanweb._NotifyKeyboard(Levent.Lcode,Levent.Ltarg,0);
-          if(!device.touchable) {
-            return osk._UpdateVKShift(Levent, Levent.Lcode-15, 1);  // I2187
-          } else {
-            return true;
-          }
-      }
-      
-      if(Levent.LmodifierChange){
-        keymanweb._NotifyKeyboard(0,Levent.Ltarg,0); 
-        osk._UpdateVKShift(Levent, 0, 1);  // I2187
-      }
-
-      // I736 start
-      var Ldv;
-      if((Ldv=Levent.Ltarg.ownerDocument)  &&  (Ldv=Ldv.selection)  &&  Ldv.type != 'control') { // I1479 - avoid createRange on controls
-        Ldv=Ldv.createRange();
-        //if(Ldv.parentElement()==Levent.Ltarg) //I1505
-        keymanweb._Selection = Ldv;
-      }
-      // I736 end
-      
-      return false;
-    }
->>>>>>> ddc9ad59
     
   //TODO: check return of _KeyUp - what happens if returning true or false ?? what if null returned?
 
