--- conflicted
+++ resolved
@@ -1,14 +1,9 @@
 {
   "compilerOptions": {
 	"allowJs": true,
-<<<<<<< HEAD
 	"module": "none",
-	"outDir": "../build/",
+	"outDir": "../intermediate/",
 	"inlineSources": true,
-=======
-	"module": "system",
-	"outDir": "../intermediate/",
->>>>>>> 447738b1
 	"sourceMap": true,
 	"target": "es5"
   }
