/// <reference path="../kmwbase.ts" />
// Includes a promise polyfill (needed for IE)
/// <reference path="../../node_modules/es6-shim/es6-shim.min.js" />

namespace com.keyman.keyboards {
  class CloudRequestEntry {
    id: string;
    language?: string;
    version?: string;

    constructor(id: string, language?: string) {
      this.id = id;
      this.language = language;
    }

    toString(): string {
      var kbid=this.id;
      var lgid='';
      var kvid='';

      if(this.language) {
        kbid=kbid+'@'+this.language;
        if(this.version) {
          kbid=kbid+'@'+this.version;
        }
      } else {
        if(this.version) {
          kbid=kbid+'@@'+this.version;
        }
      }

      //TODO: add specifier validation...

      return kbid;
    }
  }

  class KeyboardFont {
    'family': string;
    'files': string;
    'path': string;

    constructor(fontObj: any, fontPath: string) {
      this['family'] = fontObj['family'];
      this['files'] = fontObj['source'];
      this['path'] = fontPath;
    }
  }

  export class KeyboardStub {
    'KI': string;
    'KLC': string;

    'KN': string;
    'KL': string;
    'KR': string;
    'KRC': string;

    'KF': string;

    'KFont': KeyboardFont;
    'KOskFont': KeyboardFont;

    'displayName': string; // Display name as shown on spacebar

    // Used when loading a stub's keyboard.
    asyncLoader?: any;

    constructor(id: string, langCode: string) {
      this['KI'] = 'Keyboard_' + id;
      this['KLC'] = langCode;
    }
  }

  // Information about a keyboard that fails to get added
  export interface ErrorStub {
    keyboard?: {
      id: string;
      name: string;
    },
    language?: {
      id?: string;
      name?: string;
    }

    error: Error;
  }
  export class KeyboardTag {
    stores: {[text: string]: text.ComplexKeyboardStore} = {};
  }

  export interface KeyboardChangeData {
    ['internalName']: string;
    ['languageCode']: string;
    ['indirect']: boolean;
  }

  // For when the API call straight-up times out.
  const CLOUD_TIMEOUT_ERR = "The Cloud API request timed out.";
  // Currently cannot distinguish between "no matching keyboard" and other script-load errors.
  const CLOUD_MALFORMED_OBJECT_ERR = "Could not find a keyboard with that ID.";
  // Represents unspecified errors that occur when registering the results of a successful API call.
  const CLOUD_STUB_REGISTRATION_ERR = "The Cloud API failed to find an appropriate keyboard.";
  // Represents custom, specified KMW errors that occur when registering the results of a successful API call.
  const CLOUD_REGISTRATION_ERR = "Error occurred while registering keyboards: ";

  const MISSING_KEYBOARD = function(kbdid: string) {
    return kbdid + ' keyboard not found.';
  }

  interface RegistrationPromiseTuple {
    resolve: (stubs: KeyboardStub[]) => void;
    reject: (err: Error) => void;
  }

  export class KeyboardManager {
    // Language regions as defined by cloud server
    static readonly regions = ['World','Africa','Asia','Europe','South America','North America','Oceania','Central America','Middle East'];
    static readonly regionCodes = ['un','af','as','eu','sa','na','oc','ca','me'];

    keymanweb: KeymanBase;

    activeStub: KeyboardStub = null;
    keyboardStubs: KeyboardStub[] = [];

    firstCall: boolean = true; // First time to call keymanCloudRequest()

    // For deferment of adding keyboards until keymanweb initialized
    deferment: Promise<void> = null;
    endDeferment:() => void;

    // The following was not actually utilized within KeymanWeb; I think it's handled via different logic.
    // See setDefaultKeyboard() below.
    dfltStub = null;           // First keyboard stub loaded - default for touch-screen devices, ignored on desktops

    keyboards: any[] = [];

    /**
     * Holds the 'resolve' function for Promises built by keymanCloudRequest.
     * These should be cleared when the Promise is fulfilled.
     */
    registrationResolvers: {[timeoutID: number] : RegistrationPromiseTuple} = {};

    languageListPromise: Promise<(KeyboardStub|ErrorStub)[]> = null;

    languageList: any[] = null; // List of keyboard languages available for KeymanCloud

    linkedScripts: HTMLScriptElement[] = [];

    constructor(kmw: KeymanBase) {
      this.keymanweb = kmw;

      let _this = this;
      this.deferment = new Promise(function(resolve) {
        _this.endDeferment = resolve;
      });
    }

    getActiveKeyboardName(): string {
      let core = com.keyman.singleton.core;
      return core.activeKeyboard ? core.activeKeyboard.id : '';
    }

    getActiveLanguage(fullName?: boolean): string {
      if(this.activeStub == null) {
        return '';
      } else if(fullName) {
        return this.activeStub['KL'];
      } else {
        return this.activeStub['KLC'];
      }
    }

    /**
     * Get an associative array of keyboard identification strings
     *   This was defined as an array, so is kept that way, but
     *   Javascript treats it as an object anyway
     *
     * @param       {Object}    Lkbd       Keyboard object
     * @return      {Object}               Copy of keyboard identification strings
     *
     */
    private _GetKeyboardDetail = function(Lkbd) { // I2078 - Full keyboard detail
      var Lr={};
      Lr['Name'] = Lkbd['KN'];
      Lr['InternalName'] =  Lkbd['KI'];
      Lr['LanguageName'] = Lkbd['KL'];  // I1300 - Add support for language names
      Lr['LanguageCode'] = Lkbd['KLC']; // I1702 - Add support for language codes, region names, region codes, country names and country codes
      Lr['RegionName'] = Lkbd['KR'];
      Lr['RegionCode'] = Lkbd['KRC'];
      Lr['CountryName'] = Lkbd['KC'];
      Lr['CountryCode'] = Lkbd['KCC'];
      Lr['KeyboardID'] = Lkbd['KD'];
      Lr['Font'] = Lkbd['KFont'];
      Lr['OskFont'] = Lkbd['KOskFont'];
      return Lr;
    }

    /**
     * Get array of available keyboard stubs
     *
     * @return   {Array}     Array of available keyboards
     *
     */
    getDetailedKeyboards() {
      var Lr = [], Ln, Lstub, Lrn;

      for(Ln=0; Ln < this.keyboardStubs.length; Ln++)  // I1511 - array prototype extended
      {
        Lstub = this.keyboardStubs[Ln];
        Lrn = this._GetKeyboardDetail(Lstub);  // I2078 - Full keyboard detail
        Lr=this.keymanweb._push(Lr,Lrn); // TODO:  Resolve without need for the cast.
      }
      return Lr;
    }

    /**
     * Register a fully specified keyboard (add meta-data for each language) immediately
     *
     * @param  {Object}  arg
     * @returns {boolean}
     **/
    addStub(arg: any): boolean {
      if(typeof(arg['id']) != 'string') {
        return false;
      }

      if(typeof(arg['language']) != "undefined") {
        console.warn("The 'language' property for keyboard stubs has been deprecated.  Please use the 'languages' property instead.");
        arg['languages'] = arg['language'];
      }

      if(typeof(arg['languages']) == 'undefined') {
        return false;
      }

      // Default the keyboard name to its id, capitalized
      if(typeof(arg['name']) != 'string') {
        arg['name'] = arg['id'].replace('_',' ');
        arg['name'] = arg['name'].substr(0,1).toUpperCase()+arg['name'].substr(1);
      }

      var lgArg=arg['languages'];
      var lgList=[], i, lg;
      if(typeof(lgArg.length) == 'undefined') {
        lgList[0] = lgArg;
      } else {
        lgList = lgArg;
      }

      var localOptions={
        'keyboardBaseUri': this.keymanweb.options['keyboards'],
        'fontBaseUri': this.keymanweb.options['fonts']
      };

      // Add a stub for each correctly specified language
      for(i=0; i<lgList.length; i++) {
        this.mergeStub(arg, lgList[i], localOptions);
      }

      return true;
    }

    /**
     *  Create or update a keyboard meta-data 'stub' during keyboard registration
     *
     *  Cross-reference with https://help.keyman.com/developer/engine/web/11.0/reference/core/addKeyboards.
     *
     *  @param  {Object}  kp  (partial) keyboard meta-data object (`spec` object)
     *  @param  {Object}  lp  language object (`spec.languages` object)
     *  @param  {Object}  options   KeymanCloud callback options
     **/
    mergeStub(kp: any, lp: any, options) {
      var sp: KeyboardStub = this.findStub(kp['id'], lp['id']);
      var isNew: boolean = false;

      if(sp == null) {
        sp= new KeyboardStub(kp['id'], lp['id']);
        this.keyboardStubs.push(sp);
        isNew = true;
      }

      // Accept region as number (from Cloud server), code, or name
      var region=lp['region'], rIndex=0;
      if(typeof(region) == 'number') {
        if(region < 1 || region > 9) {
          rIndex = 0;
        } else {
          rIndex = region-1;
        }
      } else if(typeof(region) == 'string') {
        var list = (region.length == 2 ? KeyboardManager.regionCodes : KeyboardManager.regions);
        for(var i=0; i<list.length; i++) {
          if(region.toLowerCase() == list[i].toLowerCase()) {
            rIndex=i;
            break;
          }
        }
      }

      var rx: RegExp;

      sp['KL'] = (typeof sp['KL'] === 'undefined') ? lp['name'] : sp['KL'];
      sp['KR'] = (typeof sp['KR'] === 'undefined') ? KeyboardManager.regions[rIndex] : sp['KR'];
      sp['KRC'] = (typeof sp['KRC'] === 'undefined') ? KeyboardManager.regionCodes[rIndex] : sp['KRC'];
      sp['KN'] = (typeof sp['KN'] === 'undefined') ? kp['name'] : sp['KN'];
      sp['displayName'] = (typeof sp['displayName'] === 'undefined') ? kp['displayName'] : sp['displayName'];

      if(typeof(sp['KF']) == 'undefined') {
        rx=RegExp('^(([\\.]/)|([\\.][\\.]/)|(/))|(:)');
        sp['KF'] = kp['filename'];

        if(!rx.test(sp['KF'])) {
          sp['KF'] = options['keyboardBaseUri']+sp['KF'];
        }
      }

      // Font path defined by cloud entry
      var fontPath=options['fontBaseUri'];

      // or overridden locally, in page source
      if(this.keymanweb.options['fonts'] != '') {
        fontPath=this.keymanweb.options['fonts'];
        rx=new RegExp('^https?\\:');
        if(!rx.test(fontPath)) {
          if(fontPath.substr(0,2) == '//') {
            fontPath = this.keymanweb.protocol + fontPath;
          } else if(fontPath.substr(0,1) == '/') {
            fontPath = this.keymanweb.rootPath + fontPath.substr(1);
          } else {
            fontPath = this.keymanweb.rootPath + fontPath;
          }
        }
      }
      else {
        this.keymanweb.options.fonts=fontPath;
      }

      // Add font specifiers where necessary and not overridden by user
      if(typeof(lp['font']) != 'undefined') {
        sp['KFont'] = (typeof sp['KFont'] === 'undefined') ? new KeyboardFont(lp['font'], fontPath) : sp['KFont'];
      }

      // Fixed OSK font issue Github #7 (9/1/2015)
      if(typeof(lp['oskFont']) != 'undefined') {
        sp['KOskFont'] = (typeof sp['KOskFont'] === 'undefined') ? new KeyboardFont(lp['oskFont'], fontPath) : sp['KOskFont'];
      }

      // Update the UI
      this.doKeyboardRegistered(sp['KI'],sp['KL'],sp['KN'],sp['KLC'],sp['KP']);

      // If we have no activeStub because there were no stubs, set the new keyboard as active.
      // Do not trigger on merges.
      if(!this.activeStub && isNew && this.keyboardStubs.length == 1 && this.keymanweb.options['setActiveOnRegister']=='true') {
        // #676: We call _SetActiveKeyboard so we can avoid overwriting
        // cookies that determine our active keyboard at page load time
        this.doBeforeKeyboardChange(sp['KI'], sp['KLC']);
        this._SetActiveKeyboard(sp['KI'], sp['KLC'], false);
        this.doKeyboardChange(sp['KI'], sp['KLC']);
      }
    }

    /**
     *  Find a keyboard stub by id in the registered keyboards list
     *
     *  @param  {string}  kid   internal keyboard id (without 'Keyboard_' prefix)
     *  @param  {string}  lgid  language code
     *
     **/
    findStub(kid: string, lgid: string): KeyboardStub {
      var i;
      for(i=0; i<this.keyboardStubs.length; i++) {
        if((this.keyboardStubs[i]['KI'] == 'Keyboard_'+kid) && (this.keyboardStubs[i]['KLC'] == lgid)) {
          return this.keyboardStubs[i];
        }
      }

      return null;
    }

    // Called on the embedded path at the end of its initialization.
    setDefaultKeyboard() {
      if(this.keyboardStubs.length > 0) {
        // Select the first stub as our active keyboard.
        this._SetActiveKeyboard(this.keyboardStubs[0]['KI'], this.keyboardStubs[0]['KLC']);
        return true;
      } else {
        return false;
      }
    }

    /**
     * Allow to change active keyboard by (internal) keyboard name
     *
     * @param       {string}    PInternalName   Internal name
     * @param       {string}    PLgCode         Language code
     */
    setActiveKeyboard(PInternalName: string, PLgCode: string): Promise<void> {
      //TODO: This does not make sense: the callbacks should be in _SetActiveKeyboard, not here,
      //      since this is always called FROM the UI, which should not need notification.
      //      If UI callbacks are needed at all, they should be within _SetActiveKeyboard

      // Skip on embedded which namespaces packageID::Keyboard_keyboardID
      if(!this.keymanweb.isEmbedded && PInternalName && PInternalName.indexOf("Keyboard_") != 0) {
        PInternalName = "Keyboard_" + PInternalName;
      }

      this.doBeforeKeyboardChange(PInternalName,PLgCode);
      let p: Promise<void> = this._SetActiveKeyboard(PInternalName,PLgCode,true);
      if(this.keymanweb.domManager.getLastActiveElement() != null) {
        this.keymanweb.domManager.focusLastActiveElement(); // TODO:  Resolve without need for the cast.
      }
      // If we ever allow PLgCode to be set by default, we can auto-detect the language code
      // after the _SetActiveKeyboard call.
      // if(!PLgCode && (<KeymanBase>keymanweb).keyboardManager.activeStub) {
      //   PLgCode = (<KeymanBase>keymanweb).keyboardManager.activeStub['KLC'];
      // }
      this.doKeyboardChange(PInternalName, PLgCode);

      p.catch(function() {
        // Rejection indicates a failure of the keyboard to load.
        //
        // In case p's rejection is never caught, throwing this error will generate logs that shows up
        // in Sentry or in the console, with useful information for debugging either way.
        throw new Error("Unable to load keyboard with internal name \"" + PInternalName + "\", language code \"" + PLgCode + "\".");
      })

      return p;
    }

    /**
     * Change active keyboard to keyboard selected by (internal) name and language code
     *
     *  Test if selected keyboard already loaded, and simply update active stub if so.
     *  Otherwise, insert a script to download and insert the keyboard from the repository
     *  or user-indicated file location.
     *
     * Note that the test-case oriented 'recorder' stubs this method to provide active
     * keyboard stub information.  If changing this function, please ensure the recorder is
     * not affected.
     *
     * @param       {string}    PInternalName
     * @param       {string=}    PLgCode
     * @param       {boolean=}   saveCookie
     */
    _SetActiveKeyboard(PInternalName: string, PLgCode?: string, saveCookie?: boolean): Promise<void> {
      var n, Ln;

      let keyman = com.keyman.singleton;

      var util = keyman.util;
      var osk = keyman.osk;

      let activeKeyboard = keyman.core.activeKeyboard;

      // Set default language code
      if(arguments.length < 2 || (!PLgCode)) {
        PLgCode='---';
      }

      // Check that the saved keyboard is currently registered
      for(n=0; n < this.keyboardStubs.length; n++) {
        if(PInternalName == this.keyboardStubs[n]['KI']) {
          if(PLgCode == this.keyboardStubs[n]['KLC'] || PLgCode == '---') break;
        }
      }

      // Mobile device addition: force selection of the first keyboard if none set
      if(util.device.touchable && (PInternalName == '' || PInternalName == null || n >= this.keyboardStubs.length)) {
        if(this.keyboardStubs.length != 0) {
          PInternalName=this.keyboardStubs[0]['KI'];
          PLgCode=this.keyboardStubs[0]['KLC'];
        }
      }

      // Save name of keyboard (with language code) as a cookie
      if(arguments.length > 2 && saveCookie) {
        this.saveCurrentKeyboard(PInternalName,PLgCode);
      }

      // Check if requested keyboard and stub are currently active
      if(this.activeStub && activeKeyboard && activeKeyboard.id == PInternalName
        && this.activeStub['KI'] == PInternalName     //this part of test should not be necessary, but keep anyway
        && this.activeStub['KLC'] == PLgCode && !this.keymanweb.mustReloadKeyboard
        ) return Promise.resolve();

      // Check if current keyboard matches requested keyboard, but not stub
      if(activeKeyboard && (activeKeyboard.id == PInternalName)) {
        // If so, simply update the active stub
        for(Ln=0; Ln<this.keyboardStubs.length; Ln++) {
          if((this.keyboardStubs[Ln]['KI'] == PInternalName)
            && (this.keyboardStubs[Ln]['KLC'] == PLgCode)) {
            this.activeStub = this.keyboardStubs[Ln];

            // Append a stylesheet for this keyboard for keyboard specific styles
            // or if needed to specify an embedded font
            osk.vkbd.appendStyleSheet();

            // Re-initializate OSK before returning if required
            if(this.keymanweb.mustReloadKeyboard) {
              activeKeyboard.refreshLayouts();
              osk._Load();
            }
            return Promise.resolve();
          }
        }
      }

      keyman.core.activeKeyboard = null;
      this.activeStub = null;

      // Hide OSK and do not update keyboard list if using internal keyboard (desktops)
      if(PInternalName == '') {
        osk._Hide(false);

        if(!this.keymanweb.isEmbedded) {
          util.wait(false);
        }

        return Promise.resolve();
      }

      // Determine if the keyboard was previously loaded but is not active and use the prior load if so.
      for(Ln=0; Ln<this.keyboards.length; Ln++) { // I1511 - array prototype extended
        if(this.keyboards[Ln]['KI'] == PInternalName) {
          keyman.core.activeKeyboard = new Keyboard(this.keyboards[Ln]);
          // As a rotation may have occurred since the keyboard was swapped out,
          // we should refresh its layouts.
          keyman.core.activeKeyboard.refreshLayouts();
          this.keymanweb.domManager._SetTargDir(this.keymanweb.domManager.getLastActiveElement());  // I2077 - LTR/RTL timing

          // and update the active stub
          for(var Ls=0; Ls<this.keyboardStubs.length; Ls++) {
            if((this.keyboardStubs[Ls]['KI'] == PInternalName) &&
              (this.keyboardStubs[Ls]['KLC'] == PLgCode || PLgCode == '---')) {
              this.activeStub = this.keyboardStubs[Ls];
              break;
            }
          }
          break;
        }
      }

      // If we've reached this point, this is the first load request for the requested keyboard.
      if(keyman.core.activeKeyboard == null) {
        for(Ln=0; Ln<this.keyboardStubs.length; Ln++) { // I1511 - array prototype extended
          if((this.keyboardStubs[Ln]['KI'] == PInternalName)
            && ((this.keyboardStubs[Ln]['KLC'] == PLgCode) || (PLgCode == '---'))) {
            // Force OSK display for CJK keyboards (keyboards using a pick list)
            if(this.isCJK(this.keyboardStubs[Ln]) || util.device.touchable) {
              osk._Enabled = true;
            }

            // Create a script to load from the server - when it finishes loading, it will register itself,
            //  detect that it is active, and focus as appropriate. The second test is needed to allow recovery from a failed script load

            // Ensure we're not already loading the keyboard.
            if(!this.keyboardStubs[Ln].asyncLoader) {
              // Always (temporarily) hide the OSK when loading a new keyboard, to ensure that a failure to load doesn't leave the current OSK displayed
              if(osk.ready) {
                osk._Hide(false);
              }

              var loadingStub = this.keyboardStubs[Ln];
              // Tag the stub so that we don't double-load the keyboard!
              loadingStub.asyncLoader = {};

              var kbdName = loadingStub['KN'];
              var lngName = loadingStub['KL'];
              kbdName = kbdName.replace(/\s*keyboard\s*/i, '');

              // Setup our default error-messaging callback if it should be implemented.
              loadingStub.asyncLoader.callback = function(altString, msgType) {
                var msg = altString || 'Sorry, the '+kbdName+' keyboard for '+lngName+' is not currently available.';

                // Thanks, Closure errors.
                if(!this.keymanweb.isEmbedded) {
                  util.wait(false);
                  util.internalAlert(altString || msg, function() {
                      this.keymanweb['setActiveKeyboard'](''); // The API call!
                  }.bind(this));
                }

                switch(msgType) { // in case we extend this later.
                  case 'err':
                    console.error(msg);
                    break;
                  case 'warn':
                  default:
                    console.warn(msg);
                    break;
                }

                if(Ln > 0) {
                  var Ps = this.keyboardStubs[0];
                  this._SetActiveKeyboard(Ps['KI'], Ps['KLC'], true);
                }
              }.bind(this);

              loadingStub.asyncLoader.timer = window.setTimeout(loadingStub.asyncLoader.callback, 10000);

              //Display the loading delay bar (Note: only append 'keyboard' if not included in name.)
              if(!this.keymanweb.isEmbedded) {
                util.wait('Installing keyboard<br/>' + kbdName);
              }

              // Installing the script immediately does not work reliably if two keyboards are
              // loaded in succession if there is any delay in downloading the script.
              // It works much more reliably if deferred (KMEW-101, build 356)
              // The effect of a delay can also be tested, for example, by setting the timeout to 5000
              var manager = this;
              loadingStub.asyncLoader.promise = new Promise(function(resolve, reject) {
                window.setTimeout(function(){
                  manager.installKeyboard(resolve, reject, loadingStub);
                },0);
              });
            }
            this.activeStub=this.keyboardStubs[Ln];
            return this.keyboardStubs[Ln].asyncLoader.promise;
          }
        }
        this.keymanweb.domManager._SetTargDir(this.keymanweb.domManager.getLastActiveElement());  // I2077 - LTR/RTL timing
      }

      // Initialize the OSK (provided that the base code has been loaded)
      osk._Load();
      return Promise.resolve();
    }

    /**
     * Install a keyboard script that has been downloaded from a keyboard server
     * Operates as the core of a Promise, hence the 'resolve' and 'reject' parameters.
     *
     *  @param  {Object}  kbdStub   keyboard stub to be loaded.
     *
     **/
    installKeyboard(resolve: () => void, reject: () => void, kbdStub: KeyboardStub) {
      var util = this.keymanweb.util;
      var osk = this.keymanweb.osk;

      var Lscript = util._CreateElement('script');
      Lscript.charset="UTF-8";        // KMEW-89
      Lscript.type = 'text/javascript';

      // Preserve any namespaced IDs by use of the script's id tag attribute!
      if(this.keymanweb.isEmbedded) {
        Lscript.id = kbdStub['KI'];
      }

      var kbdFile = kbdStub['KF'];
      var kbdLang = kbdStub['KL'];
      var kbdName = kbdStub['KN'];

      var manager = this;
      let core = com.keyman.singleton.core;

      // Add a handler for cases where the new <script> block fails to load.
      Lscript.addEventListener('error', function() {
        if(kbdStub.asyncLoader.timer !== null) {
          // Clear the timeout timer.
          window.clearTimeout(kbdStub.asyncLoader.timer);
          kbdStub.asyncLoader.timer = null;
        }

        // We already know the load has failed... why wait?
        kbdStub.asyncLoader.callback('Cannot find the ' + kbdName + ' keyboard for ' + kbdLang + '.', 'warn');
        kbdStub.asyncLoader = null;

        reject();
      }, false);


      // The load event will activate a newly-loaded keyboard if successful and report an error if it is not.
      Lscript.addEventListener('load', function() {
        if(kbdStub.asyncLoader.timer !== null) {
          // Clear the timeout timer.
          window.clearTimeout(kbdStub.asyncLoader.timer);
          kbdStub.asyncLoader.timer = null;
        }

        // To determine if the load was successful, we'll need to check the keyboard array for our desired keyboard.
        // Test if keyboard already loaded
        var kbd = manager.getKeyboardByID(kbdStub['KI']), Li;
        if(kbd) {  // Is cleared upon a successful load.

          //Activate keyboard, if it's still the active stub.
          if(kbdStub == manager.activeStub) {
            manager.doBeforeKeyboardChange(kbd['KI'],kbdStub['KLC']);
            core.activeKeyboard=new Keyboard(kbd);

            if(manager.keymanweb.domManager.getLastActiveElement() != null) { // TODO:  Resolve without need for the cast.
              manager.keymanweb.uiManager.justActivated = true; // TODO:  Resolve without need for the cast.
              manager.keymanweb.domManager._SetTargDir(manager.keymanweb.domManager.getLastActiveElement());
            }

            manager.saveCurrentKeyboard(kbd['KI'], kbdStub['KLC']);

            // Prepare and show the OSK for this keyboard
            osk._Load();
          }

          // Remove the wait message, if defined
          if(!manager.keymanweb.isEmbedded) {
            util.wait(false);
          }

          kbdStub.asyncLoader = null;
          resolve();
          // A handler portion for cases where the new <script> block loads, but fails to process.
        } else {  // Output error messages even when embedded - they're useful when debugging the apps and KMEA/KMEI engines.
          kbdStub.asyncLoader.callback('Error registering the ' + kbdName + ' keyboard for ' + kbdLang + '.', 'error');
          kbdStub.asyncLoader = null;
          reject();
        }
      }, false);

      // IE likes to instantly start loading the file when assigned to an element, so we do this after the rest
      // of our setup.  This method is not relocated here (yet) b/c it varies based upon 'native' vs 'embedded'.
      Lscript.src = this.keymanweb.getKeyboardPath(kbdFile);

      try {
        document.body.appendChild(Lscript);
        this.linkedScripts.push(Lscript);
      }
      catch(ex) {
        try {
          document.getElementsByTagName('head')[0].appendChild(Lscript);
        } catch(ex2) {
          reject();
        }
      }
    }

    /* TODO: why not use util.loadCookie and saveCookie?? */

    /**
     * Function     saveCurrentKeyboard
     * Scope        Private
     * @param       {string}    PInternalName       name of keyboard
     * @param       {string}    PLgCode             language code
     * Description Saves current keyboard as a cookie
     */
    private saveCurrentKeyboard(PInternalName: string, PLgCode: string) {
      var s = "current="+PInternalName+":"+PLgCode;
      this.keymanweb.util.saveCookie('KeymanWeb_Keyboard',{'current':PInternalName+':'+PLgCode});

      // Additionally, make sure we save the (upcoming) per-control keyboard settings.
      // This allows us to ensure the keyboard is set correctly without waiting for focus event
      // triggers - very helpful for automated testing.
      if(!this.keymanweb.isEmbedded) {
        this.keymanweb.touchAliasing._BlurKeyboardSettings(PInternalName, PLgCode);
      }
    }

    /**
     * Restore the most recently used keyboard, if still available
     */
    restoreCurrentKeyboard() {
      var stubs = this.keyboardStubs, i, n=stubs.length;
      let core = com.keyman.singleton.core;

      // Do nothing if no stubs loaded
      if(stubs.length < 1) return;

      // If no saved keyboard, default to US English, else first loaded stub
      var d=this.getSavedKeyboard();
      var t=d.split(':');

      // Identify the stub with the saved keyboard
      t=d.split(':');
      if(t.length < 2) t[1]='';

      // This loop is needed to select the correct stub when several apply to a given keyboard
      // TODO: There should be a better way!
      for(i=0; i<n; i++)
      {
        if(stubs[i]['KI'] == t[0] && (stubs[i]['KLC'] == t[1] || t[1] == '')) break;
      }

      // Sets the default stub (as specified with the `getSavedKeyboard` call) as active.
      // if((i < n) || (device.touchable && (this.activeKeyboard == null)))
      if((i < n) || (core.activeKeyboard == null))
      {
        this._SetActiveKeyboard(t[0],t[1],false);
        this.keymanweb.globalKeyboard = t[0];
        this.keymanweb.globalLanguageCode = t[1];

        this.doKeyboardChange(t[0],t[1]);        // And update the UI if necessary
      }
    }

    /**
     * Gets the cookie for the name and language code of the most recently active keyboard
     *
     *  Defaults to US English, but this needs to be user-set in later revision (TODO)
     *
     * @return      {string}          InternalName:LanguageCode
     **/
    getSavedKeyboard(): string {
      var v = this.keymanweb.util.loadCookie('KeymanWeb_Keyboard');

      if(typeof(v['current']) != 'string') {
        return 'Keyboard_us:eng';
      }

      // Check that the requested keyboard is included in the available keyboard stubs
      var n, stubs = this.keyboardStubs,kd;

      for(n=0; n<stubs.length; n++) {
        kd=stubs[n]['KI']+':'+stubs[n]['KLC'];
        if(kd == v['current']) return kd;
      }

      // Default to US English if available (but don't assume it is first)
      for(n=0; n<stubs.length; n++) {
        kd=stubs[n]['KI']+':'+stubs[n]['KLC'];
        if(kd == 'Keyboard_us:eng') return kd;
      }

      // Otherwise use the first keyboard stub
      if(stubs.length > 0) {
        return stubs[0]['KI']+':'+stubs[0]['KLC'];
      }

      // Or US English if no stubs loaded (should never happen)
      return 'Keyboard_us:eng';
    }

    /**
     * Function    isCJK
     * Scope       Public
     * @param      {Object=}  k0
     * @return     {boolean}
     * Description Tests if the keyboard stub uses a pick list (Chinese, Japanese, Korean, etc.)
     *             (This function accepts either keyboard structure.)
     */
    isCJK(k: KeyboardStub) { // I3363 (Build 301)
      var lg: string;
      if(typeof(k['KLC']) != 'undefined') {
        lg = k['KLC'];
      } else if(typeof(k['LanguageCode']) != 'undefined') {
        lg = k['LanguageCode'];
      }

      return ((lg == 'cmn') || (lg == 'jpn') || (lg == 'kor'));
    }

    /**
     * Function     _getKeyboardByID
     * Scope        Private
     * @param       {string}  keyboardID
     * @return      {Object|null}
     * Description  Returns the internal, registered keyboard object - not the stub, but the keyboard itself.
     */
    private getKeyboardByID(keyboardID: string):any {
      var Li;
      for(Li=0; Li<this.keyboards.length; Li++) {
        if(keyboardID == this.keyboards[Li]['KI']) {
          return this.keyboards[Li];
        }
      }

      return null;
    }

    /* ------------------------------------------------------------
    *  Definitions for adding, removing, and requesting keyboards.
    *  ------------------------------------------------------------
    */

    /**
     * Function       isUniqueRequest
     * Scope          Private
     * @param         {Object}    tEntry
     * Description    Checks to ensure that the stub isn't already loaded within KMW or subject
     *                to an already-pending request.
     */
    isUniqueRequest(cloudList: {id: string, language?: string}[], tEntry: CloudRequestEntry) {
      var k;

      if(this.findStub(tEntry.id, tEntry.language) == null) {
        for(k=0; k < cloudList.length; k++) {
          if(cloudList[k].id == tEntry['id'] && cloudList[k].language == tEntry.language) {
            return false;
          }
        }
        return true;
      } else {
        return false;
      }
    };

    /**
     * Returns a Promise of the merged keyboard stubs and error stubs.
     * 
     * If the keyboard stub array is empty, will return a rejected Promise, 
     * otherwise returns a resolved Promise.
     *
     * @param keyboardStubs  array of keyboard stubs to merge.
     * @param errorStubs     array of error stubs to merge.
     * @returns  resolved or rejected promise with merged array of stubs.
     */
    private mergeAndResolveStubPromises(keyboardStubs: (KeyboardStub|ErrorStub)[], errorStubs: ErrorStub[]) :
        Promise<(KeyboardStub|ErrorStub)[]> {
      if (errorStubs.length == 0) {
        return Promise.resolve(keyboardStubs);
      } if (keyboardStubs.length == 0) {
        return Promise.reject(errorStubs);
      } else {
        // Merge this with errorStubs
        let result: (KeyboardStub|ErrorStub)[] = keyboardStubs;
        return Promise.resolve(result.concat(errorStubs));
      }
    }

    /**
     * Build 362: addKeyboardArray() link to Cloud. One or more arguments may be used
     *
     * @param x  keyboard name string or keyboard metadata JSON object
     * @returns resolved or rejected promise with merged array of stubs.
     */
    async addKeyboardArray(x: (string|KeyboardStub)[]): Promise<(KeyboardStub|ErrorStub)[]> {
      let errorStubs: ErrorStub[] = [];

      // Ensure keymanweb is initialized before continuing to add keyboards
      if(!this.keymanweb.initialized) {
        let result = await this.deferment;
      }

      // Ignore empty array passed as argument
      if(x.length == 0) {
        let stub: ErrorStub = {error: new Error("No keyboards to add")}
        errorStubs.push(stub);
        // Normally reject error, but this can be a warning
        return Promise.resolve(errorStubs);
      }

      // Create a temporary array of metadata objects from the arguments used
      var i,j,cmd='',comma='';
      var cloudList: CloudRequestEntry[] = [];
      let keyboardStubs: KeyboardStub[] = [];
      var tEntry: CloudRequestEntry;

      for(i=0; i<x.length; i++) {
        if(typeof(x[i]) == 'string' && (<string>x[i]).length > 0) {
          var pList=(<string>x[i]).split('@'),lList=[''];
          if(pList[0].toLowerCase() == 'english') {
            pList[0] = 'us';
          }

          if(pList.length > 1) {
            lList=pList[1].split(',');
          }

          for(j=0; j<lList.length; j++) {
            tEntry = new CloudRequestEntry(pList[0]);

            if(lList[j] != '') {
              tEntry.language=lList[j];
            }

            if(pList.length > 2) {
              tEntry.version=pList[2];
            }

            // If we've already registered or requested a stub for this keyboard-language pairing,
            // don't bother with a cloud request.
            if(this.isUniqueRequest(cloudList, tEntry)) {
              cloudList.push(tEntry);
            }
          }
        }
        if(typeof(x[i]) == 'object' && x[i] != null) {
          // Register any local keyboards immediately:
          // - must specify filename, keyboard name, language codes, region codes
          // - no request will be sent to cloud
          let stub = x[i] as KeyboardStub;

          if(typeof(x[i]['filename']) == 'string') {
            if(!this.addStub(x[i])) {
              this.keymanweb.util.internalAlert('To use a custom keyboard, you must specify file name, keyboard name, language, language code and region code.');
            }
          } else {
            if(x[i]['language']) {
              console.warn("The 'language' property for keyboard stubs has been deprecated.  Please use the 'languages' property instead.");
              x[i]['languages'] = x[i]['language'];
            }

            lList=x[i]['languages'];
            if (!lList) {
              let msg = 'To use keyboard \'' + x[i]['id'] + '\', you must specify languages.';
              let e: ErrorStub = {
                keyboard: {
                  id : x[i]['id'],
                  name: x[i]['name']
                },
                error: new Error(msg)
              };
              errorStubs.push(e);
              continue;
            }

            //Array or single entry?
            if(typeof(lList.length) == 'number') {
              for(j=0; j<lList.length; j++) {
                tEntry = new CloudRequestEntry(x[i]['id'], x[i]['languages'][j]['id']);
                if(this.isUniqueRequest(cloudList, tEntry)) {
                  cloudList.push(tEntry);
                }
              }
            } else { // Single language element
              tEntry = new CloudRequestEntry(x[i]['id'], x[i]['languages']['id']);
              if(this.isUniqueRequest(cloudList, tEntry)) {
                cloudList.push(tEntry);
              }
            }
          }

          // TODO: Convert stub from one-to-many KeyboardStub[]
          // Involves mapping KeyboardStub properties
          keyboardStubs.push(stub);
        }
      }

      // Return if all keyboards being registered are local and fully specified
      try {
        if(cloudList.length == 0) {
          return this.mergeAndResolveStubPromises(keyboardStubs, errorStubs);
        }
      } catch (error) {
        console.error(error);
        return Promise.reject(error);
      }

      // Update the keyboard metadata list from keyman.com - build the command
      cmd='&keyboardid=';
      for(i=0; i<cloudList.length; i++) {
        cmd=cmd+comma+cloudList[i].toString();
        comma=',';
      }

      // Request keyboard metadata from the Keyman Cloud keyboard metadata server
      try {
        let result: (KeyboardStub|ErrorStub)[]|Error = await this.keymanCloudRequest(cmd,false);
        return this.mergeAndResolveStubPromises(result, errorStubs);
      } catch(err) {
        // We don't have keyboard info for this ErrorStub
        console.error(err);
        let stub: ErrorStub = {error: err};
        errorStubs.push(stub);
        return Promise.reject(errorStubs);
      }

      // no keyboards added so return empty stub
      return Promise.resolve(errorStubs);
    }

    /**
     *  Register a keyboard for each associated language
     *
     *  @param  {Object}  kp  Keyboard Object or Object array
     *  @param  {Object}  options   keymanCloud callback options
     *  @param  {number}  nArg  keyboard index in argument array
     *
     **/
    registerLanguagesForKeyboard(kp, options, nArg:number) {
      var i,j,id,nDflt=0,kbId='';

      // Do not attempt to process badly formatted requests
      if(typeof(kp) == 'undefined') {
        return;
      }

      if(typeof(options['keyboardid']) == 'string') {
        kbId = options['keyboardid'].split(',')[nArg];
      }

      // When keyboards requested by language code, several keyboards may be returned as an array
      if(typeof(kp.length) == 'number') {
        // If language code is suffixed by $, register all keyboards for this language
        if(kp.length == 1 || kbId.substr(-1,1) == '$' || kbId == '') {
          for(i=0; i<kp.length; i++) {
            this.registerLanguagesForKeyboard(kp[i],options,nArg);
          }
        }
        // Register the default keyboard for the language code
        // Until a default is defined, the default will be the Windows keyboard,
        // that is, the keyboard named for the language (exception: English:US), or the
        // first keyboard found.
        else {
          for(i=0; i<kp.length; i++) {
            id=kp[i].id.toLowerCase();
            if(id == 'us') {
              id='english';
            }

            for(j=0; j<kp[i]['languages'].length; j++) {
              if(id == kp[i]['languages'][j]['name'].toLowerCase()) {
                nDflt = i;
                break;
              }
            }
          }

          this.registerLanguagesForKeyboard(kp[nDflt],options,nArg);
        }
      } else { // Otherwise, process a single keyboard for the specified languages
        // May need to filter returned stubs by language
        var lgCode=kbId.split('@')[1];
        if(typeof(lgCode) == 'string') {
          lgCode=lgCode.replace(/\$$/,'');
        }

        // Can only add keyboard stubs for defined languages
        var ll=kp['languages'];
        if(typeof(ll) != 'undefined') {
          if(typeof(ll.length) == 'number') {
            for(i=0; i<ll.length; i++) {
              if(typeof(lgCode) == 'undefined' || ll[i]['id'] == lgCode) {
                this.mergeStub(kp,ll[i],options);
              }
            }
          } else {
            this.mergeStub(kp,ll,options);
          }
        }
      }
    }

    /**
     * Call back from cloud for adding keyboard metadata
     *
     * @param {Object}    x   metadata object
     **/
    register(x) {
      const promiseid = x['timerid'];

      let result: KeyboardStub[] | Error;
      try {
        result = this._registerCore(x);
      } catch(err) {
        result = new Error(CLOUD_REGISTRATION_ERR + err);
      }

      if(promiseid) {
        const promiseFuncs = this.registrationResolvers[promiseid];
        window.clearTimeout(promiseid);

        try {
          if(result instanceof Error) {
            promiseFuncs.reject(result as Error);
          } else {
            promiseFuncs.resolve(result as KeyboardStub[]);
          }
        } finally {
          delete this.registrationResolvers[promiseid];
        }
      }
    }

    /**
     * Call back from cloud for adding keyboard metadata
     *
     * @param {Object}    x   metadata object
     **/
    private _registerCore(x): KeyboardStub[] | Error { // TODO (#5044): should return heterogenous type; allow array of stubs.
      var options=x['options'];
      let currentKeyboardStubsCount = this.keyboardStubs.length;

      // Indicate if unable to register keyboard
      if(typeof(x['error']) == 'string') {
        // Currently unreachable (24 May 2021 - API returns a 404; returned 'script' does not call register)
        var badName='';
        if(typeof(x['keyboardid']) == 'string') {
          badName = x['keyboardid'].substr(0,1).toUpperCase()+x['keyboardid'].substr(1);
        }

        return new Error(MISSING_KEYBOARD(badName));
      }

      // Ignore callback unless the context is defined
      if(typeof(options) == 'undefined' || typeof(options['context']) == 'undefined') {
        return new Error(CLOUD_MALFORMED_OBJECT_ERR);
      }

      // Register each keyboard for the specified language codes
      if(options['context'] == 'keyboard') {
        var i,kp=x['keyboard'];
        // Process array of keyboard definitions
        if(typeof(kp.length) == 'number') {
          for(i=0; i<kp.length; i++) {
            // Note:  if an invalid language code is specified, the elements here may be
            //        empty arrays.  Will not report an error if so.
            this.registerLanguagesForKeyboard(kp[i],options,i);
          }
        } else { // Process a single keyboard definition
          this.registerLanguagesForKeyboard(kp,options,0);
        }
      } else if(options['context'] == 'language') { // Download the full list of supported keyboard languages
        this.languageList = x['languages'];
      }

      return this.keyboardStubs.slice(currentKeyboardStubsCount);
    }

    /**
     *  Internal handler for processing keyboard registration, used only by `register`
     *
     *  @param  {string[]}   languages    Array of language names
     *  @returns {Promise<(KeyboardStub|ErrorStub)[]>} Promise of added keyboard stubs
     **/
    async addLanguageKeyboards(languages: string[]): Promise<(KeyboardStub|ErrorStub)[]> {
      var i, j, lgName, cmd, addAll, retPromise;

      let errorStubs: ErrorStub[] = [];

      // Defer registering keyboards by language until the language list has been loaded
      if (this.languageList == null) {
        if (this.firstCall) {
          this.firstCall = false;
          let promise = this.keymanCloudRequest('',true);
          // If promise is not error, then... (needs an error guard)
          promise.catch(function(error) {
            let msg = "Unable to retrieve the master language list.";
            console.error(msg, error)
            let stub: ErrorStub = {error: new Error(msg)};
            errorStubs.push(stub);
            return Promise.reject(errorStubs);
          });
          this.languageListPromise = promise;
        }

        let _this = this;
        retPromise = new Promise(function(resolve, reject) {
          if (_this.languageListPromise) {
            // 1: wait for the language list to be loaded properly
            _this.languageListPromise.then(function() {
              // 2: perform the actual query, now that we can find the language code
              resolve(_this.addLanguageKeyboards(languages));
            }).catch(function(error) {
              return Promise.reject(error);
            });
          } else {
            return _this.addLanguageKeyboards(languages);
          }
        }).then(function(result) {
          if (result instanceof Error) {
            return Promise.reject(result);
          }
          return Promise.resolve(result);
        }).catch(function(error) {
          return Promise.reject(error);
        });
      
      } else { // Identify and register each keyboard by language name
        cmd = '';
        for(i=0; i<languages.length; i++) {
          lgName = languages[i].toLowerCase();
          addAll = (lgName.substr(-1,1) == '$');
          if(addAll) {
            lgName = lgName.substr(0,lgName.length-1);
          }

          let languageFound: boolean = false;
          for(j=0; j<this.languageList.length; j++) {
            if(lgName == this.languageList[j]['name'].toLowerCase()) {
              if(cmd != '') {
                cmd = cmd + ',';
              }

              cmd = cmd+'@'+this.languageList[j]['id'];
              if(addAll) {
                cmd = cmd + '$';
              }

              languageFound = true;
              break;
            }
          }
          if (!languageFound) {
            // Construct response array of errors (failed-query keyboards)
            // that will be merged with stubs (successfully-queried keyboards)
            let stub: ErrorStub = {language: {name: lgName}, error: new Error(this.alertLanguageUnavailable(lgName))};
            errorStubs.push(stub);
          }
        }

        if(cmd == '') {
          // No command so return errors
          return Promise.reject(errorStubs);
        } 

        try {
          // Merge this with errorStub
          let result:(KeyboardStub|ErrorStub)[]|Error = await this.keymanCloudRequest('&keyboardid='+cmd, false);
          return this.mergeAndResolveStubPromises(result, errorStubs);
        } catch(err) {
            // We don't have language info for this ErrorStub
            console.error(err);
            let stub: ErrorStub = {error: err};
            errorStubs.push(stub);
            return Promise.reject(errorStubs);
        }
      }

      if (retPromise) {
        return retPromise;
      } else {
        // No keyboards added so return empty stub
        return Promise.resolve(errorStubs);
      }
    }

    /**
     *  Request keyboard metadata from the Keyman Cloud keyboard metadata server
     *
     *  @param  {string}   cmd        command string
     *  @param  {boolean?} byLanguage if true, context=languages, else context=keyboards
     *  @returns {Promise<(KeyboardStub[]>} Promise of added keyboard stubs
     **/
    keymanCloudRequest(cmd: string, byLanguage?: boolean): Promise<KeyboardStub[]> {
      var kbdManager = this;
      var keymanweb = this.keymanweb;

      // Some basic support toward #5044, but definitely not a full solution toward it.
      // Wraps the cloud API keyboard-stub request in a Promise, allowing response on network
      // and/or parser errors.  Also detects when `register` returns due to an error case that
      // does not throw errors.  (There are a few such "empty" `return` statements there.)
      const URL='https://api.keyman.com/cloud/4.0/'
                + ((arguments.length > 1) && byLanguage ? 'languages' : 'keyboards');

<<<<<<< HEAD
      try {
        let promise = new Promise(function(resolve: (result: KeyboardStub[]) => void, reject: (error: Error) => void) {
          const Lscript: HTMLScriptElement = keymanweb.util._CreateElement('script');

          const queryConfig = '?jsonp=keyman.register&languageidtype=bcp47&version='+keymanweb['version'];
    
          // Set callback timer
          const timeoutID = window.setTimeout(function() {
            delete kbdManager.registrationResolvers[timeoutID];
            reject(new Error(CLOUD_TIMEOUT_ERR));
          } ,10000);

          // Save the resolve / reject functions.
          kbdManager.registrationResolvers[timeoutID] = {
            resolve: resolve,
            reject: reject
          };

          const tFlag='&timerid='+ timeoutID;

          Lscript.onload = function(event: Event) {
            window.clearTimeout(timeoutID);
            // This case should only happen if a returned, otherwise-valid keyboard 
            // script does not ever call `register`.  Also provides default handling
            // should `register` fail to report results/failure correctly.
            if(kbdManager.registrationResolvers[timeoutID]) {
              try {
                reject(new Error(CLOUD_STUB_REGISTRATION_ERR));
              } finally {
                delete kbdManager.registrationResolvers[timeoutID];
              }
            }
          };

          // Note:  at this time (24 May 2021), this is also happens for "successful" 
          //        API calls where there is no matching keyboard ID.
          //        
          //        The returned 'error' JSON object is sent with an HTML error code (404)
          //        and does not call `keyman.register`.  Even if it did the latter, the
          //        404 code would likely prevent the returned script's call.
          Lscript.onerror = function(event: string | Event, source?: string, 
                                    lineno?: number, colno?: number, error?: Error) {
            window.clearTimeout(timeoutID);
=======
      let promise = new Promise(function(resolve: (result: KeyboardStub[]) => void, reject: (error: Error) => void) {
        const Lscript: HTMLScriptElement = keymanweb.util._CreateElement('script');

        const queryConfig = '?jsonp=keyman.register&languageidtype=bcp47&version='+keymanweb['version'];

        // Set callback timer
        const timeoutID = window.setTimeout(function() {
          delete kbdManager.registrationResolvers[timeoutID];
          reject(new Error(CLOUD_TIMEOUT_ERR));
        } ,10000);

        // Save the resolve / reject functions.
        kbdManager.registrationResolvers[timeoutID] = {
          resolve: resolve,
          reject: reject
        };

        const tFlag='&timerid='+ timeoutID;

        Lscript.onload = function(event: Event) {
          window.clearTimeout(timeoutID);
          // This case should only happen if a returned, otherwise-valid keyboard
          // script does not ever call `register`.  Also provides default handling
          // should `register` fail to report results/failure correctly.
          if(kbdManager.registrationResolvers[timeoutID]) {
>>>>>>> 55c21921
            try {
              let msg = CLOUD_MALFORMED_OBJECT_ERR;
              if(error) {
                msg = msg + ": " + error.message;
              }
              reject(new Error(msg));
            } finally {
              delete kbdManager.registrationResolvers[timeoutID];
            }
          }
<<<<<<< HEAD

          Lscript.src = URL + queryConfig + cmd + tFlag;
    
=======
        };

        // Note:  at this time (24 May 2021), this is also happens for "successful"
        //        API calls where there is no matching keyboard ID.
        //
        //        The returned 'error' JSON object is sent with an HTML error code (404)
        //        and does not call `keyman.register`.  Even if it did the latter, the
        //        404 code would likely prevent the returned script's call.
        Lscript.onerror = function(event: string | Event, source?: string,
                                  lineno?: number, colno?: number, error?: Error) {
          window.clearTimeout(timeoutID);
>>>>>>> 55c21921
          try {
            document.body.appendChild(Lscript);
          } catch(ex) {
            document.getElementsByTagName('head')[0].appendChild(Lscript);
          }
<<<<<<< HEAD
        });
        return promise;
      } catch(error) {
=======
        }

        Lscript.src = URL + queryConfig + cmd + tFlag;

        try {
          document.body.appendChild(Lscript);
        } catch(ex) {
          document.getElementsByTagName('head')[0].appendChild(Lscript);
        }
      });
      // TODO:  Allow the site developer to handle error messaging via this catch.
      //        This current version simply maintains pre-existing behavior.
      promise.catch(function(error: Error) {
>>>>>>> 55c21921
        kbdManager.serverUnavailable(error.message);
        return Promise.reject(error);
      }
    }

    /**
     * Display warning if language name unavailable to add keyboard
     * @param {string} languageName
     * @returns string of Error message
     */
    private alertLanguageUnavailable(languageName: string): string {
      let msg = 'No keyboards are available for '+ languageName + '. '
        +'Does it have another language name?';
      this.keymanweb.util.internalAlert(msg);
      return msg;
    }

    /**
     *  Display warning if Keyman Cloud server fails to respond
     *
     *  @param  {string}  cmd command string sent to Cloud
     *
     */
    private serverUnavailable(cmd: string): void {
      this.keymanweb.util.internalAlert(cmd == '' ? 'Unable to connect to Keyman Cloud server!' : cmd);
      this.keymanweb.warned=true;
    }

    /**
     * Build 362: removeKeyboards() remove keyboard from list of available keyboards
     *
     * @param {string}  x      keyboard name string
     * @param {boolean} force  When true, also drops the cached keyboard object
     *
     */
    removeKeyboards(x: string, force?: boolean) {
      if(arguments.length == 0) {
        return false;
      }

      var i, j;
      var success = true, activeRemoved = false, anyRemoved = false;;

      for(i=0; i<arguments.length; i++) {
        for(j=this.keyboardStubs.length-1; j>=0; j--) {
          if('Keyboard_'+arguments[i] == this.keyboardStubs[j]['KI']) {
            if('Keyboard_'+arguments[i] == this.getActiveKeyboardName()) {
              activeRemoved = true;
            }

            anyRemoved = true;
            this.keyboardStubs.splice(j,1);
            break;
          }
        }

        if(j < 0) {
          success = false;
        }
      }

      for(i=0; i<arguments.length; i++) {
        for(j=this.keyboards.length-1; j>=0; j--) {
          if('Keyboard_'+arguments[i] == this.keyboards[j]['KI']) {
            this.keyboards.splice(j, 1);
            break;
          }
        }
      }

      if(activeRemoved) {
        if(this.keyboardStubs.length > 0) {
        // Always reset to the first remaining keyboard
          this._SetActiveKeyboard(this.keyboardStubs[0]['KI'],this.keyboardStubs[0]['KLC'],true);
        } else {
          this._SetActiveKeyboard('', '', false);
        }
        // This is likely to be triggered by a UI call of some sort, and we need to treat
        // this call as such to properly maintain the globalKeyboard setting.
        this.keymanweb.uiManager.justActivated = true;
      }

      if(anyRemoved) {
        // Update the UI keyboard menu
        this.doKeyboardUnregistered();
      }

      return success;
    }

    /**
     * Function     _registerKeyboard  KR
     * Scope        Public
     * @param       {Object}      Pk      Keyboard  object
     * Description  Register and load the keyboard
     */
    async _registerKeyboard(Pk) {
      // Ensure keymanweb is initialized before continuing to register keyboards
      if(!this.keymanweb.initialized) {
        let result = await this.deferment;
      }

      if(Pk['_kmw']) {
        console.error("The keyboard _kmw property is a reserved field for engine use only; this keyboard is invalid.");
        return;
      } else {
        Pk['_kmw'] = new KeyboardTag();
      }

      var Li,Lstub;

      // For package namespacing with KMEA/KMEI.
      if(this.keymanweb.isEmbedded) {
        this.keymanweb.preserveID(Pk);
      }

      // Check if the active stub refers to this keyboard, else find applicable stub

      var Ps=this.activeStub;
      var savedActiveStub = this.activeStub;
      if(!Ps || !('KI' in Ps) || (Ps['KI'] != Pk['KI'])) {
        // Find the first stub for this keyboard
        for(Lstub=0; Lstub < this.keyboardStubs.length; Lstub++) { // I1511 - array prototype extended
          Ps=this.keyboardStubs[Lstub];
          if(Pk['KI'] == Ps['KI']) {
            break;
          }

          Ps=null;
        }
      }

      // Build 369: ensure active stub defined when loading local keyboards
      if(this.activeStub == null && Ps != null) {
        this.activeStub = Ps;
      }

      // Register the stub for this language (unless it is already registered)
      // keymanweb.KRS(Ps?Ps:Pk);

      // Test if keyboard already loaded
      for(Li=0; Li<this.keyboards.length; Li++) {
        if(Pk['KI'] == this.keyboards[Li]['KI']) {
          return;
        }
      }

      // Append to keyboards array
      this.keyboards=this.keymanweb._push(this.keyboards, Pk); // TODO:  Resolve without need for the cast.

      // Execute any external (UI) code needed after loading keyboard
      this.doKeyboardLoaded(Pk['KI']);

      // Restore the originally-active stub to its prior state.  No need to change it permanently.
      this.activeStub = savedActiveStub;
    }

    /**
     * Add the basic keyboard parameters (keyboard stub) to the array of keyboard stubs
     * If no language code is specified in a keyboard it cannot be registered,
     * and a keyboard stub must be registered before the keyboard is loaded
     * for the keyboard to be usable.
     *
     * @param       {Object}      Pstub     Keyboard stub object
     * @return      {Promise<?number>}      1 if already registered, else null
     */
    async _registerStub(Pstub): Promise<number> {
      var Lk;

      // Ensure keymanweb is initialized before continuing to register stub
      if(!this.keymanweb.initialized) {
        let result = await this.deferment;
      }

      // The default stub is always the first keyboard stub loaded [and will be ignored by desktop browsers - not for beta, anyway]
      if(this.dfltStub == null) {
        this.dfltStub=Pstub;
        //if(device.formFactor == 'desktop') return 1;    //Needs further thought before release
      }

      // If no language code has been defined, and no stub has been registered for this keyboard, register with empty string as the language code
      if(this.keymanweb.isEmbedded) {
        this.keymanweb.namespaceID(Pstub);
      } // else leave undefined.  It's nice to condition upon.
      if(typeof(Pstub['KLC']) == 'undefined') {
        Pstub['KLC'] = '';
      }
      if(typeof(Pstub['KL']) == 'undefined') {
        Pstub['KL'] = 'undefined';
      }

      // If language code already defined (or not specified in stub), check to see if stub already registered
      for(Lk=0; Lk < this.keyboardStubs.length; Lk++) {
        if(this.keyboardStubs[Lk]['KI'] == Pstub['KI']) {
          if(Pstub['KLC'] == '' || (this.keyboardStubs[Lk]['KLC'] == Pstub['KLC'])) {
            return Promise.resolve(1); // no need to register
          }
        }
      }

      // Register stub (add to KeyboardStubs array)
      this.keyboardStubs=this.keymanweb._push(this.keyboardStubs, Pstub); // TODO:  Resolve without need for the cast.

      // TODO: Need to distinguish between initial loading of a large number of stubs and any subsequent loading.
      //   UI initialization should not be needed for each registration, only at end.
      // Reload this keyboard if it was the last active keyboard and
      // make any changes needed by UI for new keyboard stub
      // (Uncommented for Build 360)
      this.doKeyboardRegistered(Pstub['KI'],Pstub['KL'],Pstub['KN'],Pstub['KLC'],Pstub['KP']);

      // If we have no activeStub because there were no stubs, set the new keyboard as active.
      // Do not trigger on merges.
      if(!this.activeStub && this.dfltStub == Pstub && this.keyboardStubs.length == 1 && this.keymanweb.options['setActiveOnRegister']=='true') {
        this.setActiveKeyboard(Pstub['KI'], Pstub['KLC']);
      }

      return Promise.resolve(null);
    }

    /*
    * Last part - the events.
    */

    /**
     * Execute external (UI) code needed on registering keyboard, used
     * to update each UIs language menu
     *
     * Note that the argument object is not at present used by any UI,
     * since the menu is always fully recreated when needed, but the arguments
     * remain defined to allow for possible use in future (Aug 2014)
     *
     * @param       {string}            _internalName
     * @param       {string}            _language
     * @param       {string}            _keyboardName
     * @param       {string}            _languageCode
     * @param       {string=}           _packageID        Used by KMEA/KMEI to track .kmp related info.
     * @return      {boolean}
     */
    doKeyboardRegistered(_internalName: string, _language: string, _keyboardName: string,
        _languageCode: string, _packageID?: string): boolean {
      var p={'internalName':_internalName,'language':_language,'keyboardName':_keyboardName,'languageCode':_languageCode};

      // Utilized only by our embedded codepaths.
      if(_packageID) {
        p['package'] = _packageID;
      }
      return this.keymanweb.util.callEvent('kmw.keyboardregistered',p);
    }

    /**
     * Execute external (UI) code to rebuild menu when deregistering keyboard
     *
     * @return      {boolean}
     */

    doKeyboardUnregistered(): boolean {
      var p={};
      return this.keymanweb.util.callEvent('kmw.keyboardregistered',p);
    }

    /**
     * Execute external (UI) code needed on loading keyboard
     *
     * @param       {string}            _internalName
     * @return      {boolean}
     */
    doKeyboardLoaded(_internalName: string): boolean {
      var p={};
      p['keyboardName']=_internalName;
      return this.keymanweb.util.callEvent('kmw.keyboardloaded', p);
    }

    /**
     * Function     doBeforeKeyboardChange
     * Scope        Private
     * @param       {string}            _internalName
     * @param       {string}            _languageCode
     * @return      {boolean}
     * Description  Execute external (UI) code needed before changing keyboard
     */
    doBeforeKeyboardChange(_internalName: string, _languageCode: string): boolean {
      var p={};
      p['internalName']=_internalName;
      p['languageCode']=_languageCode;
      return this.keymanweb.util.callEvent('kmw.beforekeyboardchange',p);
    }

    /**
     * Execute external (UI) code needed *after* changing keyboard
     *
     * @param       {string}            _internalName
     * @param       {string}            _languageCode
     * @param       {boolean=}           _indirect
     * @return      {boolean}
     */
    doKeyboardChange(_internalName: string, _languageCode: string, _indirect?:boolean): boolean {
      var p: KeyboardChangeData = {
        'internalName': _internalName,
        'languageCode': _languageCode,
        'indirect': (arguments.length > 2 ? _indirect : false)
      }

      return this.keymanweb.util.callEvent('kmw.keyboardchange', p);
    }

    shutdown() {
      for(let script of this.linkedScripts) {
        if(script.remove) {
          script.remove();
        } else if(script.parentNode) {
          script.parentNode.removeChild(script);
        }
      }
    }
  }
}<|MERGE_RESOLUTION|>--- conflicted
+++ resolved
@@ -1329,13 +1329,12 @@
       const URL='https://api.keyman.com/cloud/4.0/'
                 + ((arguments.length > 1) && byLanguage ? 'languages' : 'keyboards');
 
-<<<<<<< HEAD
       try {
         let promise = new Promise(function(resolve: (result: KeyboardStub[]) => void, reject: (error: Error) => void) {
           const Lscript: HTMLScriptElement = keymanweb.util._CreateElement('script');
 
           const queryConfig = '?jsonp=keyman.register&languageidtype=bcp47&version='+keymanweb['version'];
-    
+  
           // Set callback timer
           const timeoutID = window.setTimeout(function() {
             delete kbdManager.registrationResolvers[timeoutID];
@@ -1352,7 +1351,7 @@
 
           Lscript.onload = function(event: Event) {
             window.clearTimeout(timeoutID);
-            // This case should only happen if a returned, otherwise-valid keyboard 
+          // This case should only happen if a returned, otherwise-valid keyboard 
             // script does not ever call `register`.  Also provides default handling
             // should `register` fail to report results/failure correctly.
             if(kbdManager.registrationResolvers[timeoutID]) {
@@ -1364,42 +1363,15 @@
             }
           };
 
-          // Note:  at this time (24 May 2021), this is also happens for "successful" 
+        // Note:  at this time (24 May 2021), this is also happens for "successful" 
           //        API calls where there is no matching keyboard ID.
-          //        
+        //        
           //        The returned 'error' JSON object is sent with an HTML error code (404)
           //        and does not call `keyman.register`.  Even if it did the latter, the
           //        404 code would likely prevent the returned script's call.
-          Lscript.onerror = function(event: string | Event, source?: string, 
+        Lscript.onerror = function(event: string | Event, source?: string, 
                                     lineno?: number, colno?: number, error?: Error) {
             window.clearTimeout(timeoutID);
-=======
-      let promise = new Promise(function(resolve: (result: KeyboardStub[]) => void, reject: (error: Error) => void) {
-        const Lscript: HTMLScriptElement = keymanweb.util._CreateElement('script');
-
-        const queryConfig = '?jsonp=keyman.register&languageidtype=bcp47&version='+keymanweb['version'];
-
-        // Set callback timer
-        const timeoutID = window.setTimeout(function() {
-          delete kbdManager.registrationResolvers[timeoutID];
-          reject(new Error(CLOUD_TIMEOUT_ERR));
-        } ,10000);
-
-        // Save the resolve / reject functions.
-        kbdManager.registrationResolvers[timeoutID] = {
-          resolve: resolve,
-          reject: reject
-        };
-
-        const tFlag='&timerid='+ timeoutID;
-
-        Lscript.onload = function(event: Event) {
-          window.clearTimeout(timeoutID);
-          // This case should only happen if a returned, otherwise-valid keyboard
-          // script does not ever call `register`.  Also provides default handling
-          // should `register` fail to report results/failure correctly.
-          if(kbdManager.registrationResolvers[timeoutID]) {
->>>>>>> 55c21921
             try {
               let msg = CLOUD_MALFORMED_OBJECT_ERR;
               if(error) {
@@ -1410,47 +1382,17 @@
               delete kbdManager.registrationResolvers[timeoutID];
             }
           }
-<<<<<<< HEAD
 
           Lscript.src = URL + queryConfig + cmd + tFlag;
-    
-=======
-        };
-
-        // Note:  at this time (24 May 2021), this is also happens for "successful"
-        //        API calls where there is no matching keyboard ID.
-        //
-        //        The returned 'error' JSON object is sent with an HTML error code (404)
-        //        and does not call `keyman.register`.  Even if it did the latter, the
-        //        404 code would likely prevent the returned script's call.
-        Lscript.onerror = function(event: string | Event, source?: string,
-                                  lineno?: number, colno?: number, error?: Error) {
-          window.clearTimeout(timeoutID);
->>>>>>> 55c21921
+  
           try {
             document.body.appendChild(Lscript);
           } catch(ex) {
             document.getElementsByTagName('head')[0].appendChild(Lscript);
           }
-<<<<<<< HEAD
         });
         return promise;
       } catch(error) {
-=======
-        }
-
-        Lscript.src = URL + queryConfig + cmd + tFlag;
-
-        try {
-          document.body.appendChild(Lscript);
-        } catch(ex) {
-          document.getElementsByTagName('head')[0].appendChild(Lscript);
-        }
-      });
-      // TODO:  Allow the site developer to handle error messaging via this catch.
-      //        This current version simply maintains pre-existing behavior.
-      promise.catch(function(error: Error) {
->>>>>>> 55c21921
         kbdManager.serverUnavailable(error.message);
         return Promise.reject(error);
       }
