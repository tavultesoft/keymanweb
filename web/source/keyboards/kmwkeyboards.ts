/// <reference path="../kmwbase.ts" />
// Includes a promise polyfill (needed for IE)
/// <reference path="../../node_modules/es6-shim/es6-shim.min.js" />

namespace com.keyman.keyboards {
  class CloudRequestEntry {
    id: string;
    language?: string;
    version?: string;

    constructor(id: string, language?: string) {
      this.id = id;
      this.language = language;
    }

    toString(): string {
      var kbid=this.id;
      var lgid='';
      var kvid='';

      if(this.language) {
        kbid=kbid+'@'+this.language;
        if(this.version) {
          kbid=kbid+'@'+this.version;
        }
      } else {
        if(this.version) {
          kbid=kbid+'@@'+this.version;
        }
      }

      //TODO: add specifier validation...

      return kbid;
    }
  }

  class KeyboardFont {
    'family': string;
    'files': string;
    'path': string;

    constructor(fontObj: any, fontPath: string) {
      this['family'] = fontObj['family'];
      this['files'] = fontObj['source'];
      this['path'] = fontPath;
    }
  }

  export class KeyboardStub {
    'KI': string;
    'KLC': string;

    'KN': string;
    'KL': string;
    'KR': string;
    'KRC': string;

    'KF': string;

    'KFont': KeyboardFont;
    'KOskFont': KeyboardFont;

    // Used when loading a stub's keyboard.
    asyncLoader?: any;

    constructor(id: string, langCode: string) {
      this['KI'] = 'Keyboard_' + id;
      this['KLC'] = langCode;
    }
  }

  // Information about a keyboard that fails to get added
  export interface ErrorStub {
    language?: {
      id?: string;
      name?: string;
    }

    error: Error;
  }
  export class KeyboardTag {
    stores: {[text: string]: text.ComplexKeyboardStore} = {};
  }

  export interface KeyboardChangeData {
    ['internalName']: string;
    ['languageCode']: string;
    ['indirect']: boolean;
  }

  // For when the API call straight-up times out.
  const CLOUD_TIMEOUT_ERR = "The Cloud API request timed out.";
  // Currently cannot distinguish between "no matching keyboard" and other script-load errors.
  const CLOUD_MALFORMED_OBJECT_ERR = "Could not find a keyboard with that ID.";
  // Represents unspecified errors that occur when registering the results of a successful API call.
  const CLOUD_STUB_REGISTRATION_ERR = "The Cloud API failed to find an appropriate keyboard.";
  // Represents custom, specified KMW errors that occur when registering the results of a successful API call.
  const CLOUD_REGISTRATION_ERR = "Error occurred while registering keyboards: ";

  const MISSING_KEYBOARD = function(kbdid: string) {
    return kbdid + ' keyboard not found.';
  }

  interface RegistrationPromiseTuple {
    resolve: (stubs: KeyboardStub[]) => void;
    reject: (err: Error) => void;
  }

  export class KeyboardManager {
    // Language regions as defined by cloud server
    static readonly regions = ['World','Africa','Asia','Europe','South America','North America','Oceania','Central America','Middle East'];
    static readonly regionCodes = ['un','af','as','eu','sa','na','oc','ca','me'];

    keymanweb: KeymanBase;

    activeStub: KeyboardStub = null;
    keyboardStubs: KeyboardStub[] = [];

    firstCall: boolean = true; // First time to call keymanCloudRequest()

    deferredStubs: any[] = []; // The list of user-provided keyboard stub registration objects.
    deferredKRS = [];          // Array of pending keyboard stubs from KRS, to register after initialization
    deferredKR = [];           // Array of pending keyboards, to be installed at end of initialization

    // The following was not actually utilized within KeymanWeb; I think it's handled via different logic.
    // See setDefaultKeyboard() below.
    dfltStub = null;           // First keyboard stub loaded - default for touch-screen devices, ignored on desktops

    keyboards: any[] = [];

    /**
     * Holds the 'resolve' function for Promises built by keymanCloudRequest.
     * These should be cleared when the Promise is fulfilled.
     */
    registrationResolvers: {[timeoutID: number] : RegistrationPromiseTuple} = {};

    languageListPromise: Promise<(KeyboardStub)[]> = null;

    languageList: any[] = null; // List of keyboard languages available for KeymanCloud

    linkedScripts: HTMLScriptElement[] = [];

    constructor(kmw: KeymanBase) {
      this.keymanweb = kmw;
    }

    getActiveKeyboardName(): string {
      let core = com.keyman.singleton.core;
      return core.activeKeyboard ? core.activeKeyboard.id : '';
    }

    getActiveLanguage(fullName?: boolean): string {
      if(this.activeStub == null) {
        return '';
      } else if(fullName) {
        return this.activeStub['KL'];
      } else {
        return this.activeStub['KLC'];
      }
    }

    /**
     * Get an associative array of keyboard identification strings
     *   This was defined as an array, so is kept that way, but
     *   Javascript treats it as an object anyway
     *
     * @param       {Object}    Lkbd       Keyboard object
     * @return      {Object}               Copy of keyboard identification strings
     *
     */
    private _GetKeyboardDetail = function(Lkbd) { // I2078 - Full keyboard detail
      var Lr={};
      Lr['Name'] = Lkbd['KN'];
      Lr['InternalName'] =  Lkbd['KI'];
      Lr['LanguageName'] = Lkbd['KL'];  // I1300 - Add support for language names
      Lr['LanguageCode'] = Lkbd['KLC']; // I1702 - Add support for language codes, region names, region codes, country names and country codes
      Lr['RegionName'] = Lkbd['KR'];
      Lr['RegionCode'] = Lkbd['KRC'];
      Lr['CountryName'] = Lkbd['KC'];
      Lr['CountryCode'] = Lkbd['KCC'];
      Lr['KeyboardID'] = Lkbd['KD'];
      Lr['Font'] = Lkbd['KFont'];
      Lr['OskFont'] = Lkbd['KOskFont'];
      return Lr;
    }

    /**
     * Get array of available keyboard stubs
     *
     * @return   {Array}     Array of available keyboards
     *
     */
    getDetailedKeyboards() {
      var Lr = [], Ln, Lstub, Lrn;

      for(Ln=0; Ln < this.keyboardStubs.length; Ln++)  // I1511 - array prototype extended
      {
        Lstub = this.keyboardStubs[Ln];
        Lrn = this._GetKeyboardDetail(Lstub);  // I2078 - Full keyboard detail
        Lr=this.keymanweb._push(Lr,Lrn); // TODO:  Resolve without need for the cast.
      }
      return Lr;
    }

    registerDeferredStubs() {
      this.addKeyboardArray(this.deferredStubs);

      // KRS stubs (legacy format registration)
      for(var j=0; j<this.deferredKRS.length; j++) {
        this._registerStub(this.deferredKRS[j]);
      }
    }

    registerDeferredKeyboards() {
      for(var j=0; j<this.deferredKR.length; j++) {
        this._registerKeyboard(this.deferredKR[j]);
      }
    }

    /**
     * Register a fully specified keyboard (add meta-data for each language) immediately
     *
     * @param  {Object}  arg
     * @returns {boolean}
     **/
    addStub(arg: any): boolean {
      if(typeof(arg['id']) != 'string') {
        return false;
      }

      if(typeof(arg['language']) != "undefined") {
        console.warn("The 'language' property for keyboard stubs has been deprecated.  Please use the 'languages' property instead.");
        arg['languages'] = arg['language'];
      }

      if(typeof(arg['languages']) == 'undefined') {
        return false;
      }

      // Default the keyboard name to its id, capitalized
      if(typeof(arg['name']) != 'string') {
        arg['name'] = arg['id'].replace('_',' ');
        arg['name'] = arg['name'].substr(0,1).toUpperCase()+arg['name'].substr(1);
      }

      var lgArg=arg['languages'];
      var lgList=[], i, lg;
      if(typeof(lgArg.length) == 'undefined') {
        lgList[0] = lgArg;
      } else {
        lgList = lgArg;
      }

      var localOptions={
        'keyboardBaseUri': this.keymanweb.options['keyboards'],
        'fontBaseUri': this.keymanweb.options['fonts']
      };

      // Add a stub for each correctly specified language
      for(i=0; i<lgList.length; i++) {
        this.mergeStub(arg, lgList[i], localOptions);
      }

      return true;
    }

    /**
     *  Create or update a keyboard meta-data 'stub' during keyboard registration
     *
     *  Cross-reference with https://help.keyman.com/developer/engine/web/11.0/reference/core/addKeyboards.
     *
     *  @param  {Object}  kp  (partial) keyboard meta-data object (`spec` object)
     *  @param  {Object}  lp  language object (`spec.languages` object)
     *  @param  {Object}  options   KeymanCloud callback options
     **/
    mergeStub(kp: any, lp: any, options) {
      var sp: KeyboardStub = this.findStub(kp['id'], lp['id']);
      var isNew: boolean = false;

      if(sp == null) {
        sp= new KeyboardStub(kp['id'], lp['id']);
        this.keyboardStubs.push(sp);
        isNew = true;
      }

      // Accept region as number (from Cloud server), code, or name
      var region=lp['region'], rIndex=0;
      if(typeof(region) == 'number') {
        if(region < 1 || region > 9) {
          rIndex = 0;
        } else {
          rIndex = region-1;
        }
      } else if(typeof(region) == 'string') {
        var list = (region.length == 2 ? KeyboardManager.regionCodes : KeyboardManager.regions);
        for(var i=0; i<list.length; i++) {
          if(region.toLowerCase() == list[i].toLowerCase()) {
            rIndex=i;
            break;
          }
        }
      }

      var rx: RegExp;

      sp['KL'] = (typeof sp['KL'] === 'undefined') ? lp['name'] : sp['KL'];
      sp['KR'] = (typeof sp['KR'] === 'undefined') ? KeyboardManager.regions[rIndex] : sp['KR'];
      sp['KRC'] = (typeof sp['KRC'] === 'undefined') ? KeyboardManager.regionCodes[rIndex] : sp['KRC'];
      sp['KN'] = (typeof sp['KN'] === 'undefined') ? kp['name'] : sp['KN'];

      if(typeof(sp['KF']) == 'undefined') {
        rx=RegExp('^(([\\.]/)|([\\.][\\.]/)|(/))|(:)');
        sp['KF'] = kp['filename'];

        if(!rx.test(sp['KF'])) {
          sp['KF'] = options['keyboardBaseUri']+sp['KF'];
        }
      }

      // Font path defined by cloud entry
      var fontPath=options['fontBaseUri'];

      // or overridden locally, in page source
      if(this.keymanweb.options['fonts'] != '') {
        fontPath=this.keymanweb.options['fonts'];
        rx=new RegExp('^https?\\:');
        if(!rx.test(fontPath)) {
          if(fontPath.substr(0,2) == '//') {
            fontPath = this.keymanweb.protocol + fontPath;
          } else if(fontPath.substr(0,1) == '/') {
            fontPath = this.keymanweb.rootPath + fontPath.substr(1);
          } else {
            fontPath = this.keymanweb.rootPath + fontPath;
          }
        }
      }
      else {
        this.keymanweb.options.fonts=fontPath;
      }

      // Add font specifiers where necessary and not overridden by user
      if(typeof(lp['font']) != 'undefined') {
        sp['KFont'] = (typeof sp['KFont'] === 'undefined') ? new KeyboardFont(lp['font'], fontPath) : sp['KFont'];
      }

      // Fixed OSK font issue Github #7 (9/1/2015)
      if(typeof(lp['oskFont']) != 'undefined') {
        sp['KOskFont'] = (typeof sp['KOskFont'] === 'undefined') ? new KeyboardFont(lp['oskFont'], fontPath) : sp['KOskFont'];
      }

      // Update the UI
      this.doKeyboardRegistered(sp['KI'],sp['KL'],sp['KN'],sp['KLC'],sp['KP']);

      // If we have no activeStub because there were no stubs, set the new keyboard as active.
      // Do not trigger on merges.
      if(!this.activeStub && isNew && this.keyboardStubs.length == 1 && this.keymanweb.options['setActiveOnRegister']=='true') {
        // #676: We call _SetActiveKeyboard so we can avoid overwriting
        // cookies that determine our active keyboard at page load time
        this.doBeforeKeyboardChange(sp['KI'], sp['KLC']);
        this._SetActiveKeyboard(sp['KI'], sp['KLC'], false);
        this.doKeyboardChange(sp['KI'], sp['KLC']);
      }
    }

    /**
     *  Find a keyboard stub by id in the registered keyboards list
     *
     *  @param  {string}  kid   internal keyboard id (without 'Keyboard_' prefix)
     *  @param  {string}  lgid  language code
     *
     **/
    findStub(kid: string, lgid: string): KeyboardStub {
      var i;
      for(i=0; i<this.keyboardStubs.length; i++) {
        if((this.keyboardStubs[i]['KI'] == 'Keyboard_'+kid) && (this.keyboardStubs[i]['KLC'] == lgid)) {
          return this.keyboardStubs[i];
        }
      }

      return null;
    }

    // Called on the embedded path at the end of its initialization.
    setDefaultKeyboard() {
      if(this.keyboardStubs.length > 0) {
        // Select the first stub as our active keyboard.
        this._SetActiveKeyboard(this.keyboardStubs[0]['KI'], this.keyboardStubs[0]['KLC']);
        return true;
      } else {
        return false;
      }
    }

    /**
     * Allow to change active keyboard by (internal) keyboard name
     *
     * @param       {string}    PInternalName   Internal name
     * @param       {string}    PLgCode         Language code
     */
    setActiveKeyboard(PInternalName: string, PLgCode: string): Promise<void> {
      //TODO: This does not make sense: the callbacks should be in _SetActiveKeyboard, not here,
      //      since this is always called FROM the UI, which should not need notification.
      //      If UI callbacks are needed at all, they should be within _SetActiveKeyboard

      // Skip on embedded which namespaces packageID::Keyboard_keyboardID
      if(!this.keymanweb.isEmbedded && PInternalName && PInternalName.indexOf("Keyboard_") != 0) {
        PInternalName = "Keyboard_" + PInternalName;
      }

      this.doBeforeKeyboardChange(PInternalName,PLgCode);
      let p: Promise<void> = this._SetActiveKeyboard(PInternalName,PLgCode,true);
      if(this.keymanweb.domManager.getLastActiveElement() != null) {
        this.keymanweb.domManager.focusLastActiveElement(); // TODO:  Resolve without need for the cast.
      }
      // If we ever allow PLgCode to be set by default, we can auto-detect the language code
      // after the _SetActiveKeyboard call.
      // if(!PLgCode && (<KeymanBase>keymanweb).keyboardManager.activeStub) {
      //   PLgCode = (<KeymanBase>keymanweb).keyboardManager.activeStub['KLC'];
      // }
      this.doKeyboardChange(PInternalName, PLgCode);

      p.catch(function() {
        // Rejection indicates a failure of the keyboard to load.
        //
        // In case p's rejection is never caught, throwing this error will generate logs that shows up
        // in Sentry or in the console, with useful information for debugging either way.
        throw new Error("Unable to load keyboard with internal name \"" + PInternalName + "\", language code \"" + PLgCode + "\".");
      })

      return p;
    }

    /**
     * Change active keyboard to keyboard selected by (internal) name and language code
     *
     *  Test if selected keyboard already loaded, and simply update active stub if so.
     *  Otherwise, insert a script to download and insert the keyboard from the repository
     *  or user-indicated file location.
     *
     * Note that the test-case oriented 'recorder' stubs this method to provide active
     * keyboard stub information.  If changing this function, please ensure the recorder is
     * not affected.
     *
     * @param       {string}    PInternalName
     * @param       {string=}    PLgCode
     * @param       {boolean=}   saveCookie
     */
    _SetActiveKeyboard(PInternalName: string, PLgCode?: string, saveCookie?: boolean): Promise<void> {
      var n, Ln;

      let keyman = com.keyman.singleton;

      var util = keyman.util;
      var osk = keyman.osk;

      let activeKeyboard = keyman.core.activeKeyboard;

      // Set default language code
      if(arguments.length < 2 || (!PLgCode)) {
        PLgCode='---';
      }

      // Check that the saved keyboard is currently registered
      for(n=0; n < this.keyboardStubs.length; n++) {
        if(PInternalName == this.keyboardStubs[n]['KI']) {
          if(PLgCode == this.keyboardStubs[n]['KLC'] || PLgCode == '---') break;
        }
      }

      // Mobile device addition: force selection of the first keyboard if none set
      if(util.device.touchable && (PInternalName == '' || PInternalName == null || n >= this.keyboardStubs.length)) {
        if(this.keyboardStubs.length != 0) {
          PInternalName=this.keyboardStubs[0]['KI'];
          PLgCode=this.keyboardStubs[0]['KLC'];
        }
      }

      // Save name of keyboard (with language code) as a cookie
      if(arguments.length > 2 && saveCookie) {
        this.saveCurrentKeyboard(PInternalName,PLgCode);
      }

      // Check if requested keyboard and stub are currently active
      if(this.activeStub && activeKeyboard && activeKeyboard.id == PInternalName
        && this.activeStub['KI'] == PInternalName     //this part of test should not be necessary, but keep anyway
        && this.activeStub['KLC'] == PLgCode && !this.keymanweb.mustReloadKeyboard
        ) return Promise.resolve();

      // Check if current keyboard matches requested keyboard, but not stub
      if(activeKeyboard && (activeKeyboard.id == PInternalName)) {
        // If so, simply update the active stub
        for(Ln=0; Ln<this.keyboardStubs.length; Ln++) {
          if((this.keyboardStubs[Ln]['KI'] == PInternalName)
            && (this.keyboardStubs[Ln]['KLC'] == PLgCode)) {
            this.activeStub = this.keyboardStubs[Ln];

            // Append a stylesheet for this keyboard for keyboard specific styles
            // or if needed to specify an embedded font
            osk.vkbd.appendStyleSheet();

            // Re-initializate OSK before returning if required
            if(this.keymanweb.mustReloadKeyboard) {
              activeKeyboard.refreshLayouts();
              osk._Load();
            }
            return Promise.resolve();
          }
        }
      }

      keyman.core.activeKeyboard = null;
      this.activeStub = null;

      // Hide OSK and do not update keyboard list if using internal keyboard (desktops)
      if(PInternalName == '') {
        osk._Hide(false);

        if(!this.keymanweb.isEmbedded) {
          util.wait(false);
        }

        return Promise.resolve();
      }

      // Determine if the keyboard was previously loaded but is not active and use the prior load if so.
      for(Ln=0; Ln<this.keyboards.length; Ln++) { // I1511 - array prototype extended
        if(this.keyboards[Ln]['KI'] == PInternalName) {
          keyman.core.activeKeyboard = new Keyboard(this.keyboards[Ln]);
          // As a rotation may have occurred since the keyboard was swapped out,
          // we should refresh its layouts.
          keyman.core.activeKeyboard.refreshLayouts();
          this.keymanweb.domManager._SetTargDir(this.keymanweb.domManager.getLastActiveElement());  // I2077 - LTR/RTL timing

          // and update the active stub
          for(var Ls=0; Ls<this.keyboardStubs.length; Ls++) {
            if((this.keyboardStubs[Ls]['KI'] == PInternalName) &&
              (this.keyboardStubs[Ls]['KLC'] == PLgCode || PLgCode == '---')) {
              this.activeStub = this.keyboardStubs[Ls];
              break;
            }
          }
          break;
        }
      }

      // If we've reached this point, this is the first load request for the requested keyboard.
      if(keyman.core.activeKeyboard == null) {
        for(Ln=0; Ln<this.keyboardStubs.length; Ln++) { // I1511 - array prototype extended
          if((this.keyboardStubs[Ln]['KI'] == PInternalName)
            && ((this.keyboardStubs[Ln]['KLC'] == PLgCode) || (PLgCode == '---'))) {
            // Force OSK display for CJK keyboards (keyboards using a pick list)
            if(this.isCJK(this.keyboardStubs[Ln]) || util.device.touchable) {
              osk._Enabled = true;
            }

            // Create a script to load from the server - when it finishes loading, it will register itself,
            //  detect that it is active, and focus as appropriate. The second test is needed to allow recovery from a failed script load

            // Ensure we're not already loading the keyboard.
            if(!this.keyboardStubs[Ln].asyncLoader) {
              // Always (temporarily) hide the OSK when loading a new keyboard, to ensure that a failure to load doesn't leave the current OSK displayed
              if(osk.ready) {
                osk._Hide(false);
              }

              var loadingStub = this.keyboardStubs[Ln];
              // Tag the stub so that we don't double-load the keyboard!
              loadingStub.asyncLoader = {};

              var kbdName = loadingStub['KN'];
              var lngName = loadingStub['KL'];
              kbdName = kbdName.replace(/\s*keyboard\s*/i, '');

              // Setup our default error-messaging callback if it should be implemented.
              loadingStub.asyncLoader.callback = function(altString, msgType) {
                var msg = altString || 'Sorry, the '+kbdName+' keyboard for '+lngName+' is not currently available.';

                // Thanks, Closure errors.
                if(!this.keymanweb.isEmbedded) {
                  util.wait(false);
                  util.internalAlert(altString || msg, function() {
                      this.keymanweb['setActiveKeyboard'](''); // The API call!
                  }.bind(this));
                }

                switch(msgType) { // in case we extend this later.
                  case 'err':
                    console.error(msg);
                    break;
                  case 'warn':
                  default:
                    console.warn(msg);
                    break;
                }

                if(Ln > 0) {
                  var Ps = this.keyboardStubs[0];
                  this._SetActiveKeyboard(Ps['KI'], Ps['KLC'], true);
                }
              }.bind(this);

              loadingStub.asyncLoader.timer = window.setTimeout(loadingStub.asyncLoader.callback, 10000);

              //Display the loading delay bar (Note: only append 'keyboard' if not included in name.)
              if(!this.keymanweb.isEmbedded) {
                util.wait('Installing keyboard<br/>' + kbdName);
              }

              // Installing the script immediately does not work reliably if two keyboards are
              // loaded in succession if there is any delay in downloading the script.
              // It works much more reliably if deferred (KMEW-101, build 356)
              // The effect of a delay can also be tested, for example, by setting the timeout to 5000
              var manager = this;
              loadingStub.asyncLoader.promise = new Promise(function(resolve, reject) {
                window.setTimeout(function(){
                  manager.installKeyboard(resolve, reject, loadingStub);
                },0);
              });
            }
            this.activeStub=this.keyboardStubs[Ln];
            return this.keyboardStubs[Ln].asyncLoader.promise;
          }
        }
        this.keymanweb.domManager._SetTargDir(this.keymanweb.domManager.getLastActiveElement());  // I2077 - LTR/RTL timing
      }

      // Initialize the OSK (provided that the base code has been loaded)
      osk._Load();
      return Promise.resolve();
    }

    /**
     * Install a keyboard script that has been downloaded from a keyboard server
     * Operates as the core of a Promise, hence the 'resolve' and 'reject' parameters.
     *
     *  @param  {Object}  kbdStub   keyboard stub to be loaded.
     *
     **/
    installKeyboard(resolve: () => void, reject: () => void, kbdStub: KeyboardStub) {
      var util = this.keymanweb.util;
      var osk = this.keymanweb.osk;

      var Lscript = util._CreateElement('script');
      Lscript.charset="UTF-8";        // KMEW-89
      Lscript.type = 'text/javascript';

      // Preserve any namespaced IDs by use of the script's id tag attribute!
      if(this.keymanweb.isEmbedded) {
        Lscript.id = kbdStub['KI'];
      }

      var kbdFile = kbdStub['KF'];
      var kbdLang = kbdStub['KL'];
      var kbdName = kbdStub['KN'];

      var manager = this;
      let core = com.keyman.singleton.core;

      // Add a handler for cases where the new <script> block fails to load.
      Lscript.addEventListener('error', function() {
        if(kbdStub.asyncLoader.timer !== null) {
          // Clear the timeout timer.
          window.clearTimeout(kbdStub.asyncLoader.timer);
          kbdStub.asyncLoader.timer = null;
        }

        // We already know the load has failed... why wait?
        kbdStub.asyncLoader.callback('Cannot find the ' + kbdName + ' keyboard for ' + kbdLang + '.', 'warn');
        kbdStub.asyncLoader = null;

        reject();
      }, false);


      // The load event will activate a newly-loaded keyboard if successful and report an error if it is not.
      Lscript.addEventListener('load', function() {
        if(kbdStub.asyncLoader.timer !== null) {
          // Clear the timeout timer.
          window.clearTimeout(kbdStub.asyncLoader.timer);
          kbdStub.asyncLoader.timer = null;
        }

        // To determine if the load was successful, we'll need to check the keyboard array for our desired keyboard.
        // Test if keyboard already loaded
        var kbd = manager.getKeyboardByID(kbdStub['KI']), Li;
        if(kbd) {  // Is cleared upon a successful load.

          //Activate keyboard, if it's still the active stub.
          if(kbdStub == manager.activeStub) {
            manager.doBeforeKeyboardChange(kbd['KI'],kbdStub['KLC']);
            core.activeKeyboard=new Keyboard(kbd);

            if(manager.keymanweb.domManager.getLastActiveElement() != null) { // TODO:  Resolve without need for the cast.
              manager.keymanweb.uiManager.justActivated = true; // TODO:  Resolve without need for the cast.
              manager.keymanweb.domManager._SetTargDir(manager.keymanweb.domManager.getLastActiveElement());
            }
            
            manager.saveCurrentKeyboard(kbd['KI'], kbdStub['KLC']);

            // Prepare and show the OSK for this keyboard
            osk._Load();
          }

          // Remove the wait message, if defined
          if(!manager.keymanweb.isEmbedded) {
            util.wait(false);
          }

          kbdStub.asyncLoader = null;
          resolve();
          // A handler portion for cases where the new <script> block loads, but fails to process.
        } else {  // Output error messages even when embedded - they're useful when debugging the apps and KMEA/KMEI engines.
          kbdStub.asyncLoader.callback('Error registering the ' + kbdName + ' keyboard for ' + kbdLang + '.', 'error');
          kbdStub.asyncLoader = null;
          reject();
        }
      }, false);

      // IE likes to instantly start loading the file when assigned to an element, so we do this after the rest
      // of our setup.  This method is not relocated here (yet) b/c it varies based upon 'native' vs 'embedded'.
      Lscript.src = this.keymanweb.getKeyboardPath(kbdFile);

      try {
        document.body.appendChild(Lscript);
        this.linkedScripts.push(Lscript);
      }
      catch(ex) {
        try {
          document.getElementsByTagName('head')[0].appendChild(Lscript);
        } catch(ex2) {
          reject();
        }
      }
    }

    /* TODO: why not use util.loadCookie and saveCookie?? */

    /**
     * Function     saveCurrentKeyboard
     * Scope        Private
     * @param       {string}    PInternalName       name of keyboard
     * @param       {string}    PLgCode             language code
     * Description Saves current keyboard as a cookie
     */
    private saveCurrentKeyboard(PInternalName: string, PLgCode: string) {
      var s = "current="+PInternalName+":"+PLgCode;
      this.keymanweb.util.saveCookie('KeymanWeb_Keyboard',{'current':PInternalName+':'+PLgCode});

      // Additionally, make sure we save the (upcoming) per-control keyboard settings.
      // This allows us to ensure the keyboard is set correctly without waiting for focus event
      // triggers - very helpful for automated testing.
      if(!this.keymanweb.isEmbedded) {
        this.keymanweb.touchAliasing._BlurKeyboardSettings(PInternalName, PLgCode);
      }
    }

    /**
     * Restore the most recently used keyboard, if still available
     */
    restoreCurrentKeyboard() {
      var stubs = this.keyboardStubs, i, n=stubs.length;
      let core = com.keyman.singleton.core;

      // Do nothing if no stubs loaded
      if(stubs.length < 1) return;

      // If no saved keyboard, default to US English, else first loaded stub
      var d=this.getSavedKeyboard();
      var t=d.split(':');

      // Identify the stub with the saved keyboard
      t=d.split(':');
      if(t.length < 2) t[1]='';

      // This loop is needed to select the correct stub when several apply to a given keyboard
      // TODO: There should be a better way!
      for(i=0; i<n; i++)
      {
        if(stubs[i]['KI'] == t[0] && (stubs[i]['KLC'] == t[1] || t[1] == '')) break;
      }

      // Sets the default stub (as specified with the `getSavedKeyboard` call) as active.
      // if((i < n) || (device.touchable && (this.activeKeyboard == null)))
      if((i < n) || (core.activeKeyboard == null))
      {
        this._SetActiveKeyboard(t[0],t[1],false);
        this.keymanweb.globalKeyboard = t[0];
        this.keymanweb.globalLanguageCode = t[1];

        this.doKeyboardChange(t[0],t[1]);        // And update the UI if necessary
      }
    }

    /**
     * Gets the cookie for the name and language code of the most recently active keyboard
     *
     *  Defaults to US English, but this needs to be user-set in later revision (TODO)
     *
     * @return      {string}          InternalName:LanguageCode
     **/
    getSavedKeyboard(): string {
      var v = this.keymanweb.util.loadCookie('KeymanWeb_Keyboard');

      if(typeof(v['current']) != 'string') {
        return 'Keyboard_us:eng';
      }

      // Check that the requested keyboard is included in the available keyboard stubs
      var n, stubs = this.keyboardStubs,kd;

      for(n=0; n<stubs.length; n++) {
        kd=stubs[n]['KI']+':'+stubs[n]['KLC'];
        if(kd == v['current']) return kd;
      }

      // Default to US English if available (but don't assume it is first)
      for(n=0; n<stubs.length; n++) {
        kd=stubs[n]['KI']+':'+stubs[n]['KLC'];
        if(kd == 'Keyboard_us:eng') return kd;
      }

      // Otherwise use the first keyboard stub
      if(stubs.length > 0) {
        return stubs[0]['KI']+':'+stubs[0]['KLC'];
      }

      // Or US English if no stubs loaded (should never happen)
      return 'Keyboard_us:eng';
    }

    /**
     * Function    isCJK
     * Scope       Public
     * @param      {Object=}  k0
     * @return     {boolean}
     * Description Tests if the keyboard stub uses a pick list (Chinese, Japanese, Korean, etc.)
     *             (This function accepts either keyboard structure.)
     */
    isCJK(k: KeyboardStub) { // I3363 (Build 301)
      var lg: string;
      if(typeof(k['KLC']) != 'undefined') {
        lg = k['KLC'];
      } else if(typeof(k['LanguageCode']) != 'undefined') {
        lg = k['LanguageCode'];
      }

      return ((lg == 'cmn') || (lg == 'jpn') || (lg == 'kor'));
    }

    /**
     * Function     _getKeyboardByID
     * Scope        Private
     * @param       {string}  keyboardID
     * @return      {Object|null}
     * Description  Returns the internal, registered keyboard object - not the stub, but the keyboard itself.
     */
    private getKeyboardByID(keyboardID: string):any {
      var Li;
      for(Li=0; Li<this.keyboards.length; Li++) {
        if(keyboardID == this.keyboards[Li]['KI']) {
          return this.keyboards[Li];
        }
      }

      return null;
    }

    /* ------------------------------------------------------------
    *  Definitions for adding, removing, and requesting keyboards.
    *  ------------------------------------------------------------
    */

    /**
     * Function       isUniqueRequest
     * Scope          Private
     * @param         {Object}    tEntry
     * Description    Checks to ensure that the stub isn't already loaded within KMW or subject
     *                to an already-pending request.
     */
    isUniqueRequest(cloudList: {id: string, language?: string}[], tEntry: CloudRequestEntry) {
      var k;

      if(this.findStub(tEntry.id, tEntry.language) == null) {
        for(k=0; k < cloudList.length; k++) {
          if(cloudList[k].id == tEntry['id'] && cloudList[k].language == tEntry.language) {
            return false;
          }
        }
        return true;
      } else {
        return false;
      }
    };

    /**
     * Build 362: addKeyboardArray() link to Cloud. One or more arguments may be used
     *
     * @param {string|Object} x keyboard name string or keyboard metadata JSON object
     *
     */
    addKeyboardArray(x: any[] | IArguments): void {
      // Store all keyboard meta-data for registering later if called before initialization
      if(!this.keymanweb.initialized) {
        for(var k=0; k<x.length; k++) {
          this.deferredStubs.push(x[k]);
        }
        return;
      }

      // Ignore empty array passed as argument
      if(x.length == 0) {
        return;
      }

      // Create a temporary array of metadata objects from the arguments used
      var i,j,kp,kbid,lgid,kvid,cmd='',comma='';
      var cloudList: CloudRequestEntry[] = [];

      var tEntry: CloudRequestEntry;

      for(i=0; i<x.length; i++) {
        if(typeof(x[i]) == 'string' && (<string>x[i]).length > 0) {
          var pList=(<string>x[i]).split('@'),lList=[''];
          if(pList[0].toLowerCase() == 'english') {
            pList[0] = 'us';
          }

          if(pList.length > 1) {
            lList=pList[1].split(',');
          }

          for(j=0; j<lList.length; j++) {
            tEntry = new CloudRequestEntry(pList[0]);

            if(lList[j] != '') {
              tEntry.language=lList[j];
            }

            if(pList.length > 2) {
              tEntry.version=pList[2];
            }

            // If we've already registered or requested a stub for this keyboard-language pairing,
            // don't bother with a cloud request.
            if(this.isUniqueRequest(cloudList, tEntry)) {
              cloudList.push(tEntry);
            }
          }
        }
        if(typeof(x[i]) == 'object' && x[i] != null) {
          // Register any local keyboards immediately:
          // - must specify filename, keyboard name, language codes, region codes
          // - no request will be sent to cloud
          var stub: KeyboardStub = <KeyboardStub> x[i];

          if(typeof(x[i]['filename']) == 'string') {
            if(!this.addStub(x[i])) {
              this.keymanweb.util.internalAlert('To use a custom keyboard, you must specify file name, keyboard name, language, language code and region code.');
            }
          } else {
            if(x[i]['language']) {
              console.warn("The 'language' property for keyboard stubs has been deprecated.  Please use the 'languages' property instead.");
              x[i]['languages'] = x[i]['language'];
            }

            lList=x[i]['languages'];

            //Array or single entry?
            if(typeof(lList.length) == 'number') {
              for(j=0; j<lList.length; j++) {
                tEntry = new CloudRequestEntry(x[i]['id'], x[i]['languages'][j]['id']);
                if(this.isUniqueRequest(cloudList, tEntry)) {
                  cloudList.push(tEntry);
                }
              }
            } else { // Single language element
              tEntry = new CloudRequestEntry(x[i]['id'], x[i]['languages'][j]['id']);
              if(this.isUniqueRequest(cloudList, tEntry)) {
                cloudList.push(tEntry);
              }
            }
          }
        }
      }

      // Return if all keyboards being registered are local and fully specified
      if(cloudList.length == 0) {
        return;
      }

      // Update the keyboard metadata list from keyman.com - build the command
      cmd='&keyboardid=';
      for(i=0; i<cloudList.length; i++) {
        cmd=cmd+comma+cloudList[i].toString();
        comma=',';
      }

      // Request keyboard metadata from the Keyman Cloud keyboard metadata server
      try {
        let promise = this.keymanCloudRequest(cmd,false);
      } catch(err) {
        console.error(err);
      }
    }

    /**
     *  Register a keyboard for each associated language
     *
     *  @param  {Object}  kp  Keyboard Object or Object array
     *  @param  {Object}  options   keymanCloud callback options
     *  @param  {number}  nArg  keyboard index in argument array
     *
     **/
    registerLanguagesForKeyboard(kp, options, nArg:number) {
      var i,j,id,nDflt=0,kbId='';

      // Do not attempt to process badly formatted requests
      if(typeof(kp) == 'undefined') {
        return;
      }

      if(typeof(options['keyboardid']) == 'string') {
        kbId = options['keyboardid'].split(',')[nArg];
      }

      // When keyboards requested by language code, several keyboards may be returned as an array
      if(typeof(kp.length) == 'number') {
        // If language code is suffixed by $, register all keyboards for this language
        if(kp.length == 1 || kbId.substr(-1,1) == '$' || kbId == '') {
          for(i=0; i<kp.length; i++) {
            this.registerLanguagesForKeyboard(kp[i],options,nArg);
          }
        }
        // Register the default keyboard for the language code
        // Until a default is defined, the default will be the Windows keyboard,
        // that is, the keyboard named for the language (exception: English:US), or the
        // first keyboard found.
        else {
          for(i=0; i<kp.length; i++) {
            id=kp[i].id.toLowerCase();
            if(id == 'us') {
              id='english';
            }

            for(j=0; j<kp[i]['languages'].length; j++) {
              if(id == kp[i]['languages'][j]['name'].toLowerCase()) {
                nDflt = i;
                break;
              }
            }
          }

          this.registerLanguagesForKeyboard(kp[nDflt],options,nArg);
        }
      } else { // Otherwise, process a single keyboard for the specified languages
        // May need to filter returned stubs by language
        var lgCode=kbId.split('@')[1];
        if(typeof(lgCode) == 'string') {
          lgCode=lgCode.replace(/\$$/,'');
        }

        // Can only add keyboard stubs for defined languages
        var ll=kp['languages'];
        if(typeof(ll) != 'undefined') {
          if(typeof(ll.length) == 'number') {
            for(i=0; i<ll.length; i++) {
              if(typeof(lgCode) == 'undefined' || ll[i]['id'] == lgCode) {
                this.mergeStub(kp,ll[i],options);
              }
            }
          } else {
            this.mergeStub(kp,ll,options);
          }
        }
      }
    }

    /**
     * Call back from cloud for adding keyboard metadata
     *
     * @param {Object}    x   metadata object
     **/
    register(x) {
      const promiseid = x['timerid'];

      let result: KeyboardStub[] | Error;
      try {
        result = this._registerCore(x);
      } catch(err) {
        result = new Error(CLOUD_REGISTRATION_ERR + err);
      }
      
      if(promiseid) {
        const promiseFuncs = this.registrationResolvers[promiseid];
        window.clearTimeout(promiseid);

        try {
          if(result instanceof Error) {
            promiseFuncs.reject(result as Error);
          } else {
            promiseFuncs.resolve(result as KeyboardStub[]);
          }
        } finally {
          delete this.registrationResolvers[promiseid];
        }
      }
    }

    /**
     * Call back from cloud for adding keyboard metadata
     *
     * @param {Object}    x   metadata object
     **/
    private _registerCore(x): KeyboardStub[] | Error { // TODO (#5044): should return heterogenous type; allow array of stubs.
      var options=x['options'];
      let currentKeyboardStubsCount = this.keyboardStubs.length;

      // Indicate if unable to register keyboard
      if(typeof(x['error']) == 'string') {
        // Currently unreachable (24 May 2021 - API returns a 404; returned 'script' does not call register)
        var badName='';
        if(typeof(x['keyboardid']) == 'string') {
          badName = x['keyboardid'].substr(0,1).toUpperCase()+x['keyboardid'].substr(1);
        }

        return new Error(MISSING_KEYBOARD(badName));
      }

      // Ignore callback unless the context is defined
      if(typeof(options) == 'undefined' || typeof(options['context']) == 'undefined') {
        return new Error(CLOUD_MALFORMED_OBJECT_ERR);
      }

      // Register each keyboard for the specified language codes
      if(options['context'] == 'keyboard') {
        var i,kp=x['keyboard'];
        // Process array of keyboard definitions
        if(typeof(kp.length) == 'number') {
          for(i=0; i<kp.length; i++) {
            // Note:  if an invalid language code is specified, the elements here may be
            //        empty arrays.  Will not report an error if so.
            this.registerLanguagesForKeyboard(kp[i],options,i);
          }
        } else { // Process a single keyboard definition
          this.registerLanguagesForKeyboard(kp,options,0);
        }
      } else if(options['context'] == 'language') { // Download the full list of supported keyboard languages
        this.languageList = x['languages'];
      }

      return this.keyboardStubs.slice(currentKeyboardStubsCount);
    }

    /**
     *  Internal handler for processing keyboard registration, used only by `register`
     *
     *  @param  {string[]}   languages    Array of language names
     *  @returns {Promise<(KeyboardStub|ErrorStub)[]>} Promise of added keyboard stubs
     **/
    async addLanguageKeyboards(languages: string[]): Promise<(KeyboardStub|ErrorStub)[]> {
      var i, j, lgName, cmd, addAll, retPromise;

      let errorStub: ErrorStub[] = [];

      // Defer registering keyboards by language until the language list has been loaded
      if (this.languageList == null) {
        if (this.firstCall) {
          this.firstCall = false;
          let promise = this.keymanCloudRequest('',true);
          // If promise is not error, then... (needs an error guard)
          promise.catch(function(error) {
            let msg = "Unable to retrieve the master language list.";
            console.error(msg, error)
            let stub: ErrorStub = {error: new Error(msg)};
            errorStub.push(stub);
            return Promise.reject(errorStub);
          });
          this.languageListPromise = promise;
        }

        let _this = this;
        retPromise = new Promise(function(resolve, reject) {
          if (_this.languageListPromise) {
            // 1: wait for the language list to be loaded properly
            _this.languageListPromise.then(function() {
              // 2: perform the actual query, now that we can find the language code
              resolve(_this.addLanguageKeyboards(languages));
            }).catch(function(error) {
              return Promise.reject(error);
            });
          } else {
            return _this.addLanguageKeyboards(languages);
          }
        }).then(function(result) {
          if (result instanceof Error) {
            return Promise.reject(result);
          }
          return Promise.resolve(result);
        }).catch(function(error) {
          return Promise.reject(error);
        });
      
      } else { // Identify and register each keyboard by language name
        cmd = '';
        for(i=0; i<languages.length; i++) {
          lgName = languages[i].toLowerCase();
          addAll = (lgName.substr(-1,1) == '$');
          if(addAll) {
            lgName = lgName.substr(0,lgName.length-1);
          }

          let languageFound: boolean = false;
          for(j=0; j<this.languageList.length; j++) {
            if(lgName == this.languageList[j]['name'].toLowerCase()) {
              if(cmd != '') {
                cmd = cmd + ',';
              }

              cmd = cmd+'@'+this.languageList[j]['id'];
              if(addAll) {
                cmd = cmd + '$';
              }

              languageFound = true;
              break;
            }
          }
          if (!languageFound) {
            // Construct response array of errors (failed-query keyboards)
            // that will be merged with stubs (successfully-queried keyboards)
            let stub: ErrorStub = {language: {name: lgName}, error: new Error(this.alertLanguageUnavailable(lgName))};
            errorStub.push(stub);
          }
        }

        if(cmd == '') {
          // No command so return errors
          return Promise.reject(errorStub);
        } 

        try {
          // Merge this with errorStub
          let result:(KeyboardStub|ErrorStub)[]|Error = await this.keymanCloudRequest('&keyboardid='+cmd, false);
          if (Array.isArray(result)) {
            if (errorStub.length > 0) {
              result = result.concat(errorStub);
              return Promise.resolve(result);
            } else {
              return Promise.resolve(result);
            }
          }
        } catch(err) {
            // We don't have language info for this ErrorStub
            console.error(err);
            let stub: ErrorStub = {error: err};
            errorStub.push(stub);
            return Promise.reject(errorStub);
        }
      }

      if (retPromise) {
        return retPromise;
      } else {
        // No keyboards added so return empty stub
        return Promise.resolve(errorStub);
      }
    }

    /**
     *  Request keyboard metadata from the Keyman Cloud keyboard metadata server
     *
     *  @param  {string}   cmd        command string
     *  @param  {boolean?} byLanguage if true, context=languages, else context=keyboards
     *  @returns {Promise<(KeyboardStub[]>} Promise of added keyboard stubs
     **/
    keymanCloudRequest(cmd: string, byLanguage?: boolean): Promise<KeyboardStub[]> {
      var kbdManager = this;
      var keymanweb = this.keymanweb;

      // Some basic support toward #5044, but definitely not a full solution toward it.
      // Wraps the cloud API keyboard-stub request in a Promise, allowing response on network
      // and/or parser errors.  Also detects when `register` returns due to an error case that
      // does not throw errors.  (There are a few such "empty" `return` statements there.)
      const URL='https://api.keyman.com/cloud/4.0/'
                + ((arguments.length > 1) && byLanguage ? 'languages' : 'keyboards');

      let promise = new Promise(function(resolve: (result: KeyboardStub[]) => void, reject: (error: Error) => void) {
        const Lscript: HTMLScriptElement = keymanweb.util._CreateElement('script');

        const queryConfig = '?jsonp=keyman.register&languageidtype=bcp47&version='+keymanweb['version'];
  
        // Set callback timer
        const timeoutID = window.setTimeout(function() {
          delete kbdManager.registrationResolvers[timeoutID];
          reject(new Error(CLOUD_TIMEOUT_ERR));
        } ,10000);

        // Save the resolve / reject functions.
        kbdManager.registrationResolvers[timeoutID] = {
          resolve: resolve,
          reject: reject
        };

        const tFlag='&timerid='+ timeoutID;

        Lscript.onload = function(event: Event) {
          window.clearTimeout(timeoutID);
          // This case should only happen if a returned, otherwise-valid keyboard 
          // script does not ever call `register`.  Also provides default handling
          // should `register` fail to report results/failure correctly.
          if(kbdManager.registrationResolvers[timeoutID]) {
            try {
              reject(new Error(CLOUD_STUB_REGISTRATION_ERR));
            } finally {
              delete kbdManager.registrationResolvers[timeoutID];
            }
          }
        };

        // Note:  at this time (24 May 2021), this is also happens for "successful" 
        //        API calls where there is no matching keyboard ID.
        //        
        //        The returned 'error' JSON object is sent with an HTML error code (404)
        //        and does not call `keyman.register`.  Even if it did the latter, the
        //        404 code would likely prevent the returned script's call.
        Lscript.onerror = function(event: string | Event, source?: string, 
                                  lineno?: number, colno?: number, error?: Error) {
          window.clearTimeout(timeoutID);
          try {
            let msg = CLOUD_MALFORMED_OBJECT_ERR;
            if(error) {
              msg = msg + ": " + error.message;
            }
            reject(new Error(msg));
          } finally {
            delete kbdManager.registrationResolvers[timeoutID];
          }
        }

        Lscript.src = URL + queryConfig + cmd + tFlag;
  
        try {
          document.body.appendChild(Lscript);
        } catch(ex) {
          document.getElementsByTagName('head')[0].appendChild(Lscript);
        }
      });
      // TODO:  Allow the site developer to handle error messaging via this catch.
      //        This current version simply maintains pre-existing behavior.
      promise.catch(function(error: Error) {
        kbdManager.serverUnavailable(error.message);
        return Promise.reject(error);
      });

      return promise;
    }

    /**
     * Display warning if language name unavailable to add keyboard
     * @param {string} languageName
     * @returns string of Error message
     */
    private alertLanguageUnavailable(languageName: string): string {
      let msg = 'No keyboards are available for '+ languageName + '. '
        +'Does it have another language name?';
      this.keymanweb.util.internalAlert(msg);
      return msg;
    }

    /**
     *  Display warning if Keyman Cloud server fails to respond
     *
     *  @param  {string}  cmd command string sent to Cloud
     *
<<<<<<< HEAD
     */
    private serverUnavailable(cmd: string): void {
      this.keymanweb.util.alert(cmd == '' ? 'Unable to connect to Keyman Cloud server!' : cmd);
=======
     **/
    private serverUnavailable(cmd) {
      this.keymanweb.util.internalAlert(cmd == '' ? 'Unable to connect to Keyman Cloud server!' : cmd);
>>>>>>> b843a24f
      this.keymanweb.warned=true;
    }

    /**
     * Build 362: removeKeyboards() remove keyboard from list of available keyboards
     *
     * @param {string}  x      keyboard name string
     * @param {boolean} force  When true, also drops the cached keyboard object
     *
     */
    removeKeyboards(x: string, force?: boolean) {
      if(arguments.length == 0) {
        return false;
      }

      var i, j;
      var success = true, activeRemoved = false, anyRemoved = false;;

      for(i=0; i<arguments.length; i++) {
        for(j=this.keyboardStubs.length-1; j>=0; j--) {
          if('Keyboard_'+arguments[i] == this.keyboardStubs[j]['KI']) {
            if('Keyboard_'+arguments[i] == this.getActiveKeyboardName()) {
              activeRemoved = true;
            }

            anyRemoved = true;
            this.keyboardStubs.splice(j,1);
            break;
          }
        }

        if(j < 0) {
          success = false;
        }
      }

      for(i=0; i<arguments.length; i++) {
        for(j=this.keyboards.length-1; j>=0; j--) {
          if('Keyboard_'+arguments[i] == this.keyboards[j]['KI']) {
            this.keyboards.splice(j, 1);
            break;
          }
        }
      }

      if(activeRemoved) {
        if(this.keyboardStubs.length > 0) {
        // Always reset to the first remaining keyboard
          this._SetActiveKeyboard(this.keyboardStubs[0]['KI'],this.keyboardStubs[0]['KLC'],true);
        } else {
          this._SetActiveKeyboard('', '', false);
        }
        // This is likely to be triggered by a UI call of some sort, and we need to treat
        // this call as such to properly maintain the globalKeyboard setting.
        this.keymanweb.uiManager.justActivated = true;
      }

      if(anyRemoved) {
        // Update the UI keyboard menu
        this.doKeyboardUnregistered();
      }

      return success;
    }

    /**
     * Function     _registerKeyboard  KR
     * Scope        Public
     * @param       {Object}      Pk      Keyboard  object
     * Description  Register and load the keyboard
     */
    _registerKeyboard(Pk) {
      // If initialization not yet complete, list the keyboard to be registered on completion of initialization
      if(!this.keymanweb.initialized) {
        this.deferredKR.push(Pk);
        return;
      }

      if(Pk['_kmw']) {
        console.error("The keyboard _kmw property is a reserved field for engine use only; this keyboard is invalid.");
        return;
      } else {
        Pk['_kmw'] = new KeyboardTag();
      }

      var Li,Lstub;

      // For package namespacing with KMEA/KMEI.
      if(this.keymanweb.isEmbedded) {
        this.keymanweb.preserveID(Pk);
      }

      // Check if the active stub refers to this keyboard, else find applicable stub

      var Ps=this.activeStub;
      var savedActiveStub = this.activeStub;
      if(!Ps || !('KI' in Ps) || (Ps['KI'] != Pk['KI'])) {
        // Find the first stub for this keyboard
        for(Lstub=0; Lstub < this.keyboardStubs.length; Lstub++) { // I1511 - array prototype extended
          Ps=this.keyboardStubs[Lstub];
          if(Pk['KI'] == Ps['KI']) {
            break;
          }

          Ps=null;
        }
      }

      // Build 369: ensure active stub defined when loading local keyboards
      if(this.activeStub == null && Ps != null) {
        this.activeStub = Ps;
      }

      // Register the stub for this language (unless it is already registered)
      // keymanweb.KRS(Ps?Ps:Pk);

      // Test if keyboard already loaded
      for(Li=0; Li<this.keyboards.length; Li++) {
        if(Pk['KI'] == this.keyboards[Li]['KI']) {
          return;
        }
      }

      // Append to keyboards array
      this.keyboards=this.keymanweb._push(this.keyboards, Pk); // TODO:  Resolve without need for the cast.

      // Execute any external (UI) code needed after loading keyboard
      this.doKeyboardLoaded(Pk['KI']);

      // Restore the originally-active stub to its prior state.  No need to change it permanently.
      this.activeStub = savedActiveStub;
    }

    /**
     * Add the basic keyboard parameters (keyboard stub) to the array of keyboard stubs
     * If no language code is specified in a keyboard it cannot be registered,
     * and a keyboard stub must be registered before the keyboard is loaded
     * for the keyboard to be usable.
     *
     * @param       {Object}      Pstub     Keyboard stub object
     * @return      {?number}               1 if already registered, else null
     */
    _registerStub(Pstub): number {
      var Lk;

      // In initialization not complete, list the stub to be registered on completion of initialization
      if(!this.keymanweb.initialized) {
        this.deferredKRS.push(Pstub);
        return null;
      }

      // The default stub is always the first keyboard stub loaded [and will be ignored by desktop browsers - not for beta, anyway]
      if(this.dfltStub == null) {
        this.dfltStub=Pstub;
        //if(device.formFactor == 'desktop') return 1;    //Needs further thought before release
      }

      // If no language code has been defined, and no stub has been registered for this keyboard, register with empty string as the language code
      if(this.keymanweb.isEmbedded) {
        this.keymanweb.namespaceID(Pstub);
      } // else leave undefined.  It's nice to condition upon.
      if(typeof(Pstub['KLC']) == 'undefined') {
        Pstub['KLC'] = '';
      }
      if(typeof(Pstub['KL']) == 'undefined') {
        Pstub['KL'] = 'undefined';
      }

      // If language code already defined (or not specified in stub), check to see if stub already registered
      for(Lk=0; Lk < this.keyboardStubs.length; Lk++) {
        if(this.keyboardStubs[Lk]['KI'] == Pstub['KI']) {
          if(Pstub['KLC'] == '' || (this.keyboardStubs[Lk]['KLC'] == Pstub['KLC'])) {
            return 1; // no need to register
          }
        }
      }

      // Register stub (add to KeyboardStubs array)
      this.keyboardStubs=this.keymanweb._push(this.keyboardStubs, Pstub); // TODO:  Resolve without need for the cast.

      // TODO: Need to distinguish between initial loading of a large number of stubs and any subsequent loading.
      //   UI initialization should not be needed for each registration, only at end.
      // Reload this keyboard if it was the last active keyboard and
      // make any changes needed by UI for new keyboard stub
      // (Uncommented for Build 360)
      this.doKeyboardRegistered(Pstub['KI'],Pstub['KL'],Pstub['KN'],Pstub['KLC'],Pstub['KP']);

      // If we have no activeStub because there were no stubs, set the new keyboard as active.
      // Do not trigger on merges.
      if(!this.activeStub && this.dfltStub == Pstub && this.keyboardStubs.length == 1 && this.keymanweb.options['setActiveOnRegister']=='true') {
        this.setActiveKeyboard(Pstub['KI'], Pstub['KLC']);
      }

      return null;
    }

    /*
    * Last part - the events.
    */

    /**
     * Execute external (UI) code needed on registering keyboard, used
     * to update each UIs language menu
     *
     * Note that the argument object is not at present used by any UI,
     * since the menu is always fully recreated when needed, but the arguments
     * remain defined to allow for possible use in future (Aug 2014)
     *
     * @param       {string}            _internalName
     * @param       {string}            _language
     * @param       {string}            _keyboardName
     * @param       {string}            _languageCode
     * @param       {string=}           _packageID        Used by KMEA/KMEI to track .kmp related info.
     * @return      {boolean}
     */
    doKeyboardRegistered(_internalName: string, _language: string, _keyboardName: string,
        _languageCode: string, _packageID?: string): boolean {
      var p={'internalName':_internalName,'language':_language,'keyboardName':_keyboardName,'languageCode':_languageCode};

      // Utilized only by our embedded codepaths.
      if(_packageID) {
        p['package'] = _packageID;
      }
      return this.keymanweb.util.callEvent('kmw.keyboardregistered',p);
    }

    /**
     * Execute external (UI) code to rebuild menu when deregistering keyboard
     *
     * @return      {boolean}
     */

    doKeyboardUnregistered(): boolean {
      var p={};
      return this.keymanweb.util.callEvent('kmw.keyboardregistered',p);
    }

    /**
     * Execute external (UI) code needed on loading keyboard
     *
     * @param       {string}            _internalName
     * @return      {boolean}
     */
    doKeyboardLoaded(_internalName: string): boolean {
      var p={};
      p['keyboardName']=_internalName;
      return this.keymanweb.util.callEvent('kmw.keyboardloaded', p);
    }

    /**
     * Function     doBeforeKeyboardChange
     * Scope        Private
     * @param       {string}            _internalName
     * @param       {string}            _languageCode
     * @return      {boolean}
     * Description  Execute external (UI) code needed before changing keyboard
     */
    doBeforeKeyboardChange(_internalName: string, _languageCode: string): boolean {
      var p={};
      p['internalName']=_internalName;
      p['languageCode']=_languageCode;
      return this.keymanweb.util.callEvent('kmw.beforekeyboardchange',p);
    }

    /**
     * Execute external (UI) code needed *after* changing keyboard
     *
     * @param       {string}            _internalName
     * @param       {string}            _languageCode
     * @param       {boolean=}           _indirect
     * @return      {boolean}
     */
    doKeyboardChange(_internalName: string, _languageCode: string, _indirect?:boolean): boolean {
      var p: KeyboardChangeData = {
        'internalName': _internalName,
        'languageCode': _languageCode,
        'indirect': (arguments.length > 2 ? _indirect : false)
      }

      return this.keymanweb.util.callEvent('kmw.keyboardchange', p);
    }

    shutdown() {
      for(let script of this.linkedScripts) {
        if(script.remove) {
          script.remove();
        } else if(script.parentNode) {
          script.parentNode.removeChild(script);
        }
      }
    }
  }
}<|MERGE_RESOLUTION|>--- conflicted
+++ resolved
@@ -1373,15 +1373,9 @@
      *
      *  @param  {string}  cmd command string sent to Cloud
      *
-<<<<<<< HEAD
      */
     private serverUnavailable(cmd: string): void {
-      this.keymanweb.util.alert(cmd == '' ? 'Unable to connect to Keyman Cloud server!' : cmd);
-=======
-     **/
-    private serverUnavailable(cmd) {
       this.keymanweb.util.internalAlert(cmd == '' ? 'Unable to connect to Keyman Cloud server!' : cmd);
->>>>>>> b843a24f
       this.keymanweb.warned=true;
     }
 
