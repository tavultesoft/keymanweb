--- conflicted
+++ resolved
@@ -43,6 +43,11 @@
      * Value:  the store to search.
      */
     ['a']: KeyboardStore; // For 'a'ny statement.
+
+    /**
+     * If set to true, negates the 'any'.
+     */
+    ['n']: boolean|0|1;
   }
 
   class RuleIndex {
@@ -51,9 +56,14 @@
     ['t']: 'i';
     
     /**
-     * Value:  {'s': the Store from which to output, 'o': the Offset into the current rule's context.}
-     */
-    ['i']: {'s': KeyboardStore, 'o': number}; // For 'i'ndex statement.
+     * Value: the Store from which to output
+     */
+    ['i']: KeyboardStore;
+    
+    /**
+     * Offset: the offset in context for the corresponding `any()`.
+     */
+    ['o']: number;
   }
 
   class ContextEx {
@@ -67,69 +77,16 @@
     ['c']: number; // For 'c'ontext statement.
   }
 
-  type ContextNonCharEntry = RuleDeadkey | ContextAny | RuleIndex | ContextEx;
+  class ContextNul {
+    /** Discriminant field - 'n' for `nul`
+     */
+    ['t']: 'n';
+  }
+
+  type ContextNonCharEntry = RuleDeadkey | ContextAny | RuleIndex | ContextEx | ContextNul;
   type ContextEntry = RuleChar | ContextNonCharEntry;
 
   /**
-<<<<<<< HEAD
-   * Value:  the store to search.
-   */
-  ['a']: KeyboardStore; // For 'a'ny statement.
-
-  /**
-   * If set to true, negates the 'any'.
-   */
-  ['n']: boolean|0|1;
-}
-
-class RuleIndex {
-  /** Discriminant field - 'i' for `index()`.
-   */
-  ['t']: 'i';
-  
-  /**
-   * Value: the Store from which to output
-   */
-  ['i']: KeyboardStore;
-  
-  /**
-   * Offset: the offset in context for the corresponding `any()`.
-   */
-  ['o']: number;
-}
-
-class ContextEx {
-  /** Discriminant field - 'c' for `context()`.
-   */
-  ['t']: 'c';
-  
-  /**
-   * Value:  The offset into the current rule's context to be matched.
-   */
-  ['c']: number; // For 'c'ontext statement.
-}
-
-class ContextNul {
-  /** Discriminant field - 'n' for `nul`
-   */
-  ['t']: 'n';
-}
-
-type ContextNonCharEntry = RuleDeadkey | ContextAny | RuleIndex | ContextEx | ContextNul;
-type ContextEntry = RuleChar | ContextNonCharEntry;
-
-/**
- * Cache of context storing and retrieving return values from KC
- * Must be reset prior to each keystroke and after any text changes
- * MCD 3/1/14   
- **/         
-class CachedContext {
-  _cache: string[][];
-  
-  reset(): void { 
-    this._cache = []; 
-  }
-=======
    * Cache of context storing and retrieving return values from KC
    * Must be reset prior to each keystroke and after any text changes
    * MCD 3/1/14   
@@ -150,7 +107,6 @@
       }
       return this._cache[n][ln];
     }
->>>>>>> 8486a3b5
 
     set(n: number, ln: number, val: string): void { 
       if(typeof this._cache[n] == 'undefined') { 
@@ -445,11 +401,6 @@
           this.cachedContextEx.set(n, n, cache);
         }
 
-<<<<<<< HEAD
-      // Now that we have the cache...
-      var subCache = cache;
-      subCache.valContext = subCache.valContext.slice(0, ln);
-=======
         // Now that we have the cache...
         var subCache = cache;
         subCache.valContext = subCache.valContext.slice(0, ln);
@@ -464,7 +415,6 @@
           subCache.valContext = ['\ufffe'];
           subCache.deadContext = [];
         }
->>>>>>> 8486a3b5
 
         this.cachedContextEx.set(n, ln, subCache);
 
@@ -472,95 +422,6 @@
       }
     }
 
-<<<<<<< HEAD
-  /**
-   * Function       fullContextMatch    KFCM
-   * Scope          Private
-   * @param         {number}    n       Number of characters to move back from caret
-   * @param         {Object}    Ptarg   Focused element
-   * @param         {Array}     rule    An array of ContextEntries to match.
-   * @return        {boolean}           True if the fully-specified rule context matches the current KMW state.
-   * 
-   * A KMW 10+ function designed to bring KMW closer to Keyman Desktop functionality,
-   * near-directly modeling (externally) the compiled form of Desktop rules' context section.
-   */
-  fullContextMatch(n: number, Ptarg: HTMLElement, rule: ContextEntry[]): boolean {
-    // Stage one:  build the context index map.
-    var fullContext = this._BuildExtendedContext(n, rule.length, Ptarg);
-    var context = fullContext.valContext;
-    var deadContext = fullContext.deadContext;
-
-    var mismatch = false;
-
-    // This symbol internally indicates lack of context in a position.  (See KC_)
-    const NUL_CONTEXT = "\uFFFE";
-
-    var assertNever = function(x: never): never {
-      // Could be accessed by improperly handwritten calls to `fullContextMatch`.
-      throw new Error("Unexpected object in fullContextMatch specification: " + x);
-    }
-
-    // Stage two:  time to match against the rule specified.
-    for(var i=0; i < rule.length; i++) {
-      if(typeof rule[i] == 'string') {
-        var str = rule[i] as string;
-        if(str !== context[i]) {
-          mismatch = true;
-          break;
-        }
-      } else {
-        // TypeScript needs a cast to this intermediate type to do its discriminated union magic.
-        var r = rule[i] as ContextNonCharEntry;
-        switch(r.t) {
-          case 'd':
-            // We still need to set a flag here; 
-            if(r['d'] !== context[i]) {
-              mismatch = true;
-            } else {
-              deadContext[i].set();
-            }
-            break;
-          case 'a':
-            var lookup = (typeof(context[i]) == 'string' ? context[i] as string : {'d': context[i] as number});
-            var result = this.any(i, lookup, r.a);
-
-            if(!r.n) { // If it's a standard 'any'...
-              if(!result) {
-                mismatch = true;
-              } else if(deadContext[i] !== undefined) {
-                // It's a deadkey match, so indicate that.
-                deadContext[i].set();
-              }
-              // 'n' for 'notany'.  If we actually match or if we have nul context (\uFFFE), notany fails.
-            } else if(r.n && (result || context[i] !== NUL_CONTEXT)) {
-              mismatch = true;
-            }
-            break;
-          case 'i':
-            var ch = this._Index(r.i, r.o);
-
-            if(ch !== undefined && (typeof(ch) == 'string' ? ch : ch.d) !== context[i]) {
-              mismatch = true;
-            } else if(deadContext[i] !== undefined) {
-              deadContext[i].set();
-            }
-            break;
-          case 'c':            
-            if(context[r.c - 1] !== context[i]) {
-              mismatch = true;
-            } else if(deadContext[i] !== undefined) {
-              deadContext[i].set();
-            }
-            break;
-          case 'n':
-            // \uFFFE is the internal 'no context here sentinel'.
-            if(context[i] != NUL_CONTEXT) {
-              mismatch = true;
-            }
-            break;
-          default:
-            assertNever(r);
-=======
     /**
      * Function       fullContextMatch    KFCM
      * Scope          Private
@@ -580,6 +441,9 @@
 
       var mismatch = false;
 
+      // This symbol internally indicates lack of context in a position.  (See KC_)
+      const NUL_CONTEXT = "\uFFFE";
+
       var assertNever = function(x: never): never {
         // Could be accessed by improperly handwritten calls to `fullContextMatch`.
         throw new Error("Unexpected object in fullContextMatch specification: " + x);
@@ -589,7 +453,7 @@
       for(var i=0; i < rule.length; i++) {
         if(typeof rule[i] == 'string') {
           var str = rule[i] as string;
-          if(str != context[i]) {
+          if(str !== context[i]) {
             mismatch = true;
             break;
           }
@@ -599,23 +463,30 @@
           switch(r.t) {
             case 'd':
               // We still need to set a flag here; 
-              if(r['d'] != context[i]) {
+              if(r['d'] !== context[i]) {
                 mismatch = true;
               } else {
                 deadContext[i].set();
               }
               break;
             case 'a':
-              // TODO:  Remove the `string` requirement.
               var lookup = (typeof(context[i]) == 'string' ? context[i] as string : {'d': context[i] as number});
-              if(!this.any(i, lookup, r.a)) {
+              var result = this.any(i, lookup, r.a);
+
+              if(!r.n) { // If it's a standard 'any'...
+                if(!result) {
+                  mismatch = true;
+                } else if(deadContext[i] !== undefined) {
+                  // It's a deadkey match, so indicate that.
+                  deadContext[i].set();
+                }
+                // 'n' for 'notany'.  If we actually match or if we have nul context (\uFFFE), notany fails.
+              } else if(r.n && (result || context[i] !== NUL_CONTEXT)) {
                 mismatch = true;
-              } else if(deadContext[i] !== undefined) {
-                deadContext[i].set();
               }
               break;
             case 'i':
-              var ch = this._Index(r.i.s, r.i.o);
+              var ch = this._Index(r.i, r.o);
 
               if(ch !== undefined && (typeof(ch) == 'string' ? ch : ch.d) !== context[i]) {
                 mismatch = true;
@@ -624,20 +495,21 @@
               }
               break;
             case 'c':            
-              if(context[r.c - 1] != context[i]) {
+              if(context[r.c - 1] !== context[i]) {
                 mismatch = true;
               } else if(deadContext[i] !== undefined) {
                 deadContext[i].set();
               }
               break;
+            case 'n':
+              // \uFFFE is the internal 'no context here sentinel'.
+              if(context[i] != NUL_CONTEXT) {
+                mismatch = true;
+              }
+              break;
             default:
               assertNever(r);
           }
-        }
-
-        if(mismatch) {
-          break;
->>>>>>> 8486a3b5
         }
       }
 
