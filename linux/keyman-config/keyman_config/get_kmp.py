--- conflicted
+++ resolved
@@ -62,9 +62,6 @@
 		os.mkdir(km_cache)
 	return km_cache
 
-<<<<<<< HEAD
-def get_kmp_file(kbdata, cache=False):
-=======
 def user_keyman_dir():
 	home = os.path.expanduser("~")
 	datahome = os.environ.get("XDG_DATA_HOME", os.path.join(home, ".local", "share"))
@@ -80,8 +77,7 @@
 	return os.path.join(user_keyman_dir(), keyboardid)
 
 
-def get_kmp_file(kbdata):
->>>>>>> 89a2f7c5
+def get_kmp_file(kbdata, cache=False):
 	"""
 	Get info from keyboard data to download kmp then download it.
 
