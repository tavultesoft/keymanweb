--- conflicted
+++ resolved
@@ -34,11 +34,7 @@
   exit 1
 fi
 
-<<<<<<< HEAD
-if [ ! -d "$HELP_KEYMAN_COM/products/desktop/$MAJOR_VERSION/docs" ]; then
-=======
 if [ ! -d "$HELP_KEYMAN_COM/products/desktop/" ]; then
->>>>>>> 8b4411cb
   >&2 echo "HELP_KEYMAN_COM path ($HELP_KEYMAN_COM) does not appear to be valid."
   exit 1
 fi
@@ -87,16 +83,8 @@
   fi
   
   local dstpath="$HELP_KEYMAN_COM/products/desktop/$MAJOR_VERSION/docs"
-<<<<<<< HEAD
-
-  if [[ ! -d "$dstpath" ]]; then
-    echo "${t_yel}Warning: The destination path $dstpath does not exist${t_end}"
-    return 0
-  fi
-=======
   
   mkdir -p "$dstpath"
->>>>>>> 8b4411cb
   
   rm -rf "$dstpath/*"
   cp -r "$helppath"/* "$dstpath/"
