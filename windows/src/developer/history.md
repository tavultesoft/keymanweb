--- conflicted
+++ resolved
@@ -1,15 +1,14 @@
 # Keyman Developer Version History
 
-## 2020-02-12 13.0.72 beta
-<<<<<<< HEAD
+## 2020-02-13 13.0.73 beta
 * Bug Fix(IDE/Model Editor): Would never be set into modified state for changes exclusively in a wordlist. (#2634)
 * Bug Fix(IDE/Model Editor): Add context help (#2634)
 * Bug Fix(IDE/Model Editor): Add Ctrl+PgUp/Ctrl+PgDn hotkeys for switching pages (#2634)
 * Bug Fix(IDE/Model Editor): Add Alt+Left/Alt+Right hotkeys for switching views (#2634)
 * Bug Fix(IDE/Model Editor): Saving file from source view now gets latest changes correctly (#2634)
-=======
+
+## 2020-02-12 13.0.72 beta
 * Bug Fix(IDE/Debugger): MIME type mismatch on some systems could cause web test to fail (#2633)
->>>>>>> 991fca67
 
 ## 2020-02-11 13.0.66 beta
 * Bug Fix(Compiler): Merge of .keyboard_info files would not always get platform support correct (#2621)
