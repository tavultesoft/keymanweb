# Keyman Developer Version History

## 13.0 alpha
* Start version 13.0
* Feature: Add unsupported kmdecomp decompiler utility (#2419)
* Feature: Show QRCode for web debugger URLs in Keyboard and Package editors (#2433)
* Feature: Hotkeys defined in .kmn no longer need to be quoted (#2432)
* Bug Fix: Keyboard ID was not clean by default with Import Windows Keyboard (#2431)
<<<<<<< HEAD
* Chore: Rename UI references of 'TIKE' to 'Keyman Developer' (#2439)
=======
* Change: Application title no longer shows active project, only main window (#2441)

## 2019-12-06 12.0.62 stable
* Bug Fix: Shortcuts in text editors were not working after #2331 (#2424)
>>>>>>> 6863e184

## 2019-11-18 12.0.55 stable
* Bug Fix: Some keyboards were incorrectly marked as mobile-capable (#2334)

## 2019-11-15 12.0.54 stable
* Bug Fix: Text editor and other controls did not receive focus correctly (#2331)

## 2019-10-07 12.0.50 stable
* Release 12.0

## 2019-10-05 12.0.45 beta
* Touch Layout Editor: Make default padding in touch layout editor match default padding in KeymanWeb. (#2170)

## 2019-10-04 12.0.44 beta
* Package Editor: Lexical models do not have embedded version numbers, so remove this from the user interface. (#2164)
* Touch Layout Editor: Dropping character from Character Map onto Touch Layout Editor now saves the change. (#2163)

## 2019-09-30 12.0.41 beta
* General: Keyman Desktop 11 would crash if installed together with Keyman Developer 12. (#2148)

## 2019-09-29 12.0.40 beta
* General: Context help was not showing correctly on startup. (#2145)

## 2019-09-27 12.0.39 beta
* General: Introduces a Welcome screen and improves workflow for starting use of Keyman Developer. (#2134)
* General: Fix version numbers for kmlmc, kmlmp and kmlmi. (#2129)
* General: .js files now open in Keyman Developer for editing. (#2140)

## 2019-09-25 12.0.37 beta
* Compiler: Add -lexical-model command line option for building lexical model template projects to kmconvert. (#2120)
* Debugger: Remove legacy 'Install keyboard' link in web test and cleanup look somewhat. (#2122)
* Compiler: Support colour log messages and cleanup logging. (#2128)
* Help: Fix some of the issues with Context Help, and address one specific topic - touch layout editor. (#2132)

## 2019-09-24 12.0.36 beta
* General: File type icons were mismatched (#2112)
* Project: Shift layer in basic touch layout template had incorrect modifier for period (.) on shift layer (#2113)
* Touch layout editor: Adding or deleting a playform or layer and making no other changes would not stick (#2114)
* General: On Windows 7 and 8, in some circumstances dialog boxes could appear behind the main form (#2115)

## 2019-09-20 12.0.34 beta
* Add basic wordlist editor to Keyman Developer (#2086)

## 2019-09-19 12.0.33 beta
* Disable canonicalization of BCP 47 codes when building keyboard and model projects from template because it's inadequate (#2084)
* Prevent package metadata preprocessor from treating .model.js files as keyboard files when they don't exist (#2085)

## 2019-09-11 12.0.30 beta
* Clarify the project filename that will be created and simplify how the Browse button works in Project Template dialogs (#2073)

## 2019-09-09 12.0.28 beta
* Character preview was not updating in mobile web touch test (#2061)

## 2019-09-08 12.0.27 beta
* Make sure New Project actually starts a new, blank project (#2059)
* Don't overwrite a BCP 47 code that the user has chosen when writing project templates (#2060)

## 2019-09-02 12.0.23 beta
* Add kmlmc, kmlmi and kmlmp command line tools for building lexical models (#2024)

## 2019-08-16 12.0.15 beta
* Add support for lexical models in packages for development tools (#1977)

## 2019-07-29 12.0.9 beta
* Initial beta release of Keyman Desktop 12
* [Pull Requests](https://github.com/keymanapp/keyman/pulls?utf8=%E2%9C%93&q=is%3Apr+merged%3A2019-02-25..2019-08-04+label%3Adeveloper+base%3Amaster)

* New Features:
  * Lexical model compiler - currently only available from source (#1766)
  * Add keyboard source analysis and automated regression test tool "kmanalyze" (#1696)

## 2019-06-12 11.0.1360.0 stable
* No changes

## 2019-06-05 11.0.1357.0 stable
* No changes

## 2019-04-29 11.0.1355.0 stable
* No changes

## 2019-04-24 11.0.1354.0 stable
* Bug fix: Keyman Developer touch layout editor would not save key caps for subkeys (#1731)
* Bug fix: Compiler could occasionally fail with undefined results when using Unicode store names (#1736)

## 2019-04-06 11.0.1353.0 stable
* Bug fix: For large keyboards, Keyman Developer would generate a .js file that Chrome was unable to parse (#1717)

## 2019-02-27 11.0.1352.0 stable
* No changes

## 2019-02-26 11.0.1351.0 stable
* Not released

## 2019-02-25 11.0.1350.0 stable
* 11.0 Stable release

## 2019-02-25 11.0.1313.0 beta
* No changes to Keyman Developer

## 2019-02-21 11.0.1312.0 beta
* Bug fix: Connect buttons to actions in Distribution tab in Project (#1606)
* Bug fix: Fix crash saving new keyboard when missing files are referenced (#1605)
* Bug fix: Fix resizing of text editor windows (#1607)

## 2019-02-20 11.0.1311.0 beta
* No changes to Keyman Developer

## 2019-02-19 11.0.1310.0 beta
* Bug fix: Developer does not focus the text editor automatically after load (#1582)

## 2019-02-15 11.0.1309.0 beta
* Bug fix: Developer was not maintaining project state between page loads (#1580)
* Bug fix: Developer now maintains the view state when switching between Design and Code views of touch layout editor (#1579)
* Bug fix: New Project Wizard wasn't adding metadata files to project (#1578)
* Bug Fix: Package RTL keyboard metadata was being overwritten if .kmx was after .js in package file list (#1576)

## 2019-02-14 11.0.1308.0 beta
* Change: Adds option to check filename conventions (#1549)

## 2019-02-01 11.0.1307.0 beta
* Change: Removed unused test window (#1560)

## 2019-01-18 11.0.1306.0 beta
* Change: Update included KeymanWeb to 11.0.206 (#1537)

## 2019-01-17 11.0.1305.0 beta
* Change: Allow the "display underlying" flag to be set for each platform (#1539)

## 2019-01-15 11.0.1304.0 beta
* Change: Tidy up ambiguities in user interface in touch layout editor (#1534)

## 2019-01-15 11.0.1303.0 beta
* No changes to Keyman Developer

## 2019-01-10 11.0.1302.0 beta
* Change: Update included KeymanWeb to 11.0.205

## 2019-01-07 11.0.1301.0 beta
* Bug fix: Developer does not open a new project after it is created (#1499)
* Bug fix: Developer does not enable Install button in Package Editor after compile (#1498)
* Bug fix: Developer would sometimes ask for ethnologue.txt on upgrade (#1481)
* Change: Options dialog Editor tab layout polished (#1482)

## 2019-01-02 11.0.1300.0 beta
* Initial beta release of Keyman Developer 11
* [Pull Requests](https://github.com/keymanapp/keyman/pulls?utf8=%E2%9C%93&q=is%3Apr+merged%3A2018-07-01..2019-01-01+label%3Adeveloper+-label%3Acherry-pick+-label%3Astable)

* New Features:
  * New Project from template and Import Keyboard (#1210, #1216, #1240)
  * kmconvert command line utility (#1207)
  * New code editor using open source Monaco component (#1153, #1154, #1155, #1156, #1252, #1274)
  * Web views now use Chromium, not MSHTML (IE) (#1078, #1086, #1435, #1374, #1354, #1248)
  * Support Linux targets (#1239)
  * Added oskbulkrenderer tool for generating sample on screen keyboards (#1428)

* Changes:
  * Tidy up of installer to make future upgrades easier (#1175)
  * Opening or creating a project now closes current editor files (#1242)
  * Projects can now include other related files such as history.md (#1243)
  * Keyman Developer now treats files as UTF-8 by default (#1244, #1355)
  * kmcomp now adds language subtag names to keyboard_info files (#1426)
  * kmcomp now supports `-add-help-link` parameter when bulding .keyboard_info files (#1346)
  * Refactored how keyboard_info metadata is generated (#1158)
  * Improved performance of web server (#1433)
  * Current project is now shown in title bar (#1369)
  * Tweaked setup user interface and structure (#1098, #1175, #1178, #1245, #1238)

* Bug Fixes:
  * Support for display (avoiding crash) when loading large icons (#1416)
  * Importing .kvks into .keyman-touch-layout no longer uses incorrect layer names for some rare modifiers (#1415)
  * Various bug fixes for touch layout editor (#1414, #1405)
  * Various bug fixes and regressions for project view (#1368, #1247, #1241, #1228, #1157)
  * Fixed surrogate pair support in some debugger status views (#1246)

## 2018-11-28 10.0.1206 stable
* Add parameter `-add-help-link` to kmcomp (#1346)

## 2018-11-07 10.0.1205 stable
* Mitigation for issues with installation under certain languages in Windows 10 1803 or later (#1299)

## 2018-09-28 10.0.1204 stable
* Fix crash in Keyman Developer package editor when a compiled .js keyboard is missing (#1224)

## 2018-09-12 10.0.1202 stable
* Refactor how keyboard_info metadata is generated (#1174)

## 2018-07-06 10.0.1201 stable
* No changes to Keyman Developer (update to KeymanWeb script)

## 2018-06-28 10.0.1200 stable
* 10.0 stable release

## 2018-06-27 10.0.1113.0 beta
* No changes to Keyman Developer (update to KeymanWeb)

## 2018-06-26 10.0.1112.0 beta
* Keyman Developer no longer crashes if a .kpj.user file is deleted while in use (#1017)

## 2018-06-21 10.0.1111.0 beta
* No changes to Keyman Developer (update to KeymanWeb)

## 2018-06-20 10.0.1110.0 beta
* Script subtags are now appended for more scripts in the Keyboard languages dialog (#1006)
* KeymanWeb 10.0 compiler now computes indexes correctly when deadkey and any used in a secondary group (#1008)

## 2018-06-19 10.0.1109.0 beta
* No changes to Keyman Developer

## 2018-06-15 10.0.1108.0 beta
* No changes to Keyman Developer

## 2018-06-13 10.0.1107.0 beta
* Add Unicode 11.0 characters

## 2018-06-12 10.0.1106.0 beta
* No changes to Keyman Developer

## 2018-06-11 10.0.1105.0 beta
* No changes to Keyman Developer

## 2018-06-09 10.0.1104.0 beta
* No changes to Keyman Developer

## 2018-06-07 10.0.1103.0 beta
* No changes to Keyman Developer

## 2018-06-05 10.0.1102.0 beta
* Improved crash reporting stability (#940)

## 2018-06-03 10.0.1101.0 beta
* Open Packages Page now opens the browser in Package Editor (#926)
* Source editor no longer left-trims comments (#925)

## 2018-06-01 10.0.1100.0 beta
* No changes to Keyman Developer

## 2018-05-31 10.0.1099.0 beta
* No changes to Keyman Developer

## 2018-05-30 10.0.1098.0 beta
* Validate and lookup language names automatically in package editor (#911)
* Feature: add .kmp download links from debug web server (#910)

## 2018-05-29 10.0.1097.0 beta
* Prevent a crash when attempting to load an invalid project file (#909)
* Hide debug status panel in Test Mode (#908)

## 2018-05-28 10.0.1096.0 beta
* Fix for crash in regression testing restart (#907)

## 2018-05-28 10.0.1095.0 beta
* Renames touch layout extension from -layout.js to .keyman-touch-layout (#897)

## 2018-05-26 10.0.1094.0 beta
* Check that build succeeded before attempting to start debugger (#900)

## 2018-05-25 10.0.1093.0 beta
* Make longpress slash darker in touch layout editor (#898)

## 2018-05-22 10.0.1092.0 beta
* No changes to Keyman Developer

## 2018-05-17 10.0.1091.0 beta
* No changes to Keyman Developer

## 2018-05-11 10.0.1090.0 beta
* Fixed missing icons in project view (#864)

## 2018-05-11 10.0.1087.0 beta
* Opening an editor by double-clicking a message in message window can crash Developer (#857)

## 2018-05-09 10.0.1086.0 beta
* No changes to Keyman Developer (KeymanWeb updated)

## 2018-05-08 10.0.1085.0 beta
* No changes to Keyman Developer

## 2018-05-08 10.0.1084.0 beta
* No changes to Keyman Developer

## 2018-05-08 10.0.1083.0 beta
* No changes to Keyman Developer

## 2018-05-08 10.0.1082.0 beta
* Fixes support for 'beep' statements in keyboard stores when compiling for web or mobile targets (#733)

## 2018-05-07 10.0.1081.0 beta
* No changes to Keyman Developer

## 2018-05-07 10.0.1080.0 beta
* No changes to Keyman Developer

## 2018-05-07 10.0.1079.0 beta
* No changes to Keyman Developer

## 2018-05-04 10.0.1078.0 beta
* No changes to Keyman Developer

## 2018-05-04 10.0.1077.0 beta
* Correctly show the messages window after a compile (#822)

## 2018-05-04 10.0.1076.0 beta
* Don't create a blank project on 'opening' a project, either on startup or via menu (#815)
* Scroll text editor cursor into view after undo (#821)

## 2018-05-04 10.0.1075.0 beta
* Ensure that compiled visual keyboard associates with correct base keyboard (#817)

## 2018-05-03 10.0.1074.0 beta
* Restrict modifier options to a small set by default in touch layout editor (#810)

## 2018-05-03 10.0.1073.0 beta
* Checking for online update when it is already running in background can crash Developer (#813)
* Avoid crash if online update already running (#814)

## 2018-05-03 10.0.1072.0 beta
* Touch layout editor no longer leaves broken JSON when deleting or modifying some keys (#811)

## 2018-05-03 10.0.1071.0 beta
* Special keys imported from a visual keyboard into a touch layout now display correctly (#812)

## 2018-04-30 10.0.1070.0 beta
* BCP 47 picker in package editor now does name lookups and constrains codes as required by target operating systems (#746, #766)

## 2018-04-30 10.0.1066.0 beta
* Fixed broken test for valid match/nomatch output (#793)

## 2018-04-27 10.0.1061.0 beta
* Fixed broken context help (#779)

## 2018-04-25 10.0.1060.0 beta
* No changes in Keyman Developer (updated KeymanWeb)

## 2018-04-25 10.0.1059.0 beta
* No changes in Keyman Developer (updated KeymanWeb)

## 2018-04-25 10.0.1058.0 beta
* No changes in Keyman Developer

## 2018-04-12 10.0.1057.0 beta
* No changes in Keyman Developer

## 2018-03-31 10.0.1056.0 beta
* Web compiler was not escaping quote character in v10.0 keyboards (#719)

## 2018-03-22 10.0.1055.0 beta
* No changes in Keyman Developer

## 2018-03-22 10.0.1054.0 beta
* Initial beta release of Keyman Developer 10

## 10.0 alpha
* Keyman Developer moved to open source (#121)
* Keyman Developer now supports BCP 47 tags throughout (#543)
* KeymanWeb is now continuously integrated with Developer, ensuring that each update uses the most current version possible (#122)
  - Additional KeymanWeb compatibility fixes (#349)
* Keyman Developer now connects only to *api.keyman.com* and *keyman.com* for online tools (#653)

### Compilers
* Keyman Developer compiler now generates keyboards that distinguish left and right ctrl/alt for web (#313)
* Packages can now include .js files for deployment to iOS and Android (#461)
* The keyboard compiler now generates .js files that do not include version numbers in the filename (#528)
* The keyboard compiler now supports treating warnings as errors for packages and web keyboards (#620, #662, #665)
* Web keyboard compiler now fully supports all deadkey scenarios (#627)
* Keyboard compiler now compiles .kvks to .kvk (#536)

### Editors and debuggers
* Keyman Developer visual editors now support keyboards that distinguish left and right ctrl/alt for web/mobile targets (#342)
* Web debugger now shows character codes above the text editor (#573)
* Visual keyboard files are now saved by default in .kvks XML format to make version control simpler (#536)

### Language
* The `&version` store is now optional and the compiler will determine and report on the minimum version required if it is not present (#334)
* `T_` keys in mnemonic layouts are now better supported in touch keyboards (#660)

### Tools
* Added support for processing `.keyboard_info` files to command line compiler (#331)



## 9.0.523 stable
* Fix: When a longpress popup is being edited, selecting another primary key can copy the details to that key's popup (additional scenario, I4926)
* Update: Updated KeymanWeb to latest build 408

## 9.0.519 stable
* Fix: When a longpress popup is being edited, selecting another primary key can copy the details to that key's popup (I4926)
* Fix: If 'find char under cursor automatically' is on, OSK editor opens charmap if it is closed (I4927)
* Fix: Keyman 9 product installers should test for XP or Vista (I4934)
* Fix: Redraw not reliably working in text editor (I4962)
* Fix: Importing a KMN into a KVK does not work if includecodes are in the keyboard (I4979)
* Fix: Keyboard fonts dialog has incorrect tab order (I4980)
* Fix: Character Map is being updated even when not visible (I4981)
* Fix: Defined character constants cannot be referenced correctly in other stores (I4982)
* Fix: Starting a subprocess can fail due to constant buffer for CreateProcessW (I4983)

## 9.0.518 stable
* Fixed: Compiler does not warn on an index() statement that has an offset one past the key (I4914)
* Improved: Text editor refresh is now faster after fix for I4870 (I4918)

## 9.0.517 stable
* Fixed: Blank font filename entry in JSON metadata UI editor crashes on save [CrashID:tike.exe_9.0.516.0_009CD793_EAssertionFailed] (I4878)

## 9.0.516 stable
* Fixed: Keyman Developer crashes when starting regression test [CrashID:tike.exe_9.0.511.0_0058BC63_EInvalidOperation] (I4839)
* Fixed: Editor does not always refresh immediately with new theming (I4870)
* Fixed: OSK font and Touch Layout font should be the same in Developer (I4872)
* Fixed: Keyman Configuration test windows do not always display correctly (I4874)
* Fixed: RTL flag is not mapped in the JSON editor (I4875)
* Fixed: Default "eng" language should be added if missing during debug to JSON (I4876)
* Fixed: JSON format is inconsistent with documentation (I4877)
* Added: "Treat hints and warnings as errors" option to compiler (I4865)
* Added: "Warn on deprecated features" option to compiler (I4866)
* Added: "Test for code after use()" warning to compiler (I4867)
* Added: Branding editor needs smoother interactions with test window (I4873)

## 9.0.515 stable
* Added: Dynamically refresh Branding Pack UI Test window as edits happen (I4855)
* Fixed: Support view of particular pages of Keyman Configuration and missing pages in KCT Test (I4856)
* Fixed: Allow edit of dtd files in kct editor (I4857)
* Fixed: Asset files not always upgrading in Keyman Developer (I4858)

## 9.0.514 stable
* Added: New File dialog now creates folders automatically (I4852)
* Fixed: Inconsistent display of panels through Developer (I4851)

## 9.0.513 stable
* Fixed: Backspace doesn't always work in the keyboard debugger (I4838)

## 9.0.512 stable
* Added: Update KeymanWeb to build 403 (I4837)
* Added: Context-sensitive help missing V8 and V9 keywords (I4840)
* Added: Restructure version 9 developer help (I4841)
* Fixed: Ctrl+N, Ctrl+O not working in Developer Project view (I2986)
* Fixed: Compiler does not recognise baselayout, layer or platform at the start of a line (I4784)
* Fixed: Character Identifier cells are too narrow for entire U+xxxxxx caption (I4832)
* Fixed: Character Identifier blank font grid needs formatting (I4834)
* Fixed: Project window needs Keyman 9 icons (I4835)
* Fixed: Character Map and Character Identifier don't match tokens at start of line (I4842)
* Fixed: Delete key doesn't work in the keyboard debugger (I4845)
* Fixed: Code editor does not get focus automatically when file is loaded (I4847)

## 9.0.511 stable
* Added: Refresh Keyman Developer look and feel for release (I4796)
* Added: Split Path and Name boxes in New File dialogs (I4798)
* Added: Add Character Identifier to Keyman Developer (I4807)
* Added: Add character preview to debug window (I4808)
* Added: Track keystrokes in debug status form (I4809)
* Added: Add Restart Debugger button to debug status window (I4815)
* Added: Note in compile log if symbols are included in build (I4823)
* Added: Add Unicode 8.0.0 to Keyman Developer 9 (I4829)
* Fixed: Convert to Characters tool is inconsistent (I4797)
* Fixed: Preview keys are wrong colour in Developer (I4799)
* Fixed: Targets box overlaps name box in keyboard editor (I4810)
* Fixed: Hide JSON metadata tab for desktop keyboards (I4811)
* Fixed: Tab order in Details page for Keyboard Editor is incorrect (I4812)
* Fixed: Keyboard preview background colour is incorrect (I4813)
* Fixed: Image preview in package editor doesn't refresh after changes (I4814)
* Fixed: Tidy up display of key in debug status window (I4816)
* Fixed: Regression test buttons have incorrect labels (I4817)
* Fixed: Remove obsolete files from Keyman Developer source (I4818)
* Fixed: Keyman Developer home page in About dialog is incorrect (I4819)
* Fixed: Keyboard fonts dialog box has incorrect control types (I4820)
* Fixed: Update icons for version 9.0 in New File dialog (I4821)
* Fixed: Form sizes are incorrect with new theming (I4822)
* Fixed: Fonts don't always load correctly in KeymanWeb test page (I4824)
* Fixed: Make kmcomp command line details consistent (I4825)
* Fixed: Navigation keys don't work in debugger (I4826)
* Fixed: Key down debug events are not always processed correctly (I4827)
* Fixed: Font identifier miscalculates percentages when supplementary plane characters in string (I4828)

## 9.0.510 stable
* Keyboard debugger does not always activate profile correctly (I4767)
* Add "open in code view" default option for keyboards (I4751)
* Opening a keyboard externally can open it multiple times (I4749)
* V9.0 - Enable SHIFT+ESC to pause debugger with TSF (I4033)

## 9.0.509 stable
* Package compiler (buildpkg) needs to specify username and password on command line (I4763)
* Buildpkg needs to support different paths for msi and kmp files (I4764)
* Add "open in code view" default option for keyboards (I4751)
* Double-click on message does not find source line since build 500 (I4765)
* EthnologueCode system store does not correlate to control on first page of wizard for messages (I4766)
* Keyboard debugger does not always activate profile correctly (I4767)
* Opening a keyboard externally can open it multiple times (I4749)
* KeymanWeb key is no longer required for debugger in Keyman Developer (I4768)
* Keyman Developer missing keymanweb-osk.ttf from layoutbuilder install (I4747)
* Command line package compiler should trap exceptions and report rather than crashing (I4769)
* Product compiler does not create output path if required (I4756)
* Add "open in code view" default option for keyboards (I4751)
* If kmcmpdll.dll does not exist in debug path, try default paths (I4770)
* Update regressiontest app for Engine and Developer 9.0 (I4771)

## 9.0.508 stable
* Fixed: Project files need to build package installers (I4734)
* Added: Clean and Build single file commands to project (I4735)
* Fixed: Product files don't include version in output filename in project (I4736)
* Fixed: Clean package should also clean installer (I4737)
* Fixed: Product compiler crashes with stack overflow in build 507 (I4738)
* Fixed: Don't show "keep in touch" for non-keyman products (I4740)
* Fixed: Package installer compiler references wrong path for compiled package file (I4741)
* Fixed: Product compiler does not save .msi or .pxx into project output folder (I4743)
* Fixed: Keyman Developer 9.0 fails to upgrade from Developer 8.0 cleanly (I4744)

## 9.0.505 stable
* Fixed: Crash when developer tries Upload to Tavultesoft and internet connection is down [CrashID:tike.exe_9.0.504.0_0068E2DC_ESOAPHTTPException] (I4726)
* Fixed: Changing font while touch layout editor in Code mode results in broken \ rules (I4727)
* Fixed: Saving a keyboard with a locked feature file causes Developer to crash [CrashID:tike.exe_9.0.504.0_0045876A_EFCreateError] (I4728)
* Fixed: If you attempt to load a non-XML file as a project, it silently fails and overwrites the file (I4729)
* Fixed: Loading a kvk file in a keyboard, where content is invalid, crashes developer [CrashID:tike.exe_9.0.504.0_0078D23F_EVisualKeyboardLoader] (I4730)

## 9.0.504 stable
* Fixed: Project display crashes if project render output file is locked [CrashID:tike.exe_9.0.489.0_0045876A_EFCreateError] (I4654)
* Fixed: Developer crashes when changing font settings and in code view for touch layout if not on first line [CrashID:tike.exe_9.0.487.0_0069BE51_ERangeError] (I4655)
* Fixed: Loading a non-project file as a project crashes Developer [CrashID:tike.exe_9.0.497.0_00813E09_EProjectLoader] (I4703)
* Fixed: Compiling a standalone keyboard crashes Developer [CrashID:tike.exe_9.0.503.0_00A4316C_EAccessViolation] (I4720)
* Fixed: Developer crashes if a file is in use and a reload is attempted (I4721)
* Fixed: Keyboard uploads fail due to incorrect server name (I4722)
* Fixed: Switching from source tab to design tab in layout fails to refresh the layout (I4723)
* Fixed: Compiler generates warnings for JSON files if output path is source path (I4724)

## 9.0.502 stable
* Project no longer crashes if file parameters change during build (I4710)
* Closing a modified package no longer crashes Developer (I4708)

## 9.0.501 stable
* kmcomp no longer modifies project files during a build (I4709)

## 9.0.500 stable
* Add silent and warning-as-error parameters to kmcomp (I4706)
* Add clean target to kmcomp (I4707)

## 9.0.499 stable
* Add KeymanDeveloperPath environment variable to installer (I4705)

## 9.0.498 stable
* Project files should be formatted XML (I4704)

## 9.0.497 stable
* section should be in project .user file (I4700)
* If version is not specified in keyboard file, it gets blank instead of 1.0 in kmcomp .kpj (I4701)
* Package actions crash if package not part of a project [CrashID:tike.exe_9.0.496.0_008033BD_EAccessViolation] (I4702)

## 9.0.496 stable
* Remove VCL dependency for mrulist (I4697)
* Split project and user preferences files (I4698)
* Compile .kpj files from kmcomp (I4699)
* Split UI actions from non-UI actions in projects (I4694)
* Debugger needs to use project file filename not internal name (I4695)
* Refactor compile into project file action (I4686)
* Split project UI actions into separate classes (I4687)
* Add build path to project settings (I4688)
* Redesign package editor as left tabbed (I4689)
* Pull keyboard version into package version when adding a keyboard (I4690)
* Always save project automatically (I4691)
* Add Clean as project action (I4692)
* Fix crash when creating left tabbed page control without images (I4693)

## 9.0.495 stable
* Move Developer help to online only (I4677)
* Fixup Ctrl+PgUp, Ctrl+PgDn, Alt+Left, Alt+Right hotkeys (I4678)
* Remember focus for active editor when swapping editors (I4679)
* Ctrl+S often activates the "select key" dialog in editor (I4680)
* mnemoniclayout store should be enough to block design view (I4681)
* Installing a keyboard with an OSK from Developer fails to install the OSK (I4682)

## 9.0.489 stable
* WiX file generator in Keyman Developer was failing due to security (I4643)

## 9.0.488 stable
* Debug host keyboard did not correctly map through some Keyman keyboard keys (I4156)

## 9.0.485 stable
* Keyman Developer failed to import kvk xml file (I4619)

## 9.0.484 stable
* context statement in output could fail in some situations in KeymanWeb compiler (I4611)

## 9.0.476 stable
* The text editor in the keyboard wizard is no longer blanked in some circumstances when switching tabs (I4557)
* Keyboard parser no longer forces keyboard version to 9.0 (I4558)
* Debugger development - disable debug tip when stopping debugging (I4331)

## 9.0.475 stable
* JSON search needs to do cleanname on the keyboard filename to find candidates (I4508)

## 9.0.474 stable
* Consolidate the compile action into single command (I4504)
* Add JSON metadata editor to keyboard wizard (I4505)
* Add command to send email with targets (I4506)
* Move tab close button onto tabs (I4507)

## 9.0.473 stable
* Add kmw_embedcss to feature support in Developer (I4369)
* Tab and Dismiss keys have been removed from touch templates (I4475)
* Added source version of KMW to Keyman Developer (I4476)

## 9.0.472 stable
* The dismiss keyboard and tab buttons should not be required by Keyman Developer now (I4447)
* Sometimes when saving, the list of &WINDOWSLANGUAGES is doubled (I4329)
* Standard fonts should not be downloaded to devices in test window (I4448)
* Font CSS responds as ISO-8859-1 instead of UTF-8 (I4449)
* Layout Builder is missing OSK special keys font in some situations (I4450)
* Touch layout editor polish (I4330)

## 9.0.471 stable
* JSON hosting for installing keyboard into native app has wrong extension (I4437)
* Keyboard debugger does not show button control in desktop mode (I4438)
* If more than one language listed for a keyboard, the JSON file becomes invalid (I4440)

## 9.0.469 stable
* Download Keyboard dialog does not display correctly (I4414)
* OSK does not show underlying characters if base keyboard is not loaded (I4415)

## 9.0.467 stable
* Manual Activate dialog is misformatted (I4408)
* Wrong font selected in keyboard debugger touch layout (I4409)
* Metrics should be visible in touch layout editor (I4410)
* Character map allows Ctrl+Click to insert character (I4411)
* Wrong font selected in keyboard debugger touch layout (I4409)

## 9.0.463 stable
* Line number comments are no longer incorrectly added to non-debug builds (I4384)

## 9.0.460 stable
* Web and touch keyboards now support custom stylesheets with &kmw_embedcss (I4368)
* Line number comments are now included in generated Javascript when compiling with debug (I4373)

## 9.0.458 stable
* Added: Require Windows 7 or later for install (I4313)

## 9.0.454 stable
* Fixed: Compiling a product installer failed with xsl security error (I3734)

## 9.0.453 stable
* Fixed: Clicking Remove Feature when no feature selected crashes [CrashID:tike.exe_9.0.449.0_00987F63_EAccessViolation] (I4247)

## 9.0.452 stable
* Fixed: File format dropdown should be disabled in project view (I3733)
* Fixed: Crash opening project in read-only location [CrashID:tike.exe_9.0.443.0_005E202D_EOleException] (I4212)
* Added: Added BCP-47 language codes to unicodedata (I4257)
* Fixed: Keyboard font dialog crashed if in text editor view (I4258)
* Added: Generate a .json file when compiling keyboard for web (I4259)
* Added: Add link to install keyboard file into native app into debug web (I4260)
* Added: Build 357 of KeymanWeb into Developer (I4261)
* Fixed: Compile to web and test fails when keyboard version is not 1.0 (I4263)
* Fixed: If Keyman Developer is running, double clicking a file in Explorer doesn't open it (I4264)

## 9.0.449 stable
* Keyboard wizard crashes with missing template-default.js when adding Touch Layout (I4226)

## 9.0.448 stable
* Manifests missing or malformed in some executables (I4205)
* Block U_0000-U_001F and U_0080-U_009F in layout files (I4198)
* adding a subkey array generates an invalid "?" id (I4213)
* template-default should be called template-latin (I4217)
* Activate/Purchase dialogs are incomplete and the Buy Modules button doesn't work (I4090)

## 9.0.447 stable
* Add Windows compatibility values to all manifests (I4194)

## 9.0.443 stable
* Need keyboard version control in Keyman Developer Wizard (I4157)
* Keyboardversion is not compiled into kmw js (I4155)
* keyboardversion is not read by KeymanWeb compiler and applied to filename. (I4154)

## 9.0.442 stable
* Edit platform button still in editor even though it does nothing (Bug) (I4126)
* OSK Import KMX breaks some shift states (Bug) (I4127)
* Edit Platform dialog is deleted but button is still there in touch layout editor (Bug) (I4129)
* Build php help files to help.keyman.com (Tweak) (I4135)
* Add keyboard version information to Keyman Configuration (Tweak) (I4136)
* Don't prompt to sort out L/R shift on save of keyboard (Bug) (I4137)
* If the KVK is removed from the keyboard, it can still be imported into the touch layout until the file is closed (Bug) (I4138)
* Compress layout file when compiling to KMW (Tweak) (I4139)
* Add keyboard version information to keyboards (Develop) (I4140)
* Warn when unusable key ids are used (Develop) (I4141)
* Validate key ids are in an acceptable format (Develop) (I4142)
* Support modifier layers of KVK when importing a KMX (Bug) (I4143)
* When character is dropped or double-clicked to insert into html text field, no modified event is triggered (Bug) (I4144)
* Deadkeys are corrupted by KeyboardParser (Bug) (I4145)
* When importing OSK into touch layout, unused layers are populated with base layer (Bug) (I4146)
* If a touch layout is added to a keyboard, it doesn't get saved until the tab is visited (Bug) (I4147)
* Touch layout editor is missing a number of standard key names (Bug) (I4148)
* If a touch layout key has no id, the builder fails to load the json (Bug) (I4149)
* Double clicking on a key should activate its 'nextlayer' in touch layout editor (Tweak) (I4150)
* key id is not saved until field is blurred in touch layout editor (Bug) (I4151)
* Resizing a key with the grab handle causes other keys to overlap during the resize operation (Bug) (I4152)
* Pressing and releasing Ctrl in touch layout editor should allow selection of standard keys a-la layout editor (Tweak) (I4153)

## 9.0.441 stable
* Double-click on Character Map when in Touch Layout Editor crashes TIKE (I4110)
* Double-click in char map when no input element focused in touch layout editor crashes TIKE (I4111)
* Installer links should be to keyman.com (I4115)
* KMW compiler should warn when extended shift flags are used (I4118)
* KMW compiler should only warn unassociated keys that are not special keys (I4119)
* Remove platform properties from touch layout editor as font details are now accessible via Keyboard|Font menu (I4120)
* Rename 'subkey' to 'touch+hold popup' (I4121)
* traditional touch template has K_SEMICOLON and K_SQUOTE wrongly named key ids (I4122)
* Keyman Developer installer should required Vista or later (I4123)

## 9.0.440 stable
* Keyman Developer installer icon is still v8.0 style (I4100)
* Touch layout editor still has the font options in its Edit Platform dialog (I4091)

## 9.0.439 stable
* Trace compile errors in subfiles in Keyman Developer (I4081)
* Make details tab scrollable with mouse wheel (I4082)
* When errors encountered in JSON layout file, locate the error in the source view (I4083)
* Remove old font selection controls from wizard (I4085)
* About should be version 9.0 style (I4086)
* Splash should be version 9.0 style (I4084)
* KeymanWeb compiler does not clear messages before starting (I4087)

## 9.0.438 stable
* Keyman Developer Keyboard Font dialog helpful to reduce font confusion (I4057)
* Touch Layout Import OSK fails with weird error if OSK is missing (I4058)
* If OSK is not saved, then changes do not flow through in Touch Layout Import (I4059)
* KeymanWeb compiler should validate the layout file (I4060)
* KeymanWeb compiler needs defined codes for some errors (I4061)
* Touch Layout platforms do not allow font size specification (I4062)
* Web Debugger needs to embed fonts for OSK and text area (I4063)
* Touch layout editor does not apply fonts consistently to keys (I4064)
* Deleting a touch layout layer leaves a "null" entry in the layout file (I4065)

## 9.0.437 stable
* Layout editor needs to refresh character map (I4046)
* TIKE shows an error if you try to save before viewing the touch layout tab (I4047)
* Various fixes and features for touch layout editor: (I4049)
    * Deselecting main key does not disable subkey or clear other controls
    * Drag+drop not sticking
    * Drag+drop not allowing drop at end
    * Key height not right
    * Not showing editor in line for key
    * Not showing key code on key
    * No wedges showing
    * No delete icon showing
    * Deselecting does not disable controls
    * If inserting or removing key padding, the key display does not refresh correctly
    * 'Label:' label should be removed
    * Key id does not update on keyboard view when changed
* Character map does not show currently selected char from keyboard view (I4049)
* Button UI not displaying in KMDev KMW test window (I4048)

## 9.0.436 stable
* Add support for Redo to Keyman Developer actions (I4032)
* Enable SHIFT+ESC to pause debugger with TSF (I4033)
* Restructure keyboard wizard for source views and features (I4034)
* Parsing of UTF-8 in JSON layout file crashes TIKE (I4035)
* Keyboard Debug HTTP Host should be thread safe (I4036)
* Keyboard HTTP debugger sometimes caches old keyboards (I4037)

## 9.0.434 stable
* Redesign Keyboard Wizard to integrate V9 features (I4021)
* Rework Import KMX to work with V9.0 Debug Host Keyboard (I4022)
* Touch Layout Editor crashes with file in use sometimes (I4023)
* Installer is missing jquery support files for Configuration UI (I4011)

# Legacy "What's New" sections

## 8.0.0 stable

### Fully integrated source editors
* Changes to source are instantly reflected in the Design Editor and vice-versa
* Keyboard, Package and Distribution editors all have Source tabs
* On Screen Keyboard Editor integrated into Keyboard Editor
* Keyboard, Package and Distribution editors feature integrated upload to Tavultesoft

### Much improved character map
* Displays all characters from Unicode 5.0
* Filter characters by range, name, font and more
* Exceptionally clear display with ClearType and font linking
* Resizeable character cells

### Tightly integrated project
* Project provides a clear step-by-step process for developing keyboard solutions
* Links in the project take you to tutorials, help, and more

### User Interface Redesign
* Much clearer user interface - every screen revisited and polished

### Language Changes
* 'notany' Statement - provides the opposite of the 'any' statement
* Maximum store or rule length now 4095 characters, up from 255
* New system stores for KeymanWeb and On Screen Keyboard links

### Keyboard Icons
* Keyboard icons support 256 colour and transparency

### Tutorials
* New tutorials for Packages, Branding and Distribution

### KeymanWeb Pack
* KeymanWeb compiler and design tools integrated into Keyboard Editor
* KeymanWeb keyboard test window

### Branding Pack
* Create your own product using the Branding Pack and the Keyman Engine
* Fully customisable user interface for your product with Branding Editor
* Distribution Editor to create a Windows Installer .msi for your product
* Customer Relationship Manager
    * manage your customers and their licences from your desktop
    * fully integrated with the Tavultesoft Online Store
* Simple integration of your product into Tavultesoft Online Store for instant online sales
* Integration with WiX provides modern installation techniques for product installers
* Keyman Engine separated from Keyman Desktop to enable straightforward use in your own product

### Modern installation and operating system support
* Modern Windows Installer for straightforward deployment
* Windows Vista support
* Unicode support throughout Keyman Developer
* Automated online updates<|MERGE_RESOLUTION|>--- conflicted
+++ resolved
@@ -6,14 +6,11 @@
 * Feature: Show QRCode for web debugger URLs in Keyboard and Package editors (#2433)
 * Feature: Hotkeys defined in .kmn no longer need to be quoted (#2432)
 * Bug Fix: Keyboard ID was not clean by default with Import Windows Keyboard (#2431)
-<<<<<<< HEAD
-* Chore: Rename UI references of 'TIKE' to 'Keyman Developer' (#2439)
-=======
+* Change: Rename UI references of 'TIKE' to 'Keyman Developer' (#2439)
 * Change: Application title no longer shows active project, only main window (#2441)
 
 ## 2019-12-06 12.0.62 stable
 * Bug Fix: Shortcuts in text editors were not working after #2331 (#2424)
->>>>>>> 6863e184
 
 ## 2019-11-18 12.0.55 stable
 * Bug Fix: Some keyboards were incorrectly marked as mobile-capable (#2334)
