# Keyman Desktop Version History

<<<<<<< HEAD
## 2019-01-02 11.0.1300.0 beta
* Initial beta release of Keyman Desktop 11
* [Pull Requests](https://github.com/keymanapp/keyman/pulls?utf8=%E2%9C%93&q=is%3Apr+merged%3A2018-07-01..2019-01-01+label%3Awindows+-label%3Acherry-pick+-label%3Astable)

* New Features:
  * Introduce support for Metro-style (UWP) applications such as Edge, Skype (#1265, #1377)
  * Added Kannada localization (#1273)
  
* Changes:
  * Debug logging now uses Event Tracing for Windows (#1261, #1286)
  * Added SIL logo to startup (#1194)
  * Removed hard coded version numbers, versioned paths and registry settings for simpler future upgrades (#1171, #1175)
  * Upgraded to WiX 3.11 to build installers (#1098, #1178)
  * Support for Delphi Community Edition (#1104)
  
* Bug Fixes:
  * Rework keyboard input to serialize input queue to resolve modifier key stickiness (#1226, #1229, #1236, #1439, #1300)
  * Improved On Screen Keyboard key cap font size for scripts such as Tai Dam (#1434)
  * Fixed conflicts with Game Bar (#1272)
  * Package names and metadata display always uses Unicode JSON metadata now when available (#1413)
  * Various crashes (#1410, #1409)
  * Fixed documentation links (#1068)
=======
## 12.0 alpha

## 11.0 alpha
* Rework keyboard input to serialize input queue to resolve modifier key stickiness (#1226, #1229, #1236)
* Debug logging now uses Event Tracing for Windows (#1261)
* Introduce support for Metro-style (UWP) applications such as Edge, Skype (#1265)
* Fixed conflicts with Game Bar (#1272)
* Added Kannada localization (#1273)
* Added SIL logo to startup (#1194)
* Removed hard coded version numbers, versioned paths and registry settings for simpler future upgrades (#1171, 1175)
>>>>>>> 1080f538

## 2018-06-28 10.0.1200 stable
* 10.0 stable release

## 2018-06-27 10.0.1113.0 beta
* No changes to Keyman Desktop

## 2018-06-26 10.0.1112.0 beta
* No changes to Keyman Desktop

## 2018-06-21 10.0.1111.0 beta
* No changes to Keyman Desktop

## 2018-06-20 10.0.1110.0 beta
* Removes obsolete "Getting Started" links (#1004)

## 2018-06-19 10.0.1109.0 beta
* Fixes api IKeymanControl::OpenConfiguration (#995)
* Fixes some side effects when installing a keyboard (#997)

## 2018-06-15 10.0.1108.0 beta
* No changes in Keyman Desktop

## 2018-06-13 10.0.1107.0 beta
* Add Unicode 11.0 characters

## 2018-06-12 10.0.1106.0 beta
* No changes in Keyman Desktop

## 2018-06-11 10.0.1105.0 beta
* Platform tests (in keyboards) are now consistent across all platforms (#969)

## 2018-06-09 10.0.1104.0 beta
* Keyboards that have script subtags will now install on Windows 7 (#964)

## 2018-06-07 10.0.1103.0 beta
* Keyman Configuration will now show keyboards that have no name with their filename (#955)
* Keyboard packages with BCP 47 language subtags unrecognised by Windows will now install on Windows 7 (#948)

## 2018-06-05 10.0.1102.0 beta
* Improved crash reporting stability (#940)

## 2018-06-03 10.0.1101.0 beta
* No changes in Keyman Desktop

## 2018-06-01 10.0.1100.0 beta
* Fixes email link in Keyman help

## 2018-05-31 10.0.1099.0 beta
* Fixes a problem where "Castilian" was shown instead of "Spanish" in language configuration (#918)
* Fixes a crash when the Keyboard Options dialog is closed (#916)

## 2018-05-30 10.0.1098.0 beta
* Prevents a crash if an invalid .kvk file is found in a package (#915)

## 2018-05-29 10.0.1097.0 beta
* Fixes incorrect icons in the Hotkeys tab in Keyman Configuration (#906)
* Ensure language tags are correct when installing a keyboard (#892)

## 2018-05-28 10.0.1096.0 beta
* No changes in Keyman Desktop

## 2018-05-28 10.0.1095.0 beta
* No changes in Keyman Desktop

## 2018-05-26 10.0.1094.0 beta
* No changes in Keyman Desktop

## 2018-05-25 10.0.1093.0 beta
* No changes in Keyman Desktop

## 2018-05-22 10.0.1092.0 beta
* No changes in Keyman Desktop

## 2018-05-17 10.0.1091.0 beta
* Fixes Ctrl+Alt simulation regression (#835)

## 2018-05-11 10.0.1090.0 beta
* No changes in Keyman Desktop

## 2018-05-11 10.0.1087.0 beta
* No changes in Keyman Desktop

## 2018-05-09 10.0.1086.0 beta
* No changes in Keyman Desktop

## 2018-05-08 10.0.1085.0 beta
* Clarified restart requirements and UI in Setup (#840)

## 2018-05-08 10.0.1084.0 beta
* Added implementation for IKeymanKeyboardFile.DefaultHotkey (#839)

## 2018-05-08 10.0.1083.0 beta
* Fixes a crash in Keyman Configuration (#838)

## 2018-05-08 10.0.1082.0 beta
* Adds script lookup to Add Keyboard Language dialog (#827)

## 2018-05-07 10.0.1081.0 beta
* Fixes crash in Keyman Desktop when keyboard name contains an ampersand (#831)

## 2018-05-07 10.0.1080.0 beta
* Fixes crash starting Keyman Desktop when using certain base keyboards (#832)

## 2018-05-07 10.0.1079.0 beta
* Fixes crash in updating active keyboard icon in On Screen Keyboard (#828)

## 2018-05-04 10.0.1078.0 beta
* No changes in Keyman Desktop

## 2018-05-04 10.0.1077.0 beta
* No changes in Keyman Desktop

## 2018-05-04 10.0.1076.0 beta
* No changes in Keyman Desktop

## 2018-05-04 10.0.1075.0 beta
* No changes in Keyman Desktop

## 2018-05-03 10.0.1074.0 beta
* No changes in Keyman Desktop

## 2018-05-03 10.0.1073.0 beta
* No changes in Keyman Desktop

## 2018-05-03 10.0.1072.0 beta
* No changes in Keyman Desktop

## 2018-05-03 10.0.1071.0 beta
* No changes in Keyman Desktop

## 2018-04-30 10.0.1070.0 beta
* No changes in Keyman Desktop

## 2018-04-30 10.0.1066.0 beta
* No changes in Keyman Desktop

## 2018-04-27 10.0.1061.0 beta
* No changes in Keyman Desktop

## 2018-04-25 10.0.1060.0 beta
* No changes in Keyman Desktop

## 2018-04-25 10.0.1059.0 beta
* No changes in Keyman Desktop

## 2018-04-25 10.0.1058.0 beta
* No changes in Keyman Desktop

## 2018-04-12 10.0.1057.0 beta
* Fix for backspace in legacy mode breaking SMP characters (#729)

## 2018-03-31 10.0.1056.0 beta
* No changes in Keyman Desktop

## 2018-03-22 10.0.1055.0 beta
* Offline help updates are synchronised with help.keyman.com in the correct version (#695)

## 2018-03-22 10.0.1054.0 beta
* Initial beta release of Keyman Desktop 10

## 10.0 alpha
* Keyman Desktop moved to open source (#121)
* Support for custom BCP 47 language codes: you can now associate a keyboard with any valid language code in Windows 8 and later
* Keyman API: extensively rewritten with improved consistency
* Additional user interface language - Turkish (translation done by Stevan Vanderwerf)
* Support for Unicode 10.0
* Fix for sticky shift key when using Alt+Left Shift to switch languages (#315, #144, #129)
* Show all keyboard icons on Visual Keyboard toolbar (#338)
* Keyman API: Added support for x64 (#513)
* Keyman Desktop now connects only to *api.keyman.com* and *keyman.com* for online tools (#653)
* Add Language dialog shows suggested languages first (#619)

## 9.0.522 stable
* Keyboard hotkey toggles are not working in 9.0 (I5086)
* Improve compatibility with Firefox 42 and Internet Explorer 11 (I4933)
* Fix hang when closing Keyman if Windows compatibility flag is incorrectly set (I5018)

## 9.0.521 stable
* Updated digital certificate for Windows 8, 8.1 and 10 (I4978)

## 9.0.519 stable
* Keyboard options do not work always work correctly because they are set twice while processing (I4978)
* Update requirements in Help for Windows 10 (I4984)

## 9.0.518 stable
* OEM products now have a cleaner menu display with indented keyboards and languages (I4920)

## 9.0.516 stable
* Added: Note on why "Select keyboard layout for all applications" is disabled on Win 8.1+ (I4871)

## 9.0.514 stable
* Fixed: Inconsistent display of panels through Desktop (I4851)

## 9.0.513 stable
* Fixed: Keyman Desktop title in OSK has wrong grey background (I4849)

## 9.0.512 stable
* Fixed: If no baselayout is specified by the user, default to en-US (kbdus.dll) (I4786)
* Fixed: Shift keys would sometimes 'stick' in Mozilla Firefox (I4793)
* Fixed: Log reported modifier state as well as Keyman current modifier state in debug logs (I4843)
* Fixed: FileMakerPro 14 causes crash in Keyman Engine (I4846)

## 9.0.510 stable
* Keyman needs to rebuild its language profiles if they are inadvertently deleted (I4773)

## 9.0.507 stable
* Keyman loses focus sometimes when switching keyboards using the menu (I4731)

## 9.0.506 stable
* Language profile change notification while Keyman menu is visible sometimes causes a crash (I4715, I4683, I4591, I4577, I4541, I4472, I4431)
* Improve reporting on registry errors (I4565, I4657)

## 9.0.503 stable
* MSKLC keyboards do not get correct name in Configuration Hotkeys tab (I4712)
* MSKLC keyboards are not shown in the Keyman menu (I4713)
* Keyboard and language hotkeys don't always work (I4714)

## 9.0.494 stable
* Fixed hotkeys not always working consistently (I4674)
* Fixed read of invalid registry setting on some computers (I4660)

## 9.0.493 stable
* Add more detailed keyboard diagnostics (I4659)
* Add Keep in Touch screen (I4658)

## 9.0.492 stable
* On Screen keyboard translates keys wrongly for European keyboards (I4650)
* Mnemonic layout recompiler maps AltGr+# rather than \ on UK layouts (I4651)

## 9.0.491 stable
* Add logging for registration of keyboards for hotkey matching (I4648)

## 9.0.490 stable
* Add 'Enter License Key' link to splash screen (I4645)
* Fix crash on startup on some computers with multiple Keyman products installed (I4624, I4519, I4602, I4640, I4633, I4636, I4637, I4638, I4639)

## 9.0.489 stable
* Backspace key was not working in Logos (I4642)

## 9.0.488 stable
* Keyman could crash silently on exit due to null hotkeys being addressed (I4623)

## 9.0.487 stable
* .kmx installs upgraded from earlier versions were placed in the wrong folder (I4623)

## 9.0.485 stable
* keymanimport.log was generated incorrectly as unicode strings in an ansi file (I4617)
* Keyman crashed when trying to recompile a missing mnemonic layout (I4615)

## 9.0.483 stable
* Support install of keyboard against fallback locales (I4607)
* Support single keyboard buttons on OSK toolbar for OEM products (I4606)

## 9.0.482 stable
* Keyman installer did not show EULA when bundled with a keyboard (I4598)
* Keyman Configuration enabled keyboards when OK clicked even if Keyman not running (I4382)

## 9.0.481 stable
* If a computer does not have US keyboard installed, then AltGr rules can go wrong (I4592)
* The keyboard usage page can appear outside the OSK in some situations (I4593)

## 9.0.480 stable
* Spacebar results in incorrect output for subsequent letters on some keyboards (I4585)
* If Ctrl+Alt simulates RAlt is on, then Ctrl+Alt rules don't work at all (I4551, I4583)
* Add option to treat base keyboard deadkey as plain keys (I4552)
* Switch for all languages not disabled on Win8 upgrades (I4576)
* Support if(&baselayout) with all of the ISO names (I4588)
* Keyman fails to install shortcuts for keyboard documentation correctly (I4590)

## 9.0.479 stable
* Solution for output of Enter and Tab keys for some keyboards (I4575)

## 9.0.478 stable
* Solution for output of Enter and Tab keys for some keyboards (I4575)

## 9.0.477 stable
* Test solution for output of Enter and Tab keys for some keyboards (I4562)

## 9.0.476 stable
* Hotkey switching resulted in stuck Ctrl,Alt,Shift keys in some apps (I4511)
* On Win 8, Keyman keyboards appear as "Unavailable Input Method" in Control Panel - mitigation only, not fixed (I4531)
* Fixed: when Alt is down, release of Ctrl, Shift is not detectable within Keyman in some languages (I4548)
* Mnemonic layout recompiler did not translate Lctrl Ralt for deadkeys correctly (I4549)
* Logical flaw in mnemonic layout recompiler meant that AltGr base keys were never processed (I4550)
* Upgrade to 476 or later requires recompile of all mnemonic layouts (I4553)
* Keyboards without an icon must specify a default icon when registering to prevent control panel crashing (I4555)
* Attached files were not shown when loading diag files (I4559)
* Binary data in diagnostics was not streamed correctly (I4560)

## 9.0.475 stable
* Language hotkeys associated with non-primary keyboards do not trigger language change (I4516)
* Switch for all apps is not disabled in Win 8 (I4515)

## 9.0.474 stable
* Crash when saving OSK to file, changing keyboard midstream [CrashID:keyman.exe_9.0.473.0_2C59B75E_EAccessViolation] (I4487)
* The character map is not falling back to system fonts well when Code2000 missing (I4488)
* Crash calling TSF [CrashID:kmshell.exe_9.0.473.0_2C45D42D_EOleSysError] (I4494)
* Damaged package causes crash when trying to uninstall [CrashID:kmshell.exe_9.0.473.0_2C6B80C4_EOleException] (I4495)

## 9.0.473 stable
* Verify that Internet Explorer 9.0 or later is present at install time (I4470)
* Fix crash showing keyboard menu when product details are missing (I4458)
* Fix crash when menu popup is dynamically resized by system (I4429)
* Setup bootstrapper now handles upgrade scenarios with a prompt (I4460)
* Upgrade dialog showed wrong version of Keyman Desktop (I4445)
* Keyman Desktop Update dialog showed broken Tavultesoft image (I4456)
* API fix: Keyman had a mismatch between KEYBOARDINFO and INTKEYBOARDINFO (I4462)
* API fix: Keyman_BuildKeyboardList was including keyboards installed but with no profiles (I4461)

## 9.0.472 stable
* Chinese keyboard was not working correctly (I4452)
* Language hotkeys were not working (I4451)

## 9.0.471 stable
* Browser emulation control for kmshell breaks downlevel versions of Keyman (I4436)
* Crash if Keyman Engine 7 or 8-based product installed when starting Keyman Desktop 9 (I4421)
* Show Send to Tavultesoft button in Diagnostics (I4439)

## 9.0.470 stable
* Download Keyboard dialog had broken link (I4419)

## 9.0.469 stable
* Download Keyboard dialog does not display correctly (I4414)
* OSK does not show underlying characters if base keyboard is not loaded (I4415)
    
## 9.0.467 stable
* Character Map needs to insert characters using SendInput (I4412)
* Manual Activate dialog is misformatted (I4408)
* Add HKCU FEATURE_BROWSER_EMULATION 9000 for kmshell.exe (I4400)
* Character map allows Ctrl+Click to insert character (I4411)

### What's New
* Free Edition – Keyman Desktop now has a Free Edition with no restrictions on use – use it in your office, your home, your school. Upgrade to Pro for powerful features, additional keyboards, and personalized technical support.
* Rewritten for Windows 7, 8 and 8.1. Now integrates deeply into Windows Text Services Framework and presents as a keyboard through all Windows language interfaces. This means that keyboard input support is more consistent and more efficient in all applications.
* Behind the scenes, Keyman is now fully Unicode internally.
* User interface extensively redesigned, cleaned up and simplified.
* Keyboards now support hi-res icons for clean presentation on large screens.
* Keyboards now have more version information and online help integration.
* Keyman now supports iPhone, iPad and Android – all your favourite keyboard layouts available on your phone and tablet devices

## 9.0.466 beta
* OK and Cancel buttons are no longer missing on Proxy dialog (I4387)

## 9.0.465 beta
* Added HKCU FEATURE_BROWSER_EMULATION 9000 for kmshell.exe (I4400)

## 9.0.464 beta
* Added clean user interface selection for associated language in Free Edition (I4395)
* Keyman Desktop Free Edition polish (I4393)
* When configuration run from Splash and license key entered, splash didn't refresh (I4396)
* Get Started got impatient and showed nag too quickly on start (I4397)
* Hotkeys didn't show on keyboard list (I4398)
* HTTP download now reports progress more cleanly (I4399)

## 9.0.463 beta
* Initial Free Edition changes (I4390)

## 9.0.462 beta
* Unticked keyboards in Keyman Configuration are not now shown in Windows Languages (I4376)
* Keyman keyboards are no longer visible in Windows Languages when Keyman is not running (I4381)

## 9.0.461 beta
* Rapid typing in legacy mode no longer breaks (regression from 9.0.460.0) (I4378)

## 9.0.460 beta
* Icon size in tool tray is now correct when using large fonts (I4314)
* Keyboard Upgrade from 6.0, 7.0, 8.0 now supports keyboards installed for Current User, fonts and Start Menu entries (I4324)
* When On Screen Keyboard opens, if Keyman is off then icon now shows correctly (I4360)
* On Screen Keyboard now always shows correct base layout when keyboard active (I4363)
* Installer now enforces Windows 7 or later (I4366)
* Deadkeys are now working with Microsoft Word in TSF-aware mode (I4370)
* WOW64 is now tested consistently in all locations (I4374)
* Add registry flag 'deep tsf integration' to allow us to disable enhanced integration with TSF-aware applications (I4375)
    
## 9.0.459 beta
* Deadkeys are now working correctly in all cases in Wordpad and other TSF-aware applications (except Word) (I4278)
* All .ico formats do not load correctly in icon conversion for keyboard layouts (I4317)
* Alt+LeftShift hotkey is now set on clean install (I4318)
* If Keyman is not running, selecting a Keyman layout in Windows will no longer have any effect (I4325)
* Keyboard and interface hotkeys are now working (I4326)
* Deadkeys are now working correctly with mnemonic layouts (I4353, I4327)
* AltGr keys are now working correctly in enhanced integration mode (I4351)
* If splash screen is minimized, it can now be restored (I4356)
* Splash screen buy links now go to correct version of Keyman (I4357)
* COM registration updated for new interfaces in Keyman 9 (I4358)
* OSK now shows correct base keyboard and refreshes when switching languages (I4359)
    
## 9.0.458 beta
* Getting Started window gave instructions that were not valid for KM9 (I3674)
* Script error dialog was appearing behind splash dialog (regression from I3710) (I3730)
* Balloon tip and About page had wrong product version (I4311)
* Keyboard icons are now converted to 32BPP RGBA on install for Windows 8 compatibility (I4316)

## 9.0.457 beta
* Fixed: Keys that have rules but are not matched due to context did not generate output (I4290)
* Fixed: Additional minor bug fixes (I4302)
    
## 9.0.456 beta
* Fixed: Crash in Keyman Configuration (I4296)
* Fixed: Upgrade of keyboards failed to register in local machine context (I4297)
* Fixed: Old TSF addin remained registered when upgrading (I4298)
* Fixed: Keyman-installed Windows languages needed to be removed when upgrading (I4299)

## 9.0.455 beta
* Added: Support for upgrading configuration and keyboards from 8.0 to 9.0 (I4292, I4293)

## 9.0.454 beta
* Fixed: Switch from Keyman to Keyman keyboard caused loop in global language switch (I4277)
* Fixed: Keyboard switching and legacy support edge case scenarios (I4285, I4286, I4287, I4288)
    
## 9.0.453 beta
* Fixed: Shift states were not being preserved correctly (I3605)
* Fixed: Opening User Interface Language menu causes crash [CrashID:kmshell.exe_9.0.447.0_script_TfrmMain_0] (I4199)
* Fixed: Deadkeys only work in first 61 characters of document (I4266)
* Fixed: If Keyboard usage refreshes during exit, Keyman crashes [CrashID:keyman.exe_9.0.452.0_2C5FB0CD_EAccessViolation] (I4268)
* Fixed: Switch language for all applications is not working (I4271)
* Fixed: TIP only outputs first 127 characters of a rule result (I4272)
* Fixed: kmtip does not work if already active before KM starts (I4274)
    
## 9.0.452 beta
* Fixed: Keyman installed keyboards do not seem to appear in Windows Language control panel in Win 8 (I4202)
* Fixed: Icons do not show background correctly in lang switch window and Win 8 languages controls (also I4316) (I4204)
* Fixed: Crash in Keyman Configuration [kmshell.exe_9.0.451.0_script_TfrmMain_0] (I4251)
* Fixed: kmtip install does not register Win 8 support features (I4252)
* Fixed: TSF deadkeys do not function correctly (I4262)
* Fixed: Test for text editor running fails (I4265)

## 9.0.451 beta
* Fixed: Keyman Configuration crashed on first run due to koKeymanUniscribeManager reference (I4250)

## 9.0.450 beta
* Fixed: If kmtip CKMTipTextService::Activate fails, cleanup (I3706)
* Minor: Refactor kmxfile utility functions (I3757)
* Added: Removed all legacy keyboard management Win32 API calls and use only TSF (I4220)
* Fixed: Crash when OSK closed/reopened without dismissing hint window [CrashID:keyman.exe_9.0.449.0_2C405C5D_EInvalidPointer] (I4242)

## 9.0.449 beta
* Opening font helper or keyboard usage from Keyman menu on Win 8 still shows HTML outside window (I4225)
* Excmagic.debug left scattered around program file directories after uninstall (I4218)

## 9.0.448 beta
* Shift + Arrows do not select text (only move caret) in Win 8 when Keyman keyboard is active (I4201)
* Keyman TIP should use ITfTextInputProcessorEx (I4216)
* Keyman leaks an Internet Explorer window handle (I4214)
* Help dialog appears below OSK and is inaccessible (I4209)
* Font helper and Keyboard usage appear outside frame in Win 8 (I4208)
* Shift states still not working with unprocessed keys in V9 (I4128)
* Activate/Purchase dialogs are incomplete and the Buy Modules button doesn't work (I4090)

## 9.0.447 beta
* Exit Keyman hint appears to be blank on Win8? (I4187)
* Pressing Enter in install keyboard dialog gives error about admin req (I4172)
* Help Contents link does not work from Keyman menu (I3993)
* Help window Help and Help on Keyboard links don't work (I3676)
* Base Keyboard dialog has wrong style of buttons (I4184)
* Use TTempFileManager for all temporary files (I4195)
* Lang switch window shows wrong selection with Alt+LeftShift when TIP is active (I4191)
* keyman.exe seems to be missing icon (I3769)
* Lang switch window shifts on first view (I4190)
* wm_kmmoreposting must be refactored for TIP work as it is not sequential (I4196)
* Avoid interactions with full-screen RDP (I4197)
* mcompile logs should be stored in diag folder (I4174)
* Uninstalling a keyboard leaves the mnemonic recompiled layouts behind (I4173)

## 9.0.446 beta
* Keyman Engine installer does not include mcompile.exe (I4171)

## 9.0.445 beta
* Mnemonic layouts should be recompiled to positional based on user-selected base keyboard (I4169)
* Console execute in utilexecute.pas needs a temp copy of buffer to avoid write access violations (I4170)
* Shift states still not working with unprocessed keys in V9 (I4128)
    
## 9.0.444 beta
* Keyman Desktop installer does not install x64 TIP (I4161)

## 9.0.442 beta
* Add keyboard version information to Keyman Configuration (Tweak) (I4136)

# Legacy Release Notes - What's New?

## 8.0.0 stable

Here are some of the great things we have added to Keyman Desktop 8.0.

* 64-bit Support — Run Keyman Desktop in 64-bit Windows operating systems and applications.
* Language Switcher — Access all your Keyman keyboards, Windows languages and Windows keyboards in one pop-up menu with a single hotkey (by default Alt+LeftShift).
* Universal Language Switching — Switch keyboards once to use the same Keyman keyboard across all applications.
* Keyboard Options — Keyboards for Keyman Desktop 8 can come with options which let you type as you prefer. Options allow you to do things like type French accents before or after the vowel, type Lao with or without spaces, or type Tigrigna with Ethipian or Eritrean punctiaton.
* Enhanced UI — The Keyman interface has been redesigned, from much simpler setup to cleaner, more polished menus and dialogs.
* Enhanced Keyman Menu — Access any tool in the Keyman Toolbox directly from the menu.
* Enhanced On Screen Keyboard — The OSK better mimics your hardware keyboard, matching both the language and layout.
* Enhanced Font Helper — Now see exactly which keyboard characters your fonts support.
* Enhanced Character Map — Support for Planes 1-15 of the Unicode Standard has been greatly improved, as has filtering and search. For example, search now with instant feedback by part or all of character code point or name.
* Support for Unicode 5.2 & 6.0 — Type in everything from Egyptian to Emoji.
* Improved Application Compatibility — The keystroke processor in Keyman Desktop has been made more compatible with major applications such as OpenOffice, Microsoft Office and popular web browsers.
* Single Installer — Both Keyman Desktop Light & Keyman Desktop Professional now install from the same file, which there's no longer any need to worry about downloading the wrong edition. 

## 7.0.0 stable

* The Keyman Character Map — Enables instant input of any Unicode character into the active application. Characters can be searched by name, number, block, font, and more.
* The Keyman Font Helper — Lists all currently-installed fonts which work with the active Keyman keyboard.
* The Keyman Usage View — Includes keyboard-specific help, especially useful for layouts with no On Screen Keyboard.
* The Keyman Text Editor with Getting Started Tutorial — Teaches new users how to start using Keyman Desktop.
* Tips & Hints — Assist new users throughout the program.
* Improved Language Linking — Say goodbye to the Language Bar, Keyman Desktop now handles language switching in addition to switching Keyman keyboards.
* Enhanced Keyman Toolbox — Resizable, supports non-Latin Windows keyboards, and improved font-linking.
* Localisable Keyman Menus — Translate the Keyman Desktop user interface into any language.
* Modern COM API — Control all aspects of Keyman Desktop from Windows Scripting, Visual Basic for Applications, or your application!
* Windows Installer (.msi) — Permits straightforward deployment of Keyman Desktop.

## 6.2.0 stable
* Text Services Framework support - Keyman 6.2 supports the new Text Services Framework that is part of Microsoft Office XP. This enables Keyman to integrate with Microsoft Word 2002 much better than previously. Click here for more information.
* Enhanced European keyboard support - Keyman 5.0 required you to use a US English keyboard (QWERTY layout) for full compatibility with Keyman keyboards. Version 6.2 now supports any layout you wish to use, and is not dependent on US English in any way.
* Visual keyboards - An on-screen and printable keyboard is now available for Keyman 6.2 keyboards.
* Add-ins - Keyman now supports add-ins for other applications. Included with Keyman 6.2 are add-ins for Word and RichEdit. The RichEdit add-in does not require RichEdit 3.0.
* Enhanced integration with Windows languages - It is now possible to switch Keyman keyboards on automatically when a language is selected as a non-Administrative user.

## 5.0.0 stable
* Unicode support - With the release of version 5.0, Keyman now includes full support for Unicode. Unicode is a character encoding standard that supports most of the world's more common scripts, and includes support for user-defined scripts. Keyman 5.0 keyboards now support input and output of any of the thousands of characters defined in Unicode, including characters outside the Basic Multilingual Plane which are encoded with surrogate pairs.
* Integration with Windows - Keyman 5.0 integrates more tightly with the multilingual features of Windows 9x, Me, NT, and 2000. Keyman 5.0 also features full shell integration, so that you can install a keyboard by simply double-clicking on its icon in Windows Explorer.
* Keyman Developer- From version 5.0 and up, the Keyman Developer (previously TIKE) is a separate application, which must be downloaded and registered independently. This simplifies the deployment of Keyman on the majority of systems, where keyboard development is not required. See the Keyman Developer website for more information.
<|MERGE_RESOLUTION|>--- conflicted
+++ resolved
@@ -1,6 +1,7 @@
 # Keyman Desktop Version History
 
-<<<<<<< HEAD
+## 12.0 alpha
+
 ## 2019-01-02 11.0.1300.0 beta
 * Initial beta release of Keyman Desktop 11
 * [Pull Requests](https://github.com/keymanapp/keyman/pulls?utf8=%E2%9C%93&q=is%3Apr+merged%3A2018-07-01..2019-01-01+label%3Awindows+-label%3Acherry-pick+-label%3Astable)
@@ -23,18 +24,6 @@
   * Package names and metadata display always uses Unicode JSON metadata now when available (#1413)
   * Various crashes (#1410, #1409)
   * Fixed documentation links (#1068)
-=======
-## 12.0 alpha
-
-## 11.0 alpha
-* Rework keyboard input to serialize input queue to resolve modifier key stickiness (#1226, #1229, #1236)
-* Debug logging now uses Event Tracing for Windows (#1261)
-* Introduce support for Metro-style (UWP) applications such as Edge, Skype (#1265)
-* Fixed conflicts with Game Bar (#1272)
-* Added Kannada localization (#1273)
-* Added SIL logo to startup (#1194)
-* Removed hard coded version numbers, versioned paths and registry settings for simpler future upgrades (#1171, 1175)
->>>>>>> 1080f538
 
 ## 2018-06-28 10.0.1200 stable
 * 10.0 stable release
