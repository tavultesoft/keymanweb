<?xml version="1.0" encoding="utf-8" ?>

<xsl:stylesheet version="1.0" xmlns:xsl="http://www.w3.org/1999/XSL/Transform">



  <xsl:template name="content_support">
    <div class="header">
      <xsl:call-template name="header_helplinks" />
      <xsl:value-of select="$locale/String[@Id='S_Support']"/>
    </div>
    <div id="subcontent_support" class="content">
      <div id="support_content">
        <div class="support_title">
          <img>
            <xsl:attribute name="src">
              <xsl:value-of select="/Keyman/templatepath"/>keyman-desktop.png
            </xsl:attribute>
          </img>
        </div>

        <div class="support_edition">
          <xsl:value-of select="$locale/String[@Id='S_Support_Version']"/>&#160;<xsl:value-of select="/Keyman/support/version" /><xsl:value-of select="$locale/String[@Id='S_BETA']"/><br />
        </div>

        <div class="support_contact">
          <p><xsl:value-of select="$locale/String[@Id='S_Support_ContactInstructions_Free']"/></p>
          <xsl:call-template name="button">
            <xsl:with-param name="caption"><xsl:value-of select="$locale/String[@Id='S_Button_CommunitySupport']"/></xsl:with-param>
            <xsl:with-param name="command">keyman:link?url=https://keyman.com/go/desktop/10.0/forums</xsl:with-param>
            <xsl:with-param name="width">220px</xsl:with-param>
          </xsl:call-template>
        </div>

        <div class="support_sil">
          <xsl:value-of select="$locale/String[@Id='S_Support_CreatedBySIL']"/>
        </div>

        <div class="support_copyright">
          <xsl:value-of select="$locale/String[@Id='S_Support_Copyright']"/>
        </div>

        <div class="support_links">
          <h2><xsl:value-of select="$locale/String[@Id='S_Support_UsefulLinks']"/></h2>
          <ul>
            <li><a href="https://www.keyman.com/">www.keyman.com</a></li>
            <li><a href="keyman:support_diagnostics"><xsl:value-of select="$locale/String[@Id='S_Menu_Diagnostics_Diagnostics']"/></a></li>
            <li><a href="keyman:support_updatecheck"><xsl:value-of select="$locale/String[@Id='S_Button_CheckForUpdates']"/></a></li>
            <li><a href="keyman:link?url=https://keyman.com/go/desktop/10.0/support"><xsl:value-of select="$locale/String[@Id='S_Button_OnlineSupport']"/></a></li>
          </ul>
        </div>
      </div>
    </div>
  </xsl:template>
<<<<<<< HEAD

=======
>>>>>>> 421c2ba2
</xsl:stylesheet><|MERGE_RESOLUTION|>--- conflicted
+++ resolved
@@ -52,8 +52,4 @@
       </div>
     </div>
   </xsl:template>
-<<<<<<< HEAD
-
-=======
->>>>>>> 421c2ba2
 </xsl:stylesheet>