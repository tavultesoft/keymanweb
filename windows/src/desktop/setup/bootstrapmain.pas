(*
  Name:             bootstrapmain
  Copyright:        Copyright (C) SIL International.
  Documentation:    
  Description:      
  Create Date:      4 Jun 2007

  Modified Date:    23 Oct 2014
  Authors:          mcdurdin
  Related Files:    
  Dependencies:     

  Bugs:             
  Todo:             
  Notes:            
  History:          04 Jun 2007 - mcdurdin - Initial version
                    05 Jun 2007 - mcdurdin - I817 - Fix -x option
                    19 Jun 2007 - mcdurdin - I817 - Translate to Unicode and remove Forms dependence
                    14 Sep 2007 - mcdurdin - I1065 - -s silent option in setup.exe stills asks about updated version
                    14 Sep 2007 - mcdurdin - I1066 - -s option does not do a fully silent install in setup.exe
                    14 Sep 2007 - mcdurdin - I1063 - setup.exe crashing when an update is found online rather than installing it
                    27 Mar 2008 - mcdurdin - I1306 - Fix -s option not doing fully silent extract
                    14 Jun 2008 - mcdurdin - Close handles after starting app
                    28 Jul 2008 - mcdurdin - I1158 - Report error codes
                    30 Dec 2010 - mcdurdin - I2562 - EULA in bootstrapper
                    31 Dec 2010 - mcdurdin - I2615 - Fix hidden controls when Alt pressed in Vista
                    31 Dec 2010 - mcdurdin - I2611 - Incorrect icon for setup form
                    21 Feb 2011 - mcdurdin - I2738 - Auto update does not start automatically when triggered
                    31 Mar 2011 - mcdurdin - I2847 - Version 8.0 silent upgrade runs keyboard import from version 7.0 and shouldn't
                    03 Oct 2011 - mcdurdin - I3081 - Create target folder when -x specified
                    04 Nov 2011 - mcdurdin - I3126 - Add flag to control msi UI level
                    18 May 2012 - mcdurdin - I3306 - V9.0 - Remove TntControls + Win9x support
                    17 Aug 2012 - mcdurdin - I3377 - KM9 - Update code references from 8.0 to 9.0
                    19 Oct 2012 - mcdurdin - I3476 - V9.0 - Fixup additional hints and warnings around string conversion
                    02 Feb 2012 - mcdurdin - I2975 - VistaAltFixUnit can crash on shutdown
                    15 Jun 2012 - mcdurdin - I3355 - Keyman Developer (and Desktop) sometimes reboot automatically with auto upgrade
                    03 Nov 2012 - mcdurdin - I3500 - V9.0 - Merge of I3355 - Keyman Developer (and Desktop) sometimes reboot automatically with auto upgrade
                    28 Feb 2014 - mcdurdin - I4099 - V9.0 - Keyman Desktop Setup dialog is still 8.0 style
                    24 Jun 2014 - mcdurdin - I4293 - V9.0 - Setup bootstrapper does not check for V8 upgrade
                    12 Aug 2014 - mcdurdin - I4365 - V9.0 - Installer still doesn't enforce Win7 or later
                    16 Oct 2014 - mcdurdin - I4460 - V9.0 - Setup bootstrapper should handle upgrade scenarios with a prompt
                    23 Oct 2014 - mcdurdin - I4470 - Internet Explorer 9.0 of later required [CrashID:kmshell.exe_9.0.472.0_script_TfrmMain_0]
*)
unit bootstrapmain;  // I3306

interface

uses
  System.Classes,
  System.Generics.Collections,
  System.SysUtils,

  Keyman.Setup.System.InstallInfo,
  SetupStrings;

var
  FInstallInfo: TInstallInfo = nil;

procedure Run;

function FormatFileSize(Size: Integer): string;

implementation

uses
  System.StrUtils,
  System.TypInfo,
  Vcl.Forms,
  Winapi.ActiveX,
  Winapi.Windows,

  CommonControls,
  ErrorControlledRegistry,
  GetOsVersion,
  Keyman.Setup.System.OnlineResourceCheck,
  Keyman.System.UpgradeRegistryKeys,
  KeymanPaths,
  KeymanVersion,
  OnlineConstants,
  RegistryHelpers,
  RegistryKeys,
  RunTools,
  SetupForm,
  SFX,
  TntDialogHelp,
  UfrmRunDesktop,
  Upload_Settings,
  utilexecute;

function CheckForOldVersionScenario: Boolean; forward;
procedure InstallKeyboardsInOldVersion(const ShellPath: string); forward;
procedure DoExtractOnly(FSilent: Boolean; const FExtractOnly_Path: string); forward;
function CreateTempDir: string; forward;
procedure RemoveTempDir(const path: string); forward;
procedure ProcessCommandLine(var FPromptForReboot, FSilent, FForceOffline, FExtractOnly, FContinueSetup, FStartAfterInstall, FDisableUpgradeFrom6Or7Or8: Boolean; var FPackages, FExtractPath: string); forward;
procedure SetExitVal(c: Integer); forward;
function IsKeymanDesktop7Installed: string; forward;
function IsKeymanDesktop8Installed: string; forward;

var
  FNiceExitCodes: Boolean = True; // always, now

const
  ICC_PROGRESS_CLASS     = $00000020; // progress



procedure Run;
var
  ProgramPath: string;
  FTempPath: string;
  FExtractOnly: Boolean;
  FContinueSetup: Boolean;
  FStartAfterInstall: Boolean;  // I2738
  FDisableUpgradeFrom6Or7Or8: Boolean; // I2847   // I4293
  FPromptForReboot: Boolean;  // I3355   // I3500
  FSilent: Boolean;
  FForceOffline: Boolean;
  FPackages, FExtractOnly_Path: string;
BEGIN
  CoInitializeEx(nil, COINIT_APARTMENTTHREADED);
  try
    try
      Vcl.Forms.Application.Icon.LoadFromResourceID(hInstance, 1);  // I2611

      try
        FTempPath := CreateTempDir;
        try
          InitCommonControl(ICC_PROGRESS_CLASS);

          FInstallInfo := TInstallInfo.Create(FTempPath);

          { Display the dialog }

          ProcessCommandLine(FPromptForReboot, FSilent, FForceOffline, FExtractOnly, FContinueSetup, FStartAfterInstall, FDisableUpgradeFrom6Or7Or8, FPackages, FExtractOnly_Path);  // I2738, I2847  // I3355   // I3500   // I4293
          GetRunTools.Silent := FSilent;

          if FExtractOnly then
          begin
            DoExtractOnly(FSilent, FExtractOnly_Path);
            Exit;
          end;

          // There are two possible paths for files: ProgramPath and TempPath,
          // and also files that can be downloaded during the installation
          // (into TempPath).

          ProgramPath := ExtractFilePath(ParamStr(0));

          // Extract SFX archive into temp path

          ProcessArchive(FInstallInfo.TempPath);

<<<<<<< HEAD
          // Get the list of anticipated packages from:
          // 1. the program filename
          // 2. parameters
          // 3. files extracted from the archive
          // 4. files in the same folder as this program
=======
          // Get the list of anticipated packages from the filename
>>>>>>> f3a2abce


          // The filename of this executable can be changed to tell it which
          // packages to download, e.g. keyman-setup.khmer_angkor.km.exe tells
          // it to download khmer_angkor from the Keyman cloud and install it
          // for bcp47 tag km. See the setup documentation for more
          // examples.
          FInstallInfo.LocatePackagesFromFilename(ParamStr(0));

          // Additionally, packages can be specified on the command line, with
          // the -p parameter, e.g. -p khmer_angkor=km,sil_euro_latin=fr
          FInstallInfo.LocatePackagesFromParameter(FPackages);

          // Packages that have been extracted from the SFX archive are in
          // the TempPath
          FInstallInfo.LocatePackagesInPath(FInstallInfo.TempPath);

          // Finally, look also for any .kmp packages in the same folder as
          // this executable
          FInstallInfo.LocatePackagesInPath(ProgramPath);

          GetRunTools.CheckInternetConnectedState;

          if not FForceOffline and GetRunTools.Online then
            // TODO: retry strategies (and prompt around firewall etc)
            TOnlineResourceCheck.QueryServer(FSilent, FInstallInfo);

          // This loads setup.inf, if present, for various additional strings and settings
          // The bundled installer usually contains a setup.inf.
          if FileExists(FInstallInfo.TempPath + 'setup.inf') then
            FInstallInfo.LoadSetupInf(FInstallInfo.TempPath)
          else if FileExists(ProgramPath + 'setup.inf') then
            FInstallInfo.LoadSetupInf(ProgramPath);

          // If the user is trying to install on downlevel version of Windows (Vista or earlier),
          // we can simplify their life by installing the packages into an existing Keyman
          // install, or point them to the old version of Keyman otherwise.
          if CheckForOldVersionScenario then   // I4460
            Exit;

          TRunTools.CheckInstalledVersion(FInstallInfo.BestMsi);

          // Looks for installation state for Keyman, and determines best packages for installation.
          // If no .msi can be found, and Keyman is not installed, this will show/log an error and
          // abort installation.
          if not FInstallInfo.CheckMsiAndPackageUpgradeScenarios then
          begin
            // TODO: this should be refactored together with the retry strategy for online check above
            // TODO: Delineate between log messages and dialogs.
            // TODO: localize
            GetRunTools.LogError('A valid Keyman install could not be found offline. Please connect to the Internet or allow this installer through your firewall in order to install Keyman.');
            SetExitVal(ERROR_NO_MORE_FILES);
            Exit;
          end;

          // Default scenario is that if any newer installer is available, then
          // Setup should install it.
          FInstallInfo.ShouldInstallKeyman := FInstallInfo.IsNewerAvailable;

          with TfrmRunDesktop.Create(nil) do    // I2562
          try
            ContinueSetup := FContinueSetup;
            StartAfterInstall := FStartAfterInstall; // I2738
            DisableUpgradeFrom6Or7Or8 := FDisableUpgradeFrom6Or7Or8;  // I2847   // I4293
            if FSilent
              then DoInstall(True, FPromptForReboot)  // I3355   // I3500
              else ShowModal;
          finally
            Free;
          end;
        finally
          RemoveTempDir(FTempPath);
        end;

        SetExitVal(ERROR_SUCCESS);

      finally
        FInstallInfo.Free;
      end;
    except
      on e:Exception do
      begin
        // For the future, we may consider logging exceptions with Sentry.
        // However, Sentry adds a 400kb library to the bootstrap which we
        // would need to embed and extract at startup in order to do this
        // capture. That's a bit of a downer for this project, which we are
        // trying (somewhat unsuccessfully) to keep as lightweight as we can.
        GetRunTools.LogError('Exception '+e.ClassName+': '+e.Message);
      end;
    end;
  finally
    CoUninitialize;
  end;
end;

function CheckForOldVersionScenario: Boolean;   // I4460
var
  OldKMShellPath: string;
begin
  if not (GetOS in [osLegacy, osVista]) then   // I4365
    Exit(False);

  if FInstallInfo.Packages.Count = 0 then
  begin
    // No keyboards installed, so we determine install based on Windows version
    if MessageDlgW(FInstallInfo.Text(ssOldOsVersionDownload), mtConfirmation, mbOkCancel, 0) = mrOk then
      TUtilExecute.URL(MakeKeymanURL(URLPath_ArchivedDownloads));
    SetExitVal(ERROR_OLD_WIN_VERSION);
    Exit(True);
  end;

  OldKMShellPath := IsKeymanDesktop8Installed;
  if OldKMShellPath = '' then OldKMShellPath := IsKeymanDesktop7Installed;

  if OldKMShellPath <> '' then
  begin
    if MessageDlgW(FInstallInfo.Text(ssOldOsVersionInstallKeyboards), mtConfirmation, mbYesNoCancel, 0) = mrYes then
      InstallKeyboardsInOldVersion(OldKMShellPath);
  end
  else
  begin
    if MessageDlgW(FInstallInfo.Text(ssOldOsVersionDownload), mtConfirmation, mbOkCancel, 0) = mrOk then
      TUtilExecute.URL(MakeKeymanURL(URLPath_ArchivedDownloads));
  end;
  SetExitVal(ERROR_OLD_WIN_VERSION);
  Exit(True);
end;

// TODO: move this into a separate unit: it deals with installing keyboards into
// an existing Keyman install on downlevel versions of Windows (e.g. Vista). So
// we are constrained in how we do this -- no ability to do language associations
// etc.
procedure InstallKeyboardsInOldVersion(const ShellPath: string);   // I4460
  procedure DoInstall(pack: TInstallInfoPackage; const silentFlag: string);
  var
    location: TInstallInfoPackageFileLocation;
  begin
    location := pack.GetBestLocation;
    if Assigned(location) and pack.ShouldInstall then
    begin
      if location.LocationType = iilOnline then
        Assert(FALSE, 'TODO: implement download of this resource');
        //TODO:
      TUtilExecute.WaitForProcess('"' + ShellPath + '" '+silentFlag+' -i "'+location.Path+'"', FInstallInfo.TempPath);
    end;
  end;
var
  pack: TInstallInfoPackage;
begin
  if FInstallInfo.Packages.Count = 1 then
  begin
    DoInstall(FInstallInfo.Packages[0], '');
  end
  else
  begin
    for pack in FInstallInfo.Packages do
      DoInstall(pack, '-s');
    ShowMessageW('All packages have been installed');
  end;
end;

procedure DoExtractOnly(FSilent: Boolean; const FExtractOnly_Path: string);
var
  path: string;
begin
  path := FExtractOnly_Path;  // I3476

  if path = '' then
    path := '.';

  if (path <> '.') and (path <> '.\') and not DirectoryExists(path) then  // I3081  // I3476
  begin
    if not CreateDir(path) then  // I3476
    begin
      GetRunTools.LogError('Setup could not create the target folder '+path);  // I3476
      SetExitVal(Integer(GetLastError));
      Exit;
    end;
  end;

  if not ProcessArchive(path) then
  begin
    GetRunTools.LogError('This file was not a valid self-extracting archive.  The files should already be in the same folder as the archive.');
    SetExitVal(ERROR_BAD_FORMAT);
    Exit;
  end;

  GetRunTools.LogInfo('All files extracted from the archive to '+path+'\.', True);  // I3476
  SetExitVal(ERROR_SUCCESS);
end;

function CreateTempDir: string;
var
  buf: array[0..260] of WideChar;
  path: string;
begin
  GetTempPath(MAX_PATH-1, buf);
  path := ExcludeTrailingPathDelimiter(buf);  // I3476
  GetTempFileName(PWideChar(path), 'kmt', 0, buf);  // I3476
  path := buf;  // I3476
  if FileExists(buf) then DeleteFile(buf);  // I3476
  // NOTE: race condition here...
  CreateDirectory(buf, nil);  // I3476
  Result := IncludeTrailingPathDelimiter(path);
end;

procedure DeletePath(const path: WideString);
var
  fd: TWin32FindDataW;
  n: DWord;
begin
  n := FindFirstFile(PWideChar(path + '\*.*'), fd);
  if n = INVALID_HANDLE_VALUE then Exit;
  repeat
    DeleteFile(PWideChar(path + '\' + fd.cFileName));
  until not FindNextFile(n, fd);
  FindClose(n);
  RemoveDirectory(PWideChar(path));
end;

procedure RemoveTempDir(const path: string);
begin
  if path <> '' then
    DeletePath(ExcludeTrailingPathDelimiter(path));  // I3476
end;

procedure ProcessCommandLine(var FPromptForReboot, FSilent, FForceOffline, FExtractOnly, FContinueSetup, FStartAfterInstall, FDisableUpgradeFrom6Or7Or8: Boolean; var FPackages, FExtractPath: string);  // I2847  // I3355   // I3500   // I4293
var
  i: Integer;
begin
  FPromptForReboot := True;  // I3355   // I3500
  FSilent := False;
  FForceOffline := False;
  FExtractOnly := False;
  FContinueSetup := False;
  FDisableUpgradeFrom6Or7Or8 := False; // I2847   // I4293
  FStartAfterInstall := True;  // I2738
  i := 1;
  while i <= ParamCount do
  begin
    if WideSameText(ParamStr(i), '-c') then
      FContinueSetup := True
    else if WideSameText(ParamStr(i), '-s') then
    begin
      FSilent := True;
      FStartAfterInstall := False;
      FPromptForReboot := False;  // I3355   // I3500
    end
    else if WideSameText(ParamStr(i), '-au') then  // I2738
    begin
      // auto update - options for more flexibility later...
      FSilent := True;
      FForceOffline := True;
      FStartAfterInstall := True;
      FDisableUpgradeFrom6Or7Or8 := True;  // I2847   // I4293
    end
    else if WideSameText(ParamStr(i), '-o') then
      FForceOffline := True
    else if WideSameText(ParamStr(i), '-r') then
      // previously, 'nice exit codes'
    else if WideSameText(ParamStr(i), '-x') then
    begin
      Inc(i);
      FExtractOnly := True;
      FExtractPath := ParamStr(i);
      if FExtractPath = '' then
        FExtractPath := ExtractFilePath(ParamStr(0));
    end
    else if SameText(ParamStr(i), '-p') then
    begin
      // e.g. -p khmer_angkor=km,sil_euro_latin=fr
      Inc(i);
      FPackages := ParamStr(i);
    end;
    Inc(i);
  end;
end;

procedure SetExitVal(c: Integer);
begin
  // TODO: write the exit code to the logfile
  ExitCode := c;
end;

function IsKeymanDesktop7Installed: string;   // I4460
begin
  with CreateHKLMRegistry do
  try
    if OpenKeyReadOnly(SRegKey_Keyman70_LM) and ValueExists('root path')  //TODO -- test this
      then Result := IncludeTrailingPathDelimiter(ReadString('root path')) + TKeymanPaths.S_KMShell
      else Exit('');

    if not FileExists(Result) then
      Result := '';
  finally
    Free;
  end;
end;

function IsKeymanDesktop8Installed: string;   // I4460
begin
  with CreateHKLMRegistry do
  try
    if OpenKeyReadOnly(SRegKey_Keyman80_LM) and ValueExists('root path')  //TODO -- test this
      then Result := IncludeTrailingPathDelimiter(ReadString('root path')) + TKeymanPaths.S_KMShell
      else Exit('');

    if not FileExists(Result) then
      Result := '';
  finally
    Free;
  end;
end;

function FormatFileSize(Size: Integer): string;
begin
  if Size > 1024*1024 then
    Result := Format('%.1fMB', [Size/1024/1024])
  else if Size > 1024 then
    Result := Format('%dKB',[Size div 1024])
  else if Size = 1 then
    Result := '1 byte'
  else
    Result := Format('%d bytes', [Size]);
end;

end.<|MERGE_RESOLUTION|>--- conflicted
+++ resolved
@@ -151,16 +151,11 @@
 
           ProcessArchive(FInstallInfo.TempPath);
 
-<<<<<<< HEAD
           // Get the list of anticipated packages from:
           // 1. the program filename
           // 2. parameters
           // 3. files extracted from the archive
           // 4. files in the same folder as this program
-=======
-          // Get the list of anticipated packages from the filename
->>>>>>> f3a2abce
-
 
           // The filename of this executable can be changed to tell it which
           // packages to download, e.g. keyman-setup.khmer_angkor.km.exe tells
