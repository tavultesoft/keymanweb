#!/bin/bash

# Set sensible script defaults:
# set -e: Terminate script if a command returns an error
set -e
# set -u: Terminate script if an unset variable is used
set -u
# set -x: Debugging use, print each statement
# set -x

display_usage ( ) {
  echo "build.sh [-no-daemon] [-debug] [-no-update] [-lib-build|-no-lib-build] [-copy-keyboards] [-clean-keyboards] [-h|-?]"
  echo "Build $TARGET"
  echo "  -no-daemon              Don't start the Gradle daemon. Use for CI"
  echo "  -debug                  Compile only Debug variant"
  echo "  -no-update              Don't copy or build the Keyman Engine library in (assumes already present)"
  echo "  -lib-build              Force rebuild of the Keyman Engine library"
  echo "  -no-lib-build           Only rebuild the Keyman Engine library if it doesn't exist in /android"
<<<<<<< HEAD
  echo "  -copy-keyboards: Only copy the keyboards; don't rebuild them"
  echo "  -clean-keyboards: Clean the keyboards from this repo"
=======
  echo "  -copy-keyboards         Only copy the keyboards; don't rebuild them"
  echo "  -clean-keyboards        Clean the keyboards from this repo"
  echo ""
  echo "This build script assumes that the https://github.com/keymanapp/keyboards repo is in the same parent"
  echo "folder as this repo, with the default name 'keyboards'"
>>>>>>> 029fb7c8
  exit 1
}

export TARGET=FirstVoices
export KEYBOARDS_TARGET=app/src/main/assets/packages
export KEYBOARDS_CSV_TARGET=app/src/main/assets/keyboards.csv
export KEYBOARDS_ROOT=../../../../keyboards

PARAM_COPY_KEYBOARDS=
PARAM_CLEAN_KEYBOARDS=
PARAM_DEBUG=
PARAM_NO_DAEMON=
PARAM_NO_UPDATE=
PARAM_LIB_BUILD=
PARAM_NO_LIB_BUILD=

while [[ $# -gt 0 ]] ; do
  key="$1"
  case $key in
    -copy-keyboards)
      PARAM_COPY_KEYBOARDS=-copy-keyboards
      ;;
    -h|-?)
      display_usage
      ;;
    -clean-keyboards)
      PARAMS_CLEAN_KEYBOARDS=-clean-keyboards
      ;;
    -debug)
      PARAM_DEBUG=-debug
      ;;
    -no-daemon)
      PARAM_NO_DAEMON=-no-daemon
      ;;
    -no-update)
      PARAM_NO_UDPATE=-no-update
      ;;
    -lib-build)
      PARAM_LIB_BUILD=-lib-build
      ;;
    -no-lib-build|-lib-nobuild)
      PARAM_NO_LIB_BUILD=-no-lib-build
      ;;
  esac
  shift
done

<<<<<<< HEAD
=======
# This build script assumes that the https://github.com/keymanapp/keyboards repo is in
# the same parent folder as this repo, with the default name 'keyboards'

export KEYBOARDS_ROOT=../../../../keyboards

PARAM_COPY_KEYBOARDS=
PARAM_CLEAN_KEYBOARDS=
PARAM_DEBUG=
PARAM_NO_DAEMON=
PARAM_NO_UPDATE=
PARAM_LIB_BUILD=
PARAM_NO_LIB_BUILD=

while [[ $# -gt 0 ]] ; do
  key="$1"
  case $key in
    -copy-keyboards)
      PARAM_COPY_KEYBOARDS=-copy-keyboards
      ;;
    -h|-?)
      display_usage
      ;;
    -clean-keyboards)
      PARAMS_CLEAN_KEYBOARDS=-clean-keyboards
      ;;
    -debug)
      PARAM_DEBUG=-debug
      ;;
    -no-daemon)
      PARAM_NO_DAEMON=-no-daemon
      ;;
    -no-update)
      PARAM_NO_UDPATE=-no-update
      ;;
    -lib-build)
      PARAM_LIB_BUILD=-lib-build
      ;;
    -no-lib-build|-lib-nobuild)
      PARAM_NO_LIB_BUILD=-no-lib-build
      ;;
  esac
  shift
done

if [ ! -z "$PARAM_LIB_BUILD" ] && [ ! -z "$PARAM_NO_LIB_BUILD" ]; then
  echo "ERROR: Cannot set both -lib-build and -no-lib-build"
  exit 1
fi

>>>>>>> 029fb7c8
../common/build_keyboards.sh $PARAM_COPY_KEYBOARDS $PARAM_CLEAN_KEYBOARDS $PARAM_DEBUG

# TODO: in the future build_common.sh should probably be shared with all oem products?
./build_common.sh $PARAM_DEBUG $PARAM_NO_DAEMON $PARAM_NO_UPDATE $PARAM_LIB_BUILD $PARAM_NO_LIB_BUILD<|MERGE_RESOLUTION|>--- conflicted
+++ resolved
@@ -16,65 +16,18 @@
   echo "  -no-update              Don't copy or build the Keyman Engine library in (assumes already present)"
   echo "  -lib-build              Force rebuild of the Keyman Engine library"
   echo "  -no-lib-build           Only rebuild the Keyman Engine library if it doesn't exist in /android"
-<<<<<<< HEAD
-  echo "  -copy-keyboards: Only copy the keyboards; don't rebuild them"
-  echo "  -clean-keyboards: Clean the keyboards from this repo"
-=======
   echo "  -copy-keyboards         Only copy the keyboards; don't rebuild them"
   echo "  -clean-keyboards        Clean the keyboards from this repo"
   echo ""
   echo "This build script assumes that the https://github.com/keymanapp/keyboards repo is in the same parent"
   echo "folder as this repo, with the default name 'keyboards'"
->>>>>>> 029fb7c8
   exit 1
 }
 
 export TARGET=FirstVoices
 export KEYBOARDS_TARGET=app/src/main/assets/packages
 export KEYBOARDS_CSV_TARGET=app/src/main/assets/keyboards.csv
-export KEYBOARDS_ROOT=../../../../keyboards
 
-PARAM_COPY_KEYBOARDS=
-PARAM_CLEAN_KEYBOARDS=
-PARAM_DEBUG=
-PARAM_NO_DAEMON=
-PARAM_NO_UPDATE=
-PARAM_LIB_BUILD=
-PARAM_NO_LIB_BUILD=
-
-while [[ $# -gt 0 ]] ; do
-  key="$1"
-  case $key in
-    -copy-keyboards)
-      PARAM_COPY_KEYBOARDS=-copy-keyboards
-      ;;
-    -h|-?)
-      display_usage
-      ;;
-    -clean-keyboards)
-      PARAMS_CLEAN_KEYBOARDS=-clean-keyboards
-      ;;
-    -debug)
-      PARAM_DEBUG=-debug
-      ;;
-    -no-daemon)
-      PARAM_NO_DAEMON=-no-daemon
-      ;;
-    -no-update)
-      PARAM_NO_UDPATE=-no-update
-      ;;
-    -lib-build)
-      PARAM_LIB_BUILD=-lib-build
-      ;;
-    -no-lib-build|-lib-nobuild)
-      PARAM_NO_LIB_BUILD=-no-lib-build
-      ;;
-  esac
-  shift
-done
-
-<<<<<<< HEAD
-=======
 # This build script assumes that the https://github.com/keymanapp/keyboards repo is in
 # the same parent folder as this repo, with the default name 'keyboards'
 
@@ -124,7 +77,6 @@
   exit 1
 fi
 
->>>>>>> 029fb7c8
 ../common/build_keyboards.sh $PARAM_COPY_KEYBOARDS $PARAM_CLEAN_KEYBOARDS $PARAM_DEBUG
 
 # TODO: in the future build_common.sh should probably be shared with all oem products?
