--- conflicted
+++ resolved
@@ -37,11 +37,7 @@
     "node": ">=12.0.0"
   },
   "dependencies": {
-<<<<<<< HEAD
-    "@keymanapp/lexical-model-types": "^14.0.0",
-=======
     "@keymanapp/models-types": "^14.0.0",
->>>>>>> e135eebe
     "commander": "^3.0.0",
     "typescript": "^3.2.4",
     "xml2js": "^0.4.19"
