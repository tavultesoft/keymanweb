{
  "name": "@keymanapp/lexical-model-compiler",
  "version": "13.0.2500-alpha",
  "description": "Keyman Developer lexical model compiler",
  "keywords": [
    "keyboard",
    "predictive-text",
    "keyman",
    "lexical-model",
    "unicode"
  ],
  "scripts": {
    "build": "tsc",
    "test": "mocha",
<<<<<<< HEAD
=======
    "install": "npm link @keymanapp/models-types",
>>>>>>> 11f226f5
    "prepublishOnly": "npm run build"
  },
  "repository": {
    "type": "git",
    "url": "https://github.com/keymanapp/keyman"
  },
  "author": "Marc Durdin <marc@keyman.com> (https://github.com/mcdurdin)",
  "contributors": [
    "Eddie Antonio Santos <Eddie.Santos@nrc-cnrc.gc.ca>",
    "Joshua Horton"
  ],
  "license": "MIT",
  "bugs": {
    "url": "https://github.com/keymanapp/keyman/issues"
  },
  "homepage": "https://github.com/keymanapp/keyman/tree/master/common/predictive-text#readme",
  "bin": {
    "kmlmc": "dist/kmlmc.js",
    "kmlmp": "dist/kmlmp.js",
    "kmlmi": "dist/kmlmi.js"
  },
  "engines": {
    "node": ">=12.0.0"
  },
  "dependencies": {
    "@keymanapp/lexical-model-types": "^0.0.0",
    "commander": "^3.0.0",
    "typescript": "^3.2.4",
    "xml2js": "^0.4.19"
  },
  "devDependencies": {
    "@types/chai": "^4.1.7",
    "@types/mocha": "^5.2.7",
    "@types/node": "^10.14.6",
    "@types/xml2js": "^0.4.5",
    "@keymanapp/lexical-model-layer": "^14.0.0",
    "chai": "^4.2.0",
    "chalk": "^2.4.2",
    "jszip": "^2.5.0",
    "mocha": "^6.1.4",
    "ts-node": "^8.3.0"
  },
  "mocha": {
    "require": "ts-node/register",
    "spec": "tests/**/test-*.ts"
  }
}<|MERGE_RESOLUTION|>--- conflicted
+++ resolved
@@ -12,10 +12,7 @@
   "scripts": {
     "build": "tsc",
     "test": "mocha",
-<<<<<<< HEAD
-=======
     "install": "npm link @keymanapp/models-types",
->>>>>>> 11f226f5
     "prepublishOnly": "npm run build"
   },
   "repository": {
