#!/usr/bin/env npx ts-node
import {readFileSync} from "fs";
import * as path from "path";

// Where to find UnicodeData.txt and Blocks.txt
const UCD_DIR = path.join("..", "..", "resources", "standards-data", "unicode-character-database");

const SPACELESS_SCRIPT_BLOCKS = new Set([
  "Myanmar",
  "Lao",
  "Thai",
  "Khmer",
  "Katakana",
  "Katakana Phonetic Extensions",
  // Add more scripts here, as necessary!
]);

let blockIter = blocks();
let block = nextBlock();

let eligibleCharacters = [];

// @ts-ignore: TypeScript complains that it can't compile for..of over a
// generator without --downlevelIteration, but it works anyway?
for (let {codePoint, generalCategory} of unicodeData()) {
  if (!block.contains(codePoint)) {
    block = nextBlock();
  }
  console.assert(block.contains(codePoint));

  if (SPACELESS_SCRIPT_BLOCKS.has(block.name) && isLetterOrMark(generalCategory)) {
<<<<<<< HEAD
    eligibleCharacters.push(codePoint)
  }
}

let ranges = groupCodePointsIntoRanges(eligibleCharacters)
=======
    eligibleCharacters.push(codePoint);
  }
}

const ranges = groupCodePointsIntoRanges(eligibleCharacters);
>>>>>>> 1884706c

const characterClasses = ranges.map(([lower, upper]) => {
  if (lower === upper) {
    return unicodeEscape(lower);
  } else if (lower === upper - 1) {
    return unicodeEscape(lower) + unicodeEscape(upper);
  } else {
    return `${unicodeEscape(lower)}-${unicodeEscape(upper)}`;
  }
}).join("");

console.log(`/**
 * AUTOMATICALLY GENERATED FILE. DO NOT MODIFY
 * See: libexec/create-override-script-regexp.ts for details!
 */
export const HAS_SOUTHEAST_ASIAN_LETTER = /[${characterClasses}]/;`);


////////////////////////////////// Helpers ///////////////////////////////////

function* unicodeData() {
  let unicodeDataFile = readFileSync(path.join(UCD_DIR, "UnicodeData.txt"), "UTF-8");
  for (let line of unicodeDataFile.split("\n")) {
    if (line.trim() == "") {
      continue;
    }

    let parts = line.split(";")
    yield {
      codePoint: parseInt(parts[0], 16),
      generalCategory: parts[2],
    }
  }
}

function* blocks() {
  let blocksFile = readFileSync(path.join(UCD_DIR, "Blocks.txt"), "UTF-8");
  for (let line of blocksFile.split("\n")) {
    if (line.trim() === "") {
      continue;
    }
    if (line.startsWith("#")) {
      continue;
    }

    let [range, name] = line.split("; ");
    let [lower, upper] = range.split("..").map(s => parseInt(s, 16));

    yield {
      name, lower, upper,
      contains(codePoint: number) {
        return lower <= codePoint && codePoint <= upper;
      }
    }
  }
}

function nextBlock() {
  let {value} = blockIter.next();
  if (!value) {
    throw new Error("ran out of blocks");
  }
  return value;
}

function isLetterOrMark(category: string): boolean {
  return category.startsWith("L") || category.startsWith("M");
}

function groupCodePointsIntoRanges(characters: number[]): [number, number][] {
  let ranges = [];

  let previousCharacter = characters[0];
  const candidates = characters.slice(1);
  let currentRange: [number, number] = [previousCharacter, previousCharacter];
  for (let codePoint of candidates) {
    if (codePoint === previousCharacter + 1) {
      currentRange[1] = codePoint;
    } else {
      ranges.push(currentRange);
      currentRange = [codePoint, codePoint];
    }

    previousCharacter = codePoint;
  }

  return ranges;
}

function unicodeEscape(codePoint: number) {
  if (codePoint > 0xFFFF) {
    throw new Error("non-BMP code points not supported");
  }

  let hex = codePoint.toString(16).toUpperCase().padStart(4,'0');
  return `\\u${hex}`;
}<|MERGE_RESOLUTION|>--- conflicted
+++ resolved
@@ -29,19 +29,11 @@
   console.assert(block.contains(codePoint));
 
   if (SPACELESS_SCRIPT_BLOCKS.has(block.name) && isLetterOrMark(generalCategory)) {
-<<<<<<< HEAD
-    eligibleCharacters.push(codePoint)
-  }
-}
-
-let ranges = groupCodePointsIntoRanges(eligibleCharacters)
-=======
     eligibleCharacters.push(codePoint);
   }
 }
 
 const ranges = groupCodePointsIntoRanges(eligibleCharacters);
->>>>>>> 1884706c
 
 const characterClasses = ranges.map(([lower, upper]) => {
   if (lower === upper) {
