--- conflicted
+++ resolved
@@ -1,10 +1,6 @@
 {
   "name": "@keymanapp/web-sentry-manager",
-<<<<<<< HEAD
-  "version": "14.0.244",
-=======
   "version": "15.0.17",
->>>>>>> 40d56ad7
   "description": "Common setup for KeymanWeb's Sentry-based error reporting",
   "main": "dist/index.js",
   "scripts": {
@@ -24,11 +20,7 @@
     "typescript": "^3.8.3"
   },
   "dependencies": {
-<<<<<<< HEAD
-    "@keymanapp/web-environment": "^14.0.244",
-=======
     "@keymanapp/web-environment": "^15.0.17",
->>>>>>> 40d56ad7
     "@sentry/browser": "^5.27.4"
   }
 }