--- conflicted
+++ resolved
@@ -17,14 +17,9 @@
   },
   "homepage": "https://github.com/keymanapp/keyman#readme",
   "dependencies": {
-<<<<<<< HEAD
-    "@keymanapp/keyboard-processor": "^14.0.76",
-    "@keymanapp/web-utils": "^14.0.76",
-    "@keymanapp/lexical-model-types": "^14.0.76"
-=======
     "@keymanapp/keyboard-processor": "^14.0.77",
+    "@keymanapp/web-utils": "^14.0.77",
     "@keymanapp/lexical-model-types": "^14.0.77"
->>>>>>> 091f6060
   },
   "devDependencies": {
     "typescript": "^3.7.2"
