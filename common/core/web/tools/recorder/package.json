{
  "name": "@keymanapp/recorder-core",
  "version": "15.0.81",
  "description": "Core classes used to develop KeymanWeb test cases based on keystrokes",
  "main": "index.js",
  "scripts": {
    "tsc": "tsc"
  },
  "repository": {
    "type": "git",
    "url": "git+https://github.com/keymanapp/keyman.git"
  },
  "author": "SIL International",
  "license": "MIT",
  "bugs": {
    "url": "https://github.com/keymanapp/keyman/issues"
  },
  "homepage": "https://github.com/keymanapp/keyman#readme",
  "dependencies": {
<<<<<<< HEAD
    "@keymanapp/keyboard-processor": "^15.0.80",
    "@keymanapp/models-types": "^15.0.80",
    "@keymanapp/web-environment": "^15.0.80",
    "@keymanapp/web-utils": "^15.0.80",
    "@types/node": "^11.9.4"
=======
    "@keymanapp/keyboard-processor": "^15.0.81",
    "@keymanapp/models-types": "^15.0.81",
    "@keymanapp/web-environment": "^15.0.81",
    "@keymanapp/web-utils": "^15.0.81"
>>>>>>> fa587319
  },
  "devDependencies": {
    "typescript": "^3.8.3"
  }
}<|MERGE_RESOLUTION|>--- conflicted
+++ resolved
@@ -17,18 +17,11 @@
   },
   "homepage": "https://github.com/keymanapp/keyman#readme",
   "dependencies": {
-<<<<<<< HEAD
-    "@keymanapp/keyboard-processor": "^15.0.80",
-    "@keymanapp/models-types": "^15.0.80",
-    "@keymanapp/web-environment": "^15.0.80",
-    "@keymanapp/web-utils": "^15.0.80",
-    "@types/node": "^11.9.4"
-=======
     "@keymanapp/keyboard-processor": "^15.0.81",
     "@keymanapp/models-types": "^15.0.81",
     "@keymanapp/web-environment": "^15.0.81",
-    "@keymanapp/web-utils": "^15.0.81"
->>>>>>> fa587319
+    "@keymanapp/web-utils": "^15.0.81",
+    "@types/node": "^11.9.4"
   },
   "devDependencies": {
     "typescript": "^3.8.3"
