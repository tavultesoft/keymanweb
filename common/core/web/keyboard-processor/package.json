{
  "name": "@keymanapp/keyboard-processor",
  "version": "14.0.77",
  "description": "Core module for Keyman keyboard support in KeymanWeb.",
  "repository": {
    "type": "git",
    "url": "git+https://github.com/keymanapp/keyman.git"
  },
  "keywords": [
    "input",
    "languages",
    "keyboards"
  ],
  "author": "SIL International",
  "license": "MIT",
  "bugs": {
    "url": "https://github.com/keymanapp/keyman/issues"
  },
  "homepage": "https://github.com/keymanapp/keyman#readme",
  "devDependencies": {
    "chai": "^4.2.0",
    "mocha": "^5.2.0",
    "mocha-teamcity-reporter": "^3.0.0",
    "typescript": "^3.7.2"
  },
  "scripts": {
    "lerna": "cd ../ && npm run lerna --",
    "tsc": "tsc",
    "test": "bash ./test.sh",
    "mocha": "mocha"
  },
  "dependencies": {
<<<<<<< HEAD
    "@keymanapp/web-utils": "^14.0.76",
    "@keymanapp/lexical-model-types": "^14.0.76",
=======
    "@keymanapp/lexical-model-types": "^14.0.77",
>>>>>>> 091f6060
    "@types/node": "^11.9.4",
    "ts-node": "^8.0.2"
  }
}<|MERGE_RESOLUTION|>--- conflicted
+++ resolved
@@ -30,12 +30,8 @@
     "mocha": "mocha"
   },
   "dependencies": {
-<<<<<<< HEAD
-    "@keymanapp/web-utils": "^14.0.76",
-    "@keymanapp/lexical-model-types": "^14.0.76",
-=======
+    "@keymanapp/web-utils": "^14.0.77",
     "@keymanapp/lexical-model-types": "^14.0.77",
->>>>>>> 091f6060
     "@types/node": "^11.9.4",
     "ts-node": "^8.0.2"
   }
