{
  "name": "@keymanapp/keyboard-processor",
  "version": "15.0.50",
  "description": "Core module for Keyman keyboard support in KeymanWeb.",
  "repository": {
    "type": "git",
    "url": "git+https://github.com/keymanapp/keyman.git"
  },
  "keywords": [
    "input",
    "languages",
    "keyboards"
  ],
  "author": "SIL International",
  "license": "MIT",
  "bugs": {
    "url": "https://github.com/keymanapp/keyman/issues"
  },
  "homepage": "https://github.com/keymanapp/keyman#readme",
  "devDependencies": {
<<<<<<< HEAD
    "@keymanapp/resources-gosh": "^15.0.48",
    "chai": "^4.3.4",
    "mocha": "^8.4.0",
    "mocha-teamcity-reporter": "^4.0.0",
    "typescript": "^3.8.3",
    "ts-node": "^9.1.1"
=======
    "@keymanapp/resources-gosh": "^15.0.50",
    "chai": "^4.2.0",
    "mocha": "^5.2.0",
    "mocha-teamcity-reporter": "^3.0.0",
    "typescript": "^3.8.3"
>>>>>>> d7ab98f3
  },
  "scripts": {
    "lerna": "cd ../ && npm run lerna --",
    "tsc": "tsc",
    "test": "gosh ./test.sh",
    "mocha": "mocha"
  },
  "dependencies": {
<<<<<<< HEAD
    "@keymanapp/models-types": "^15.0.48",
    "@keymanapp/web-environment": "^15.0.48",
    "@keymanapp/web-utils": "^15.0.48",
    "@types/node": "^11.9.4"
=======
    "@keymanapp/models-types": "^15.0.50",
    "@keymanapp/web-environment": "^15.0.50",
    "@keymanapp/web-utils": "^15.0.50",
    "@types/node": "^11.9.4",
    "ts-node": "^8.0.2"
>>>>>>> d7ab98f3
  }
}<|MERGE_RESOLUTION|>--- conflicted
+++ resolved
@@ -18,20 +18,12 @@
   },
   "homepage": "https://github.com/keymanapp/keyman#readme",
   "devDependencies": {
-<<<<<<< HEAD
-    "@keymanapp/resources-gosh": "^15.0.48",
+    "@keymanapp/resources-gosh": "^15.0.50",
     "chai": "^4.3.4",
     "mocha": "^8.4.0",
     "mocha-teamcity-reporter": "^4.0.0",
     "typescript": "^3.8.3",
     "ts-node": "^9.1.1"
-=======
-    "@keymanapp/resources-gosh": "^15.0.50",
-    "chai": "^4.2.0",
-    "mocha": "^5.2.0",
-    "mocha-teamcity-reporter": "^3.0.0",
-    "typescript": "^3.8.3"
->>>>>>> d7ab98f3
   },
   "scripts": {
     "lerna": "cd ../ && npm run lerna --",
@@ -40,17 +32,9 @@
     "mocha": "mocha"
   },
   "dependencies": {
-<<<<<<< HEAD
-    "@keymanapp/models-types": "^15.0.48",
-    "@keymanapp/web-environment": "^15.0.48",
-    "@keymanapp/web-utils": "^15.0.48",
-    "@types/node": "^11.9.4"
-=======
     "@keymanapp/models-types": "^15.0.50",
     "@keymanapp/web-environment": "^15.0.50",
     "@keymanapp/web-utils": "^15.0.50",
-    "@types/node": "^11.9.4",
-    "ts-node": "^8.0.2"
->>>>>>> d7ab98f3
+    "@types/node": "^11.9.4"
   }
 }