--- conflicted
+++ resolved
@@ -1,10 +1,6 @@
 {
   "name": "@keymanapp/keyboard-processor",
-<<<<<<< HEAD
-  "version": "15.0.12",
-=======
   "version": "15.0.15",
->>>>>>> 0c020988
   "description": "Core module for Keyman keyboard support in KeymanWeb.",
   "repository": {
     "type": "git",
@@ -22,11 +18,7 @@
   },
   "homepage": "https://github.com/keymanapp/keyman#readme",
   "devDependencies": {
-<<<<<<< HEAD
-    "@keymanapp/resources-gosh": "^15.0.12",
-=======
     "@keymanapp/resources-gosh": "^15.0.15",
->>>>>>> 0c020988
     "chai": "^4.2.0",
     "mocha": "^5.2.0",
     "mocha-teamcity-reporter": "^3.0.0",
@@ -39,15 +31,9 @@
     "mocha": "mocha"
   },
   "dependencies": {
-<<<<<<< HEAD
-    "@keymanapp/models-types": "^15.0.12",
-    "@keymanapp/web-environment": "^15.0.12",
-    "@keymanapp/web-utils": "^15.0.12",
-=======
     "@keymanapp/models-types": "^15.0.15",
     "@keymanapp/web-environment": "^15.0.15",
     "@keymanapp/web-utils": "^15.0.15",
->>>>>>> 0c020988
     "@types/node": "^11.9.4",
     "ts-node": "^8.0.2"
   }
