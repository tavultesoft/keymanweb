--- conflicted
+++ resolved
@@ -464,13 +464,9 @@
                   // It's a deadkey match, so indicate that.
                   deadContext[i].set();
                 }
-<<<<<<< HEAD
-                // 'n' for 'notany'.  If we actually match or if we have nul context (\uFFFE), notany fails.
-=======
                 // 'n' for 'notany'.
                 // - if `result === true`, `any` would match:  this should thus fail.
                 // - if `context[i] === NUL_CONTEXT`, `notany` should not match.
->>>>>>> 01fe1d2c
               } else if(r.n && (result || context[i] === NUL_CONTEXT)) {
                 mismatch = true;
               }
