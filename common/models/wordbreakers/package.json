{
  "name": "@keymanapp/models-wordbreakers",
<<<<<<< HEAD
  "version": "14.0.244",
=======
  "version": "15.0.17",
>>>>>>> 40d56ad7
  "description": "Word breakers bundled in the modeling layer",
  "keywords": [
    "lexical model",
    "models",
    "word",
    "breaker",
    "breaking",
    "lmlayer"
  ],
  "contributors": [
    "Eddie Antonio Santos <easantos@ualberta.ca>"
  ],
  "homepage": "https://github.com/keymanapp/keyman",
  "license": "MIT",
  "main": "lib/index.js",
  "directories": {
    "lib": "lib",
    "test": "test"
  },
  "files": [
    "lib"
  ],
  "publishConfig": {
    "access": "public"
  },
  "repository": {
    "type": "git",
    "url": "git+https://github.com/keymanapp/keyman.git"
  },
  "scripts": {
    "build": "tsc",
    "prepublish": "npm run build",
    "pretest": "npm run build",
    "test": "mocha"
  },
  "bugs": {
    "url": "https://github.com/keymanapp/keyman/issues"
  },
  "devDependencies": {
<<<<<<< HEAD
    "@keymanapp/models-types": "^14.0.244",
=======
    "@keymanapp/models-types": "^15.0.17",
>>>>>>> 40d56ad7
    "@types/chai": "^4.2.11",
    "@types/mocha": "^7.0.2",
    "chai": "^4.2.0",
    "mocha": "^5.2.0",
    "ts-node": "^8.10.1",
    "typescript": "^3.8.3"
  },
  "dependencies": {
    "@types/node": "^14.0.3"
  }
}<|MERGE_RESOLUTION|>--- conflicted
+++ resolved
@@ -1,10 +1,6 @@
 {
   "name": "@keymanapp/models-wordbreakers",
-<<<<<<< HEAD
-  "version": "14.0.244",
-=======
   "version": "15.0.17",
->>>>>>> 40d56ad7
   "description": "Word breakers bundled in the modeling layer",
   "keywords": [
     "lexical model",
@@ -44,11 +40,7 @@
     "url": "https://github.com/keymanapp/keyman/issues"
   },
   "devDependencies": {
-<<<<<<< HEAD
-    "@keymanapp/models-types": "^14.0.244",
-=======
     "@keymanapp/models-types": "^15.0.17",
->>>>>>> 40d56ad7
     "@types/chai": "^4.2.11",
     "@types/mocha": "^7.0.2",
     "chai": "^4.2.0",
