/*
 * Copyright (c) 2019 National Research Council Canada (author: Eddie A. Santos)
 * Copyright (c) 2019 SIL International
 * Copyright (c) 2015–2017 Conrad Irwin
 * Copyright (c) 2011–2015 Marc Campbell
 *
 * Permission is hereby granted, free of charge, to any person obtaining a copy of
 * this software and associated documentation files (the "Software"), to deal in
 * the Software without restriction, including without limitation the rights to
 * use, copy, modify, merge, publish, distribute, sublicense, and/or sell copies of
 * the Software, and to permit persons to whom the Software is furnished to do so,
 * subject to the following conditions:
 *
 * The above copyright notice and this permission notice shall be included in all
 * copies or substantial portions of the Software.
 *
 * THE SOFTWARE IS PROVIDED "AS IS", WITHOUT WARRANTY OF ANY KIND, EXPRESS OR
 * IMPLIED, INCLUDING BUT NOT LIMITED TO THE WARRANTIES OF MERCHANTABILITY, FITNESS
 * FOR A PARTICULAR PURPOSE AND NONINFRINGEMENT. IN NO EVENT SHALL THE AUTHORS OR
 * COPYRIGHT HOLDERS BE LIABLE FOR ANY CLAIM, DAMAGES OR OTHER LIABILITY, WHETHER
 * IN AN ACTION OF CONTRACT, TORT OR OTHERWISE, ARISING FROM, OUT OF OR IN
 * CONNECTION WITH THE SOFTWARE OR THE USE OR OTHER DEALINGS IN THE SOFTWARE.
 */

/// <reference path="../word_breaking/placeholder-word-breaker.ts" />

/**
 * @file trie-model.ts
 *
 * Defines a simple word list (unigram) model.
 */

 namespace models {
  /** Upper bound on the amount of suggestions to generate. */
  const MAX_SUGGESTIONS = 12;

  /**
   * Additional arguments to pass into the model, in addition to the model
   * parameters themselves.
   */
  interface TrieModelOptions {
    /**
     * How to break words in a phrase.
     */
    wordBreaker?: WordBreakingFunction;
    /**
     *  This should simplify a search term into a key.
     */
    searchTermToKey?: (searchTerm: string) => string;
  }

  /**
   * Used to determine the probability of an entry from the trie.
   */
  type TextWithProbability = {
    text: string;
    // TODO: use negative-log scaling instead?
    p: number; // real-number weight, from 0 to 1
  }

  /**
   * @class TrieModel
   *
   * Defines a trie-backed word list model, or the unigram model.
   * Unigram models throw away all preceding words, and search
   * for the next word exclusively. As such, they can perform simple
   * prefix searches within words, however they are not very good
   * at predicting the next word.
   */
  export class TrieModel implements WorkerInternalModel {
    configuration: Configuration;
    private _trie: Trie;
    readonly breakWords: WordBreakingFunction;

    constructor(trieData: object, options: TrieModelOptions = {}) {
      this._trie = new Trie(trieData as Node,
        options.searchTermToKey as Wordform2Key || defaultWordform2Key
      );
      this.breakWords = options.wordBreaker || wordBreakers.placeholder;
    }

    configure(capabilities: Capabilities): Configuration {
      return this.configuration = {
        leftContextCodeUnits: capabilities.maxLeftContextCodeUnits,
        rightContextCodeUnits: capabilities.maxRightContextCodeUnits
      };
    }

    predict(transform: Transform, context: Context): Distribution<Suggestion> {
      // Special-case the empty buffer/transform: return the top suggestions.
      if (!transform.insert && context.startOfBuffer && context.endOfBuffer) {
        return makeDistribution(this._trie.firstN(MAX_SUGGESTIONS).map(({text, p}) => ({
          transform: {
            insert: text + ' ', // TODO: do NOT add the space here!
            deleteLeft: 0
          },
          displayAs: text,
          p: p
        })));
      }

      // EVERYTHING to the left of the cursor:
      let fullLeftContext = context.left || '';
      // Stuff to the left of the cursor in the current word.
      let leftContext = this.getLastWord(fullLeftContext);
      // All text to the left of the cursor INCLUDING anything that has
      // just been typed.
      let prefix = leftContext + (transform.insert || '');

      // Return suggestions from the trie.
      return makeDistribution(this._trie.lookup(prefix).map(({text, p}) => ({
        transform: {
          // Insert the suggestion from the Trie, verbatim
          insert: text + ' ',  // TODO: append space at a higher-level
          // Delete whatever the prefix that the user wrote.
          // Note: a separate capitalization/orthography engine can take this
          // result and transform it as needed.
          deleteLeft: leftContext.length,
        },
        displayAs: text,
        p: p
      })));

      /* Helper */

      function makeDistribution(suggestions: (Suggestion & {p: number})[]): Distribution<Suggestion> {
        let distribution: Distribution<Suggestion> = [];

        for(let s of suggestions) {
          distribution.push({sample: s, p: s.p});
        }

        return distribution;
      }
    }

    /**
     * Get the last word of the phrase, or nothing.
     * @param fullLeftContext the entire left context of the string.
     */
    private getLastWord(fullLeftContext: string): string {
      let words = this.breakWords(fullLeftContext)
      if (words.length > 0) {
        return words.pop().text;
      }

      return '';
    }
  };

  /////////////////////////////////////////////////////////////////////////////////
  // What remains in this file is the trie implementation proper. Note: to       //
  // reduce bundle size, any functions/methods related to creating the trie have //
  // been removed.                                                               //
  /////////////////////////////////////////////////////////////////////////////////

  /**
   * An **opaque** type for a string that is exclusively used as a search key in
   * the trie. There should be a function that converts arbitrary strings
   * (queries) and converts them into a standard search key for a given language
   * model.
   *
   * Fun fact: This opaque type has ALREADY saved my bacon and found a bug!
   */
  type SearchKey = string & { _: 'SearchKey'};

  /**
   * The priority queue will always pop the most weighted item. There can only
   * be two kinds of items right now: nodes, and entries; both having a weight
   * attribute.
   */
  type Weighted = Node | Entry;

  /**
   * A function that converts a string (word form or query) into a search key
   * (secretly, this is also a string).
   */
  interface Wordform2Key {
    (wordform: string): SearchKey;
  }

  // The following trie implementation has been (heavily) derived from trie-ing
  // by Conrad Irwin.
  // trie-ing is copyright (C) 2015–2017 Conrad Irwin.
  // Distributed under the terms of the MIT license:
  // https://github.com/ConradIrwin/trie-ing/blob/df55d7af7068d357829db9e0a7faa8a38add1d1d/LICENSE

  type Node = InternalNode | Leaf;
  /**
   * An internal node in the trie. Internal nodes NEVER contain entries; if an
   * internal node should contain an entry, then it has a dummy leaf node (see
   * below), that can be accessed by node.children["\uFDD0"].
   */
  interface InternalNode {
    type: 'internal';
    weight: number;
    /** Maintains the keys of children in descending order of weight. */
    values: string[]; // TODO: As an optimization, "values" can be a single string!
    /**
     * Maps a single UTF-16 code unit to a child node in the trie. This child
     * node may be a leaf or an internal node. The keys of this object are kept
     * in sorted order in the .values array.
     */
    children: { [codeunit: string]: Node };
  }
  /** Only leaf nodes actually contain entries (i.e., the words proper). */
  interface Leaf {
    type: 'leaf';
    weight: number;
    entries: Entry[];
  }

  /**
   * An entry in the prefix trie (stored in leaf nodes exclusively!)
   */
  interface Entry {
    /** The actual word form, stored in the trie. */
    content: string;
    /** A search key that usually simplifies the word form, for ease of search. */
    key: SearchKey;
    weight: number;
  }

  /**
   * Wrapper class for the trie and its nodes.
   */
  class Trie {
    private root: Node;
    /** The total weight of the entire trie. */
    private totalWeight: number;
    /**
     * Converts arbitrary strings to a search key. The trie is built up of
     * search keys; not each entry's word form!
     */
    toKey: Wordform2Key;

    constructor(root: Node, wordform2key: Wordform2Key) {
      this.root = root;
      this.toKey = wordform2key;
      this.totalWeight = sumWeights(root);
    }

    /**
     * Lookups an arbitrary prefix (a query) in the trie. Returns the top 3
     * results in sorted order.
     *
     * @param prefix
     */
    lookup(prefix: string): TextWithProbability[] {
      let searchKey = this.toKey(prefix);
      let lowestCommonNode = findPrefix(this.root, searchKey);
      if (lowestCommonNode === null) {
        return [];
      }

      return getSortedResults(lowestCommonNode, searchKey, this.totalWeight);
    }

    /**
     * Returns the top N suggestions from the trie.
     * @param n How many suggestions, maximum, to return.
     */
    firstN(n: number): TextWithProbability[] {
      return getSortedResults(this.root, '' as SearchKey, this.totalWeight, n);
    }
  }

  /**
   * Finds the deepest descendent in the trie with the given prefix key.
   *
   * This means that a search in the trie for a given prefix has a best-case
   * complexity of O(m) where m is the length of the prefix.
   *
   * @param key The prefix to search for.
   * @param index The index in the prefix. Initially 0.
   */
  function findPrefix(node: Node, key: SearchKey, index: number = 0): Node | null {
    if (node.type === 'leaf' || index === key.length) {
      return node;
    }

    let char = key[index];
    if (node.children[char]) {
      return findPrefix(node.children[char], key, index + 1);
    }

    return null;
  }

  /**
   * Returns all entries matching the given prefix, in descending order of
   * weight.
   *
   * @param prefix  the prefix to match.
   * @param results the current results
   * @param queue
   */
<<<<<<< HEAD
  function getSortedResults(node: Node, prefix: SearchKey, N: number, limit = MAX_SUGGESTIONS): TextWithProbability[] {
    let queue = new PriorityQueue();
    let results: TextWithProbability[] = [];
=======
  function getSortedResults(node: Node, prefix: SearchKey, limit = MAX_SUGGESTIONS): string[] {
    let queue = new PriorityQueue();
    let results: string[] = [];
>>>>>>> b3326358

    if (node.type === 'leaf') {
      // Assuming the values are sorted, we can just add all of the values in the
      // leaf, until we reach the limit.
      for (let item of node.entries) {
        if (item.key.startsWith(prefix)) {
          let { content, weight } = item;
          results.push({
            text: content,
            p: weight / N
          });

          if (results.length >= limit) {
            return results;
          }
        }
      }
    } else {
      queue.enqueue(node);
      let next: Weighted;

      while (next = queue.pop()) {
        if (isNode(next)) {
          // When a node is next up in the queue, that means that next least
          // likely suggestion is among its decsendants.
          // So we search all of its descendants!
          if (next.type === 'leaf') {
            queue.enqueueAll(next.entries);
          } else {
            // XXX: alias `next` so that TypeScript can be SURE that internal is
            // in fact an internal node. Because of the callback binding to the
            // original definition of node (i.e., a Node | Entry), this will not
            // type-check otherwise.
            let internal = next;
            queue.enqueueAll(next.values.map(char => {
              return internal.children[char];
            }));
          }
        } else {
          // When an entry is up next in the queue, we just add its contents to
          // the results!
          results.push({
            text: next.content,
            p: next.weight / N
          });
          if (results.length >= limit) {
            return results;
          }
        }
      }
    }
    return results;

  }

<<<<<<< HEAD
  /**
   * O(n) traversal to sum the total weight of all leaves in the trie, starting
   * at the provided node. Don't use this if you want lookups to be fast!
   *
   * TODO: Move this functionality to the trie compiler!
   * @param node The node to start summing weights.
   */
  function sumWeights(node: Node): number {
    if (node.type === 'leaf') {
      return node.entries
        .map(entry => entry.weight)
        .reduce((acc, count) => acc + count, 0);
    } else {
      // @ts-ignore
      return Object.values(node.children)
        .map((child: Node) => sumWeights(child))
        .reduce((acc: number, count: number) => acc + count, 0);
    }
  }

=======
>>>>>>> b3326358
  /** TypeScript type guard that returns whether the thing is a Node. */
  function isNode(x: Entry | Node): x is Node {
    return 'type' in x;
  }

  /**
   * A priority queue that always pops the highest weighted item.
   */
  class PriorityQueue {
    // TODO: This probable should use a max-heap implementation, but I'm just doing
    // a O(n log n) sort of the array when an item is popped.
    private _storage: Weighted[] = [];
    // TODO: this should have a limit, and ensure small values are not added.

    /**
     * Enqueues a single element to the priority queue.
     */
    enqueue(element: Weighted) {
      this._storage.push(element);
    }

    /**
     * Adds an array of weighted elements to the priority queue.
     */
    enqueueAll(elements: Weighted[]) {
      this._storage = this._storage.concat(elements);
    }

    /**
     * Pops the highest weighted item in the queue.
     */
    pop(): Weighted {
      // Lazily sort only when NEEDED.
      // Sort in descending order of weight, so heaviest weight will be popped
      // first.
      this._storage.sort((a, b) => b.weight - a.weight);
      return this._storage.shift();
    }
  }

  /**
   * Converts word forms in into an indexable form. It does this by converting
   * the string to uppercase and trying to remove diacritical marks.
   *
   * This is a very naïve implementation, that I've only though to work on
   * languages that use the Latin script. Even then, some Latin-based
   * orthographies use code points that, under NFD normalization, do NOT
   * decompose into an ASCII letter and a combining diacritical mark (e.g.,
   * SENĆOŦEN).
   *
   * Use this only in early iterations of the model. For a production lexical
   * model, you SHOULD write/generate your own key function, tailored to your
   * language.
   */
  function defaultWordform2Key(wordform: string): SearchKey {
    // Use this pattern to remove common diacritical marks.
    // See: https://www.compart.com/en/unicode/block/U+0300
    const COMBINING_DIACRITICAL_MARKS = /[\u0300-\u036f]/g;
    return wordform
      .normalize('NFD')
      .toLowerCase()
      // remove diacritical marks.
      .replace(COMBINING_DIACRITICAL_MARKS, '') as SearchKey;
  }
}<|MERGE_RESOLUTION|>--- conflicted
+++ resolved
@@ -295,15 +295,9 @@
    * @param results the current results
    * @param queue
    */
-<<<<<<< HEAD
   function getSortedResults(node: Node, prefix: SearchKey, N: number, limit = MAX_SUGGESTIONS): TextWithProbability[] {
     let queue = new PriorityQueue();
     let results: TextWithProbability[] = [];
-=======
-  function getSortedResults(node: Node, prefix: SearchKey, limit = MAX_SUGGESTIONS): string[] {
-    let queue = new PriorityQueue();
-    let results: string[] = [];
->>>>>>> b3326358
 
     if (node.type === 'leaf') {
       // Assuming the values are sorted, we can just add all of the values in the
@@ -359,7 +353,6 @@
 
   }
 
-<<<<<<< HEAD
   /**
    * O(n) traversal to sum the total weight of all leaves in the trie, starting
    * at the provided node. Don't use this if you want lookups to be fast!
@@ -380,8 +373,6 @@
     }
   }
 
-=======
->>>>>>> b3326358
   /** TypeScript type guard that returns whether the thing is a Node. */
   function isNode(x: Entry | Node): x is Node {
     return 'type' in x;
