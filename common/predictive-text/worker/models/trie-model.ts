--- conflicted
+++ resolved
@@ -415,13 +415,8 @@
 
   /**
    * Converts wordforms into an indexable form. It does this by
-<<<<<<< HEAD
    * normalizing into NFD, removing diacritics, and then converting
    * the result to lowercase.
-=======
-   * normalizing the letter case of Latin characters and removing
-   * common diacritical marks.
->>>>>>> 411a3a74
    *
    * This is a very naïve implementation, that I only think will work on
    * some languages that use the Latin script. As of 2020-04-08, only
