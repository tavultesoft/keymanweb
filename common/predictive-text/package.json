{
  "name": "@keymanapp/lexical-model-layer",
  "version": "14.0.79",
  "description": "Keyman/Predictive Text integration layer",
  "main": "build/index.js",
  "scripts": {
    "karma": "karma",
    "lerna": "cd ../.. && npm run lerna --",
    "mocha": "mocha",
    "test": "node ../../resources/gosh.js ./unit_tests/test.sh",
    "tsc": "tsc"
  },
  "repository": {
    "type": "git",
    "url": "git+https://github.com/keymanapp/keyman.git"
  },
  "author": "Eddie Antonio Santos <Eddie.Santos@nrc-cnrc.gc.ca>",
  "license": "MIT",
  "bugs": {
    "url": "https://github.com/keymanapp/keyman/issues"
  },
  "homepage": "https://github.com/keymanapp/keyman#readme",
  "devDependencies": {
    "@keymanapp/models-types": "^14.0.79",
    "@types/node": "^10.17.21",
    "chai": "^4.2.0",
    "karma": "^4.2.0",
    "karma-browserstack-launcher": "^1.5.1",
    "karma-chai": "^0.1.0",
    "karma-chrome-launcher": "^2.2.0",
    "karma-edge-launcher": "^0.4.2",
    "karma-firefox-launcher": "^1.1.0",
    "karma-fixture": "^0.2.6",
    "karma-html2js-preprocessor": "^1.1.0",
    "karma-ie-launcher": "^1.0.0",
    "karma-json-fixtures-preprocessor": "0.0.6",
    "karma-mocha": "^1.3.0",
    "karma-mocha-reporter": "^2.2.5",
    "karma-safari-launcher": "^1.0.0",
    "karma-teamcity-reporter": "^1.1.0",
    "mocha": "^5.2.0",
    "mocha-teamcity-reporter": "^2.5.1",
    "sinon": "^7.1.1",
    "ts-node": "^7.0.1",
    "typescript": "^3.7.2"
  },
  "dependencies": {
<<<<<<< HEAD
    "@keymanapp/models-templates": "^14.0.76",
    "@keymanapp/models-types": "^14.0.76",
    "@keymanapp/models-wordbreakers": "^14.0.75",
    "@keymanapp/web-utils": "^14.0.77",
=======
    "@keymanapp/models-wordbreakers": "^14.0.79",
    "@keymanapp/web-utils": "^14.0.79",
>>>>>>> 11f226f5
    "es6-shim": "^0.35.5",
    "string.prototype.codepointat": "^0.2.1",
    "string.prototype.startswith": "^0.2.0"
  }
}<|MERGE_RESOLUTION|>--- conflicted
+++ resolved
@@ -45,15 +45,9 @@
     "typescript": "^3.7.2"
   },
   "dependencies": {
-<<<<<<< HEAD
-    "@keymanapp/models-templates": "^14.0.76",
-    "@keymanapp/models-types": "^14.0.76",
-    "@keymanapp/models-wordbreakers": "^14.0.75",
-    "@keymanapp/web-utils": "^14.0.77",
-=======
+    "@keymanapp/models-templates": "^14.0.79",
     "@keymanapp/models-wordbreakers": "^14.0.79",
     "@keymanapp/web-utils": "^14.0.79",
->>>>>>> 11f226f5
     "es6-shim": "^0.35.5",
     "string.prototype.codepointat": "^0.2.1",
     "string.prototype.startswith": "^0.2.0"
