--- conflicted
+++ resolved
@@ -45,14 +45,9 @@
     "typescript": "^3.7.2"
   },
   "dependencies": {
-<<<<<<< HEAD
     "@keymanapp/models-templates": "^14.0.79",
-    "@keymanapp/models-wordbreakers": "^14.0.79",
-    "@keymanapp/web-utils": "^14.0.79",
-=======
     "@keymanapp/models-wordbreakers": "^14.0.80",
     "@keymanapp/web-utils": "^14.0.80",
->>>>>>> 3467e7e8
     "es6-shim": "^0.35.5",
     "string.prototype.codepointat": "^0.2.1",
     "string.prototype.startswith": "^0.2.0"
