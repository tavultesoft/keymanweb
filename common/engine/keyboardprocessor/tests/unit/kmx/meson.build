--- conflicted
+++ resolved
@@ -50,44 +50,23 @@
 
 prog_kmcomp = find_program('kmcomp', required: false)
 
-<<<<<<< HEAD
+# todo: if kmcomp is not found, use the .kmx in the source folder
+# therefore make kmcomp compile to the source folder and add to repo?
+
 if prog_kmcomp.found()
-
-  foreach kmn : kmns
-    kmn_tests += configure_file(
+  foreach kmn : kmns 
+    kmn_test = configure_file(
+      input: 'kmn/' + kmn + '.kmn',
       output: kmn + '.kmx',
-      input: 'kmn/' + kmn + '.kmn',
       command : [prog_kmcomp, '-s', '@INPUT@', '@OUTPUT@']
     )
   
-    kmn_sources += configure_file(
+    kmn_source = configure_file(
       input: 'kmn/' + kmn + '.kmn',
       output: kmn + '.kmn',
       configuration: configuration_data()
     )
+
+    test(kmn, kmx, args: [kmn])
   endforeach
-
-  test('kmx', kmx, args: [kmns])
-
-endif
-=======
-# todo: if kmcomp is not found, use the .kmx in the source folder
-# therefore make kmcomp compile to the source folder and add to repo?
-
-foreach kmn : kmns 
-  kmn_test = custom_target(
-    kmn + '.kmn',
-    output: kmn + '.kmx',
-    input: 'kmn/' + kmn + '.kmn',
-    command : [prog_kmcomp, '-s', '@INPUT@', '@OUTPUT@']
-  )
-  
-  kmn_source = configure_file(
-    input: 'kmn/' + kmn + '.kmn',
-    output: kmn + '.kmn',
-    copy: true
-  )
-
-  test(kmn, kmx, depends: [kmn_test], args: [kmn])
-endforeach
->>>>>>> a5dca47b
+endif