--- conflicted
+++ resolved
@@ -336,23 +336,39 @@
       ]
     },
     {
-<<<<<<< HEAD
+      "name": "032 - caps control",
+      "id": "032 - caps control",
+      "version": "0.0",
+      "languages": [
+        {
+          "name": "Undetermined",
+          "id": "und"
+        }
+      ]
+    },
+    {
+      "name": "033 - caps always off",
+      "id": "033 - caps always off",
+      "version": "0.0",
+      "languages": [
+        {
+          "name": "Undetermined",
+          "id": "und"
+        }
+      ]
+    },
+     {
       "name": "034 - options double set reset",
       "id": "034 - options double set reset",
-=======
-      "name": "032 - caps control",
-      "id": "032 - caps control",
->>>>>>> 7e1c0760
-      "version": "0.0",
-      "languages": [
-        {
-          "name": "Undetermined",
-          "id": "und"
-        }
-      ]
-    },
-    {
-<<<<<<< HEAD
+      "version": "0.0",
+      "languages": [
+        {
+          "name": "Undetermined",
+          "id": "und"
+        }
+      ]
+    },
+    {
       "name": "035 - options double set staged",
       "id": "035 - options double set staged",
       "version": "0.0",
@@ -377,10 +393,6 @@
     {
       "name": "037 - options - double reset",
       "id": "037 - options - double reset",
-=======
-      "name": "033 - caps always off",
-      "id": "033 - caps always off",
->>>>>>> 7e1c0760
       "version": "0.0",
       "languages": [
         {
