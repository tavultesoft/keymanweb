--- conflicted
+++ resolved
@@ -3,12 +3,11 @@
 ## 13.0 alpha
 * Start version 13.0
 
+## 2019-08-06 12.0.4076 beta
+* Adjustments to Settings UI
+
 ## 2019-08-05 12.0.4075 beta
-<<<<<<< HEAD
-* Adjustments to Settings UI
-=======
 * Fixes issue with suggestion text misalignment (#1932)
->>>>>>> 3efe0d59
 
 ## 2019-07-29 12.0.4074 beta
 * Initial beta release of Keyman for Android 12
