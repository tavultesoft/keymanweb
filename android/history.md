# Keyman for Android

## 2018-08-16 10.0.503 stable
<<<<<<< HEAD
* Add SIL logo as splash screen (#1102)
 
=======
* Fixes crashes for release configurations when InputConfiguration or package name is null (#1103)

>>>>>>> 98202476
## 2018-07-06 10.0.502 stable
* Fixes issue for embedded Android, iOS apps where a keyboard with varying row counts in different layers could crash (#1055)

## 2018-06-28 10.0.500 stable
* 10.0 stable release

## 2018-06-27 10.0.405 beta
* Fixes issue where next layer was not correctly selected when the first longpress key pressed (#1027)
* Fixes issue where a quote character in some contexts could cause the keyboard to fail (#1028)

## 2018-06-26 10.0.404 beta
* Add documentation for version 10.0 (#1023)

## 2018-06-21 10.0.403 beta
* Fixes an issue where opening a menu could cause the keyboard to unload (#1014)

## 2018-06-20 10.0.402 beta
* Support script subtags for keyboard languages supplied from cloud (#1012)

## 2018-06-15 10.0.401 beta
* No changes to Keyman for Android

## 2018-06-13 10.0.400 beta
* No changes to Keyman for Android

## 2018-06-11 10.0.399 beta
* Consolidate Info view (#972)
* Platform tests (in keyboards) are now consistent across all platforms (#969)
 
## 2018-06-05 10.0.398 beta
* Fix globe button for system keyboard (#942)

## 2018-05-27 10.0.397 beta
* Improve intent-filter for *.kmp extensions (#902)

## 2018-05-22 10.0.396 beta
* No changes to Keyman for Android.

## 2018-05-22 10.0.395 beta
* No changes to Keyman for Android.

## 2018-05-18 10.0.394 beta
* No changes to Keyman for Android.

## 2018-05-17 10.0.393 beta
* No changes to Keyman for Android.

## 2018-05-11 10.0.392 beta
* Fix globe button when exiting in-app browser (#848)

## 2018-05-11 10.0.391 beta
* Update compile and target Android SDK version to 27 (#750)

## 2018-05-08 10.0.386 beta
* Fix crashes from invalid package name/version (#819)
* Clean up console log (#748)

## 2018-04-30 10.0.385 beta
* No changes to Keyman for Android (updated Keyman Web Engine, #834)

## 2018-04-30 10.0.384 beta
* No changes to Keyman for Android.

## 2018-05-03 10.0.383 beta
* No changes to Keyman for Android.

## 2018-04-30 10.0.382 beta
* No changes to Keyman for Android (updated Keyman Web Engine, #797)

## 2018-04-30 10.0.381 beta
* Fix OSK missing some keys on older Android configurations (#781)

## 2018-04-30 10.0.380 beta
* No changes to Keyman for Android.

## 2018-04-27 10.0.379 beta
* Fixed app crash when cancelling Keyboard download dialog (#786)

## 2018-04-25 10.0.378 beta
* No changes to Keyman for Android (updated Keyman Web Engine, #772).

## 2018-04-25 10.0.377 beta
* No changes to Keyman for Android (updated Keyman Web Engine, #773).

## 2018-04-24 10.0.376 beta
* Hide system OSK when resuming Keyman app. Disable text suggestions (#711)

## 2018-04-12 10.0.375 beta
* No changes to Keyman for Android.

## 2018-04-12 10.0.374 beta
* Fixes for back button in web browser (#737)

## 2018-03-22 10.0.373 beta
* Initial beta release of Keyman for Android 10.0

## 10.0 alpha
* Refactor how longpress keys on touch layout are processed in KMW engine. This prevents key text 
  from being processed as key codes, and fixes the app crash when longpress with K_SPACE.
* Added support for L/R Alt and Ctrl and Caps Lock modifiers for keyboards if specified by a keyboard designer
* Add feature to reset keyboard to default layer when new input field focused (#288)
* Removed "Share to Facebook" feature (#156)
* Fix dual keyboards that appear when closing Keyman Browser (#220)
* Fix KMEA http:// to https:// redirects for downloading keyboard resources (#370)
* Change internal keyboard assets from languages/ and fonts/ folders to packages/
* Add feature to install ad-hoc keyboards via .kmp packages
* Add [Firebase Crashlytics](https://firebase.google.com/docs/crashlytics/) for generating crash reports
* Add Material Design [icons](https://material.io/icons/)
* Fix path to special OSK font for longpress of special keys (#239) 

## 2017-08-10 2.8.300 stable
* No changes, just published latest beta as stable

## 2017-07-14 2.7.298 beta
* Fixed long-press popups to correctly show lower case and upper case letters
* Fixed several hardware keyboard bugs involving SPACEBAR, TAB, and ENTER keys, and correctly displaying non-English languages
* Removed license checks

## 2016-10-10 2.4 stable
* Keyman is now free!
* Keyman Pro renamed to Keyman
* Keyman Free retired
* Experimental support for hardware keyboards

## 2015-07-06 2.2 stable
* Faster load, keyboard switching and more responsive touches
* More stable, reduced memory requirements and addressed crashes
* Improved look and feel including improved long-press menus
* Smoother touch interactions and rapid touch interactions
* Handles touches just outside a key more intelligently
* Minor bug fixes and improvements

## 2015-01-27 2.1 stable
* New feature: Keyman browser allows use of your language online (Pro edition only)

## 2014-11-14 2.0 stable
* Major release: split into Pro and Free editions, retired Beta edition
* Bug fixes and performance improvements

## 2014-09-26 1.5 stable
* Added a new "Get Started" menu that lists key tasks such as adding a keyboard or implementing system wide keyboards
* Other bug fixes

## 2014-06-30 1.4 stable
* You will now see a key preview on phone devices when you touch a key
* You can now swipe to select popup keys
* Installed keyboards now have keyboard version and help available
* European Latin keyboard no longer uses desktop-based shortcuts (e.g. `.c` no longer outputs `ċ`)
* Improved lock screen compatibility
* System keyboard no longer loses context or fails to respond on switch
* Other minor bug fixes

## 2014-05-27 1.3 stable
* Keyboards will update automatically when bug fixes or new features are added
* Bug fix: A slightly longer press on a key would sometimes fail to input the keystroke
* Default English keyboard is now enhanced for European language diacritics
* Behind the scenes: Now uses Keyman Cloud API 3.0 for access to newest keyboard layouts
* Other minor bug fixes

## 2014-04-22 1.2 stable
* Install custom keyboards created with Keyman Developer 9

## 2014-02-27 1.1 stable
* Keyman is now available as Android system keyboard.
* Touch and hold keys crash issue solved for Android 4.0.3 - 4.0.4 devices
* Keyman can now be launched from custom link *keyman://* in a web page
* Fixed bug with some keyboards loading with incorrect character set (instead of UTF-8)

## 2014-01-29 1.0 stable
* Keyman for Android original release<|MERGE_RESOLUTION|>--- conflicted
+++ resolved
@@ -1,13 +1,11 @@
 # Keyman for Android
 
+## 2018-08-17 10.0.504 stable
+* Add SIL logo as splash screen (#1102)
+
 ## 2018-08-16 10.0.503 stable
-<<<<<<< HEAD
-* Add SIL logo as splash screen (#1102)
- 
-=======
 * Fixes crashes for release configurations when InputConfiguration or package name is null (#1103)
 
->>>>>>> 98202476
 ## 2018-07-06 10.0.502 stable
 * Fixes issue for embedded Android, iOS apps where a keyboard with varying row counts in different layers could crash (#1055)
 
