# Keyman for Android

<<<<<<< HEAD
## 2019-02-25 11.0.2100 stable
* 11.0 Stable release

## 2019-02-15 11.0.2062 beta
* No changes.
  
=======
## 12.0 alpha
* Started work on Keyman for Android 12.

>>>>>>> fa206bcf
## 2019-02-07 11.0.2061 beta
* Bug fix:
  * Add notifications when keyboard or font fails to download from Keyman cloud (#1570)

## 2019-01-27 11.0.2060 beta
* Bug fixes:
  * Clean up styling of dialogs when downloading keyboards
  * Fix "Get Started" checkbox label to display on older Android versions

## 2019-01-21 11.0.2059 beta
* Bug fix:
  * Change installation of ad-hoc keyboards via .kmp packages to only add the first language for each keyboard.
    Additional languages can be added offline from the .kmp package. (#1550, #1554)

## 2019-01-18 11.0.2058 beta
* No changes to Keyman for Android (updated Keyman Web Engine, #1537)

## 2019-01-17 11.0.2057 beta
* No changes to Keyman for Android (updated Keyman Web Engine, #1539)

## 2019-01-15 11.0.2056 beta
* No changes to Keyman for Android (updated Keyman Web Engine, #1540)

## 2019-01-14 11.0.2055 beta
* Changes:
  * Keyman for Android 11 requires a minimum version of Android 4.1 (Jelly Bean) (#1532)
  * When KMW doesn't process external "tab" or "enter" keys, have the Android app dispatch the keys (#1526)

## 2019-01-10 11.0.2054 beta
* Bug fix:
  * Fix keyboard version comparison that was causing "Unable to contact Keyman server" notifications (#1520)

## 2019-01-09 11.0.2053 beta
* Bug fixes:
  * Fix "Get Started" default keyboard status on engineering builds (#1515)
  * Fix crash involving certain fonts. Prioritize using .ttf font in keyboards (#1507)

## 2019-01-04 11.0.2052 beta
* Bug fixes:
  * Fix default handling of 102nd key found on European hardware keyboards (#1491)
  * Fixed external keyboard keys "tab" and "backspace" for embedded platforms (#1474)

## 2019-01-03 11.0.2051 beta
* New Feature:
  * Add option to cancel when downloading the keyboard catalog (#1470)

## 2019-01-02 11.0.2050 beta
* Initial beta release of Keyman for Android 11
* [Pull Requests](https://github.com/keymanapp/keyman/pulls?utf8=%E2%9C%93&q=is%3Apr+merged%3A2018-07-01..2019-01-01+label%3Aandroid+-label%3Acherry-pick+-label%3Astable)

* New Features:
  * System keyboard changes to "numeric" layer for digit/phone number text fields (#1218)
  * Device vibrates when Keyman Web calls `beep` -- when invalid combinations are pressed (#1227)
  * Added support for 102nd key found on European hardware keyboards (#1291)
  * Keyboard picker can now switch to next system keyboard (#1283)

* Changes:
  * Added round launcher icons (#1077)
  * Added splash screen (#1151)
  * Updated app to use Material Design theme (#681, #1378, #1303)
  * Updated to Cloud API 4.0 for downloading keyboards (#1320)
  * Removed deprecated ad-hoc distribution of keyboards via `keyman://` protocol (#1109)
  * Changed default keyboard from `european` to `sil_euro_latin` (#1112, #1400)

* Bug fixes:
  * Diacritics now display more consistently on key caps (#1407)
  * Fixed globe button when pausing WebBrowser (#1213)
  * Fixed issue where file extensions are upper-case, e.g. ".TTF" (#1333)
  * Fixed various crashes (#1108, #1057)

## 2018-11-14 10.0.508 stable
* Fix crash that can occur when text selection ends before the starting position (#1313)

## 2018-10-04 10.0.507 stable
* Fix crash that can occur when displaying preview key (#1230, #1234)

## 2018-08-23 10.0.505 stable
* Validate keyboard ID when downloading keyboard from Keyman cloud (#1121)

## 2018-08-22 10.0.504 stable
* Fixes crash when installed keyboards list is invalid (#1119)

## 2018-08-16 10.0.503 stable
* Fixes crashes for release configurations when InputConfiguration or package name is null (#1103)

## 2018-07-06 10.0.502 stable
* Fixes issue for embedded Android, iOS apps where a keyboard with varying row counts in different layers could crash (#1055)

## 2018-06-28 10.0.500 stable
* 10.0 stable release

## 2018-06-27 10.0.405 beta
* Fixes issue where next layer was not correctly selected when the first longpress key pressed (#1027)
* Fixes issue where a quote character in some contexts could cause the keyboard to fail (#1028)

## 2018-06-26 10.0.404 beta
* Add documentation for version 10.0 (#1023)

## 2018-06-21 10.0.403 beta
* Fixes an issue where opening a menu could cause the keyboard to unload (#1014)

## 2018-06-20 10.0.402 beta
* Support script subtags for keyboard languages supplied from cloud (#1012)

## 2018-06-15 10.0.401 beta
* No changes to Keyman for Android

## 2018-06-13 10.0.400 beta
* No changes to Keyman for Android

## 2018-06-11 10.0.399 beta
* Consolidate Info view (#972)
* Platform tests (in keyboards) are now consistent across all platforms (#969)
 
## 2018-06-05 10.0.398 beta
* Fix globe button for system keyboard (#942)

## 2018-05-27 10.0.397 beta
* Improve intent-filter for *.kmp extensions (#902)

## 2018-05-22 10.0.396 beta
* No changes to Keyman for Android.

## 2018-05-22 10.0.395 beta
* No changes to Keyman for Android.

## 2018-05-18 10.0.394 beta
* No changes to Keyman for Android.

## 2018-05-17 10.0.393 beta
* No changes to Keyman for Android.

## 2018-05-11 10.0.392 beta
* Fix globe button when exiting in-app browser (#848)

## 2018-05-11 10.0.391 beta
* Update compile and target Android SDK version to 27 (#750)

## 2018-05-08 10.0.386 beta
* Fix crashes from invalid package name/version (#819)
* Clean up console log (#748)

## 2018-04-30 10.0.385 beta
* No changes to Keyman for Android (updated Keyman Web Engine, #834)

## 2018-04-30 10.0.384 beta
* No changes to Keyman for Android.

## 2018-05-03 10.0.383 beta
* No changes to Keyman for Android.

## 2018-04-30 10.0.382 beta
* No changes to Keyman for Android (updated Keyman Web Engine, #797)

## 2018-04-30 10.0.381 beta
* Fix OSK missing some keys on older Android configurations (#781)

## 2018-04-30 10.0.380 beta
* No changes to Keyman for Android.

## 2018-04-27 10.0.379 beta
* Fixed app crash when cancelling Keyboard download dialog (#786)

## 2018-04-25 10.0.378 beta
* No changes to Keyman for Android (updated Keyman Web Engine, #772).

## 2018-04-25 10.0.377 beta
* No changes to Keyman for Android (updated Keyman Web Engine, #773).

## 2018-04-24 10.0.376 beta
* Hide system OSK when resuming Keyman app. Disable text suggestions (#711)

## 2018-04-12 10.0.375 beta
* No changes to Keyman for Android.

## 2018-04-12 10.0.374 beta
* Fixes for back button in web browser (#737)

## 2018-03-22 10.0.373 beta
* Initial beta release of Keyman for Android 10.0

## 10.0 alpha
* Refactor how longpress keys on touch layout are processed in KMW engine. This prevents key text 
  from being processed as key codes, and fixes the app crash when longpress with K_SPACE.
* Added support for L/R Alt and Ctrl and Caps Lock modifiers for keyboards if specified by a keyboard designer
* Add feature to reset keyboard to default layer when new input field focused (#288)
* Removed "Share to Facebook" feature (#156)
* Fix dual keyboards that appear when closing Keyman Browser (#220)
* Fix KMEA http:// to https:// redirects for downloading keyboard resources (#370)
* Change internal keyboard assets from languages/ and fonts/ folders to packages/
* Add feature to install ad-hoc keyboards via .kmp packages
* Add [Firebase Crashlytics](https://firebase.google.com/docs/crashlytics/) for generating crash reports
* Add Material Design [icons](https://material.io/icons/)
* Fix path to special OSK font for longpress of special keys (#239) 

## 2017-08-10 2.8.300 stable
* No changes, just published latest beta as stable

## 2017-07-14 2.7.298 beta
* Fixed long-press popups to correctly show lower case and upper case letters
* Fixed several hardware keyboard bugs involving SPACEBAR, TAB, and ENTER keys, and correctly displaying non-English languages
* Removed license checks

## 2016-10-10 2.4 stable
* Keyman is now free!
* Keyman Pro renamed to Keyman
* Keyman Free retired
* Experimental support for hardware keyboards

## 2015-07-06 2.2 stable
* Faster load, keyboard switching and more responsive touches
* More stable, reduced memory requirements and addressed crashes
* Improved look and feel including improved long-press menus
* Smoother touch interactions and rapid touch interactions
* Handles touches just outside a key more intelligently
* Minor bug fixes and improvements

## 2015-01-27 2.1 stable
* New feature: Keyman browser allows use of your language online (Pro edition only)

## 2014-11-14 2.0 stable
* Major release: split into Pro and Free editions, retired Beta edition
* Bug fixes and performance improvements

## 2014-09-26 1.5 stable
* Added a new "Get Started" menu that lists key tasks such as adding a keyboard or implementing system wide keyboards
* Other bug fixes

## 2014-06-30 1.4 stable
* You will now see a key preview on phone devices when you touch a key
* You can now swipe to select popup keys
* Installed keyboards now have keyboard version and help available
* European Latin keyboard no longer uses desktop-based shortcuts (e.g. `.c` no longer outputs `ċ`)
* Improved lock screen compatibility
* System keyboard no longer loses context or fails to respond on switch
* Other minor bug fixes

## 2014-05-27 1.3 stable
* Keyboards will update automatically when bug fixes or new features are added
* Bug fix: A slightly longer press on a key would sometimes fail to input the keystroke
* Default English keyboard is now enhanced for European language diacritics
* Behind the scenes: Now uses Keyman Cloud API 3.0 for access to newest keyboard layouts
* Other minor bug fixes

## 2014-04-22 1.2 stable
* Install custom keyboards created with Keyman Developer 9

## 2014-02-27 1.1 stable
* Keyman is now available as Android system keyboard.
* Touch and hold keys crash issue solved for Android 4.0.3 - 4.0.4 devices
* Keyman can now be launched from custom link *keyman://* in a web page
* Fixed bug with some keyboards loading with incorrect character set (instead of UTF-8)

## 2014-01-29 1.0 stable
* Keyman for Android original release<|MERGE_RESOLUTION|>--- conflicted
+++ resolved
@@ -1,17 +1,14 @@
 # Keyman for Android
 
-<<<<<<< HEAD
+## 12.0 alpha
+* Started work on Keyman for Android 12.
+
 ## 2019-02-25 11.0.2100 stable
 * 11.0 Stable release
 
 ## 2019-02-15 11.0.2062 beta
 * No changes.
   
-=======
-## 12.0 alpha
-* Started work on Keyman for Android 12.
-
->>>>>>> fa206bcf
 ## 2019-02-07 11.0.2061 beta
 * Bug fix:
   * Add notifications when keyboard or font fails to download from Keyman cloud (#1570)
