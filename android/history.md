--- conflicted
+++ resolved
@@ -1,6 +1,8 @@
 # Keyman for Android
 
-<<<<<<< HEAD
+## 11.0 alpha
+* Move to 11.0
+
 ## 2018-06-27 10.0.405 beta
 * Fixes issue where next layer was not correctly selected when the first longpress key pressed (#1027)
 * Fixes issue where a quote character in some contexts could cause the keyboard to fail (#1028)
@@ -41,10 +43,6 @@
 
 ## 2018-05-17 10.0.393 beta
 * No changes to Keyman for Android.
-=======
-## 11.0 alpha
-* Move to 11.0
->>>>>>> 102613e1
 
 ## 2018-05-11 10.0.392 beta
 * Fix globe button when exiting in-app browser (#848)
