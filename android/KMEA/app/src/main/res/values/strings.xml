<?xml version="1.0" encoding="utf-8"?>
<resources>

    <!-- Device type  -->
    <string name="device_type" translatable="false">AndroidMobile</string>
    
    <!-- Application name (Keyman Engine for Android) -->
    <string name="app_name" translatable="false">KMEA</string>
    
    <!-- Title for lists-->
    <string name="title_keyboards" translatable="false">Keyboards</string>
    <string name="title_keyboard" translatable="false">Keyboard</string>
    <string name="title_add_keyboard" translatable="false">Add New Keyboard</string>

    <!-- Button labels -->
    <string name="label_add" translatable="false">Add</string>
    <string name="label_cancel" translatable="false">Cancel</string>
    <string name="label_close" translatable="false">Close</string>
<<<<<<< HEAD
=======
    <string name="label_close_keyman" translatable="false">Close Keyman</string>
>>>>>>> 70e7a851
    <string name="label_download" translatable="false">Download</string>
    <string name="label_install" translatable="false">Install</string>
    <string name="label_later" translatable="false">Later</string>
    <string name="label_ok" translatable="false">OK</string>
    <string name="label_update" translatable="false">Update</string>

    <!-- For the following, &#8230; is the ellipsis character "..." -->

    <!-- Keyboard Updates -->
    <string name="cannot_connect" translatable="false">Cannot connect to Keyman server!</string>
    <string name="checking_keyboard_updates" translatable="false">Checking keyboard updates&#8230;</string>
    <string name="confirm_download" translatable="false">Would you like to download this keyboard?</string>
    <string name="confirm_update" translatable="false">Would you like to update keyboards now?</string>
    <string name="custom_keyboard" translatable="false">Custom Keyboard</string>
    <string name="downloading_keyboard" translatable="false">Downloading keyboard&#8230;</string>
    <string name="keyboard_updates_available" translatable="false">Keyboard Updates Available</string>
    <string name="loading" translatable="false">Loading&#8230;</string>
    <string name="updating_keyboards" translatable="false">Updating keyboards&#8230;</string>

    <!-- Keyboard Info -->
    <string name="keyboard_version" translatable="false">Keyboard version</string>
    <string name="help_link" translatable="false">Help link</string>

    <!-- Content descriptions -->
    <string name="image_button" translatable="false">Image Button</string>
    <string name="image_view" translatable="false">Image View</string>
    
    <!-- Popup menu labels -->
    <string name="label_delete" translatable="false">Delete</string>
    
    <!-- Shared preferences name -->
    <string name="kma_prefs_name" translatable="false">KMAPreferences</string>
    
    <!-- Other strings -->
    <string name="help_bubble_text" translatable="false">Tap here to change keyboard</string>

</resources><|MERGE_RESOLUTION|>--- conflicted
+++ resolved
@@ -16,10 +16,7 @@
     <string name="label_add" translatable="false">Add</string>
     <string name="label_cancel" translatable="false">Cancel</string>
     <string name="label_close" translatable="false">Close</string>
-<<<<<<< HEAD
-=======
     <string name="label_close_keyman" translatable="false">Close Keyman</string>
->>>>>>> 70e7a851
     <string name="label_download" translatable="false">Download</string>
     <string name="label_install" translatable="false">Install</string>
     <string name="label_later" translatable="false">Later</string>
