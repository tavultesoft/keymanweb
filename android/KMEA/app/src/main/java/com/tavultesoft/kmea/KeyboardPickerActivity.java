--- conflicted
+++ resolved
@@ -85,7 +85,6 @@
     supportRequestWindowFeature(Window.FEATURE_NO_TITLE);
     final Context context = this;
     setContentView(R.layout.keyboard_picker_list_layout);
-<<<<<<< HEAD
 
     toolbar = (Toolbar) findViewById(R.id.keyboard_picker_toolbar);
     setSupportActionBar(toolbar);
@@ -93,14 +92,6 @@
     getSupportActionBar().setDisplayShowHomeEnabled(true);
     getSupportActionBar().setDisplayShowTitleEnabled(false);
 
-=======
-
-    toolbar = (Toolbar) findViewById(R.id.keyboard_picker_toolbar);
-    setSupportActionBar(toolbar);
-    getSupportActionBar().setDisplayHomeAsUpEnabled(true);
-    getSupportActionBar().setDisplayShowHomeEnabled(true);
-    getSupportActionBar().setDisplayShowTitleEnabled(false);
-
     closeButton = (Button) findViewById(R.id.close_keyman_button);
     Bundle bundle = getIntent().getExtras();
     if (bundle != null) {
@@ -117,7 +108,6 @@
       }
     });
 
->>>>>>> 70e7a851
     listView = (ListView) findViewById(R.id.listView);
     keyboardsList = getKeyboardsList(context);
     if (keyboardsList == null) {
@@ -180,11 +170,7 @@
       }
     });
 
-<<<<<<< HEAD
-    final ImageButton addButton = (ImageButton) findViewById(R.id.right_button);
-=======
     addButton = (ImageButton) findViewById(R.id.add_button);
->>>>>>> 70e7a851
     addButton.setOnClickListener(new View.OnClickListener() {
       public void onClick(View v) {
         if (KMManager.hasConnection(context) || LanguageListActivity.getCacheFile(context).exists()) {
