--- conflicted
+++ resolved
@@ -146,13 +146,9 @@
     cp $KMW_ROOT/release/$KMW_PATH/embedded/keyman.js.map $KMEA_ASSETS/keyman.js.map
     cp $KMW_ROOT/release/$KMW_PATH/embedded/resources/osk/kmwosk.css $KMEA_ASSETS/kmwosk.css
     cp $KMW_ROOT/release/$KMW_PATH/embedded/resources/osk/keymanweb-osk.ttf $KMEA_ASSETS/keymanweb-osk.ttf
-<<<<<<< HEAD
-    cp $KMW_ROOT/release/$KMW_PATH/embedded/resources/osk/keymanweb-osk.woff $KMEA_ASSETS/keymanweb-osk.woff
 
     cp $KMW_ROOT/node_modules/@keymanapp/web-sentry-manager/dist/index.js $KMEA_ASSETS/keyman-sentry.js
 
-=======
->>>>>>> ff3aa850
     if [ $? -ne 0 ]; then
         die "ERROR: copying artifacts failed"
     fi
