--- conflicted
+++ resolved
@@ -1,7 +1,5 @@
 # Keyman Version History
 
-<<<<<<< HEAD
-=======
 ## 14.0.183 alpha 2020-11-17
 
 * feat(windows): major version upgrades (#3866)
@@ -36,7 +34,6 @@
 
 * fix(developer): Remove IE dependency from Developer Setup (#3839)
 
->>>>>>> 01fe1d2c
 ## 14.0.177 alpha 2020-11-07
 
 * fix(developer): support for notany() and context() (#3816)
