--- conflicted
+++ resolved
@@ -5,18 +5,10 @@
     "common/core/web/tools/recorder",
     "common/core/web/tools/sentry-manager",
     "common/core/web/utils",
-<<<<<<< HEAD
-    "common/lexical-model-types",
-    "common/models/*",
-    "common/predictive-text",
-    "web",
-    "developer/js"
-=======
     "developer/js",
     "common/models/*",
     "common/predictive-text",
     "web"
->>>>>>> e135eebe
   ],
   "version": "14.0.80"
 }