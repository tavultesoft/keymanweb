--- conflicted
+++ resolved
@@ -5,17 +5,10 @@
     "common/core/web/tools/recorder",
     "common/core/web/tools/sentry-manager",
     "common/core/web/utils",
-<<<<<<< HEAD
-    "common/lexical-model-types",
-    "common/predictive-text",
-    "web",
     "developer/js",
-    "common/models/*"
-=======
     "common/models/*",
     "common/predictive-text",
     "web"
->>>>>>> 11f226f5
   ],
   "version": "14.0.79"
 }